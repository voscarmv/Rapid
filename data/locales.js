locale.en = {
    "modes": {
        "add_area": {
            "title": "Area",
            "description": "Add parks, buildings, lakes or other areas to the map.",
            "tail": "Click on the map to start drawing an area, like a park, lake, or building."
        },
        "add_line": {
            "title": "Line",
            "description": "Add highways, streets, pedestrian paths, canals or other lines to the map.",
            "tail": "Click on the map to start drawing a road, path, or route."
        },
        "add_point": {
            "title": "Point",
            "description": "Add restaurants, monuments, postal boxes or other points to the map.",
            "tail": "Click on the map to add a point."
        },
        "browse": {
            "title": "Browse",
            "description": "Pan and zoom the map."
        },
        "draw_area": {
            "tail": "Click to add points to your area. Click the first point to finish the area."
        },
        "draw_line": {
            "tail": "Click to add more points to the line. Click on other lines to connect to them, and double-click to end the line."
        }
    },
    "operations": {
        "add": {
            "annotation": {
                "point": "Added a point.",
                "vertex": "Added a node to a way."
            }
        },
        "start": {
            "annotation": {
                "line": "Started a line.",
                "area": "Started an area."
            }
        },
        "continue": {
            "annotation": {
                "line": "Continued a line.",
                "area": "Continued an area."
            }
        },
        "cancel_draw": {
            "annotation": "Canceled drawing."
        },
        "change_tags": {
            "annotation": "Changed tags."
        },
        "circularize": {
            "title": "Circularize",
            "description": "Make this round.",
            "key": "O",
            "annotation": {
                "line": "Made a line circular.",
                "area": "Made an area circular."
            }
        },
        "orthogonalize": {
            "title": "Orthogonalize",
            "description": "Square these corners.",
            "key": "Q",
            "annotation": {
                "line": "Squared the corners of a line.",
                "area": "Squared the corners of an area."
            }
        },
        "delete": {
            "title": "Delete",
            "description": "Remove this from the map.",
            "annotation": {
                "point": "Deleted a point.",
                "vertex": "Deleted a node from a way.",
                "line": "Deleted a line.",
                "area": "Deleted an area.",
                "relation": "Deleted a relation.",
                "multiple": "Deleted {n} objects."
            }
        },
        "connect": {
            "annotation": {
                "point": "Connected a way to a point.",
                "vertex": "Connected a way to another.",
                "line": "Connected a way to a line.",
                "area": "Connected a way to an area."
            }
        },
        "disconnect": {
            "title": "Disconnect",
            "description": "Disconnect these ways from each other.",
            "key": "D",
            "annotation": "Disconnected ways."
        },
        "merge": {
            "title": "Merge",
            "description": "Merge these lines.",
            "key": "C",
            "annotation": "Merged {n} lines."
        },
        "move": {
            "title": "Move",
            "description": "Move this to a different location.",
            "key": "M",
            "annotation": {
                "point": "Moved a point.",
                "vertex": "Moved a node in a way.",
                "line": "Moved a line.",
                "area": "Moved an area.",
                "multiple": "Moved multiple objects."
            }
        },
        "rotate": {
            "title": "Rotate",
            "description": "Rotate this object around its centre point.",
            "key": "R",
            "annotation": {
                "line": "Rotated a line.",
                "area": "Rotated an area."
            }
        },
        "reverse": {
            "title": "Reverse",
            "description": "Make this line go in the opposite direction.",
            "key": "V",
            "annotation": "Reversed a line."
        },
        "split": {
            "title": "Split",
            "description": "Split this into two ways at this point.",
            "key": "X",
            "annotation": "Split a way."
        }
    },
    "nothing_to_undo": "Nothing to undo.",
    "nothing_to_redo": "Nothing to redo.",
    "just_edited": "You just edited OpenStreetMap!",
    "browser_notice": "This editor is supported in Firefox, Chrome, Safari, Opera, and Internet Explorer 9 and above. Please upgrade your browser or use Potlatch 2 to edit the map.",
    "view_on_osm": "View on OSM",
    "zoom_in_edit": "zoom in to edit the map",
    "logout": "logout",
    "report_a_bug": "report a bug",
    "commit": {
        "title": "Save Changes",
        "description_placeholder": "Brief description of your contributions",
        "message_label": "Commit message",
        "upload_explanation": "The changes you upload as {user} will be visible on all maps that use OpenStreetMap data.",
        "save": "Save",
        "cancel": "Cancel",
        "warnings": "Warnings",
        "modified": "Modified",
        "deleted": "Deleted",
        "created": "Created"
    },
    "contributors": {
        "list": "Contributed by {users}",
        "truncated_list": "Contributed by {users} and {count} others"
    },
    "geocoder": {
        "title": "Find a place",
        "placeholder": "Find a place",
        "no_results": "Couldn't locate a place named '{name}'"
    },
    "geolocate": {
        "title": "Show My Location"
    },
    "inspector": {
        "no_documentation_combination": "There is no documentation available for this tag combination",
        "no_documentation_key": "There is no documentation available for this key",
        "show_more": "Show More",
        "new_tag": "New tag",
<<<<<<< HEAD
        "view_on_osm": "View on OSM",
=======
        "view_on_osm": "View on OSM →",
>>>>>>> 6fd8613a
        "editing_feature": "Editing {feature}",
        "additional": "Additional tags",
        "choose": "Select feature type",
        "results": "{n} results for {search}",
        "reference": "View on OpenStreetMap Wiki →",
        "back_tooltip": "Change feature type"
    },
    "background": {
        "title": "Background",
        "description": "Background settings",
        "percent_brightness": "{opacity}% brightness",
        "fix_misalignment": "Fix misalignment",
        "reset": "reset"
    },
    "restore": {
        "heading": "You have unsaved changes",
        "description": "Do you wish to restore changes from a previous editing session?",
        "restore": "Restore",
        "reset": "Reset"
    },
    "save": {
        "title": "Save",
        "help": "Save changes to OpenStreetMap, making them visible to other users.",
        "no_changes": "No changes to save.",
        "error": "An error occurred while trying to save",
        "uploading": "Uploading changes to OpenStreetMap.",
        "unsaved_changes": "You have unsaved changes"
    },
    "splash": {
        "welcome": "Welcome to the iD OpenStreetMap editor",
        "text": "This is development version {version}. For more information see {website} and report bugs at {github}.",
        "walkthrough": "Walkthrough",
        "start": "Start Editing"
    },
    "source_switch": {
        "live": "live",
        "lose_changes": "You have unsaved changes. Switching the map server will discard them. Are you sure you want to switch servers?",
        "dev": "dev"
    },
    "tag_reference": {
        "description": "Description",
        "on_wiki": "{tag} on wiki.osm.org",
        "used_with": "used with {type}"
    },
    "validations": {
        "untagged_point": "Untagged point which is not part of a line or area",
        "untagged_line": "Untagged line",
        "untagged_area": "Untagged area",
        "many_deletions": "You're deleting {n} objects. Are you sure you want to do this? This will delete them from the map that everyone else sees on openstreetmap.org.",
        "tag_suggests_area": "The tag {tag} suggests line should be area, but it is not an area",
        "deprecated_tags": "Deprecated tags: {tags}"
    },
    "zoom": {
        "in": "Zoom In",
        "out": "Zoom Out"
    },
    "gpx": {
        "local_layer": "Local GPX file",
        "drag_drop": "Drag and drop a .gpx file on the page"
    },
    "help": {
        "title": "Help"
    },
    "presets": {
        "fields": {
            "access": {
                "label": "Access"
            },
            "address": {
                "label": "Address",
                "placeholders": {
                    "housename": "Housename",
                    "number": "123",
                    "street": "Street",
                    "city": "City"
                }
            },
            "aeroway": {
                "label": "Type"
            },
            "amenity": {
                "label": "Type"
            },
            "atm": {
                "label": "ATM"
            },
            "barrier": {
                "label": "Type"
            },
            "bicycle_parking": {
                "label": "Type"
            },
            "building": {
                "label": "Building"
            },
            "building_area": {
                "label": "Building"
            },
            "building_yes": {
                "label": "Building"
            },
            "capacity": {
                "label": "Capacity"
            },
            "collection_times": {
                "label": "Collection Times"
            },
            "construction": {
                "label": "Type"
            },
            "country": {
                "label": "Country"
            },
            "crossing": {
                "label": "Type"
            },
            "cuisine": {
                "label": "Cuisine"
            },
            "denomination": {
                "label": "Denomination"
            },
            "denotation": {
                "label": "Denotation"
            },
            "elevation": {
                "label": "Elevation"
            },
            "emergency": {
                "label": "Emergency"
            },
            "entrance": {
                "label": "Type"
            },
            "fax": {
                "label": "Fax"
            },
            "fee": {
                "label": "Fee"
            },
            "highway": {
                "label": "Type"
            },
            "historic": {
                "label": "Type"
            },
            "internet_access": {
                "label": "Internet Access",
                "options": {
                    "yes": "Yes",
                    "no": "No",
                    "wlan": "Wifi",
                    "wired": "Wired",
                    "terminal": "Terminal"
                }
            },
            "landuse": {
                "label": "Type"
            },
            "layer": {
                "label": "Layer"
            },
            "leisure": {
                "label": "Type"
            },
            "levels": {
                "label": "Levels"
            },
            "man_made": {
                "label": "Type"
            },
            "maxspeed": {
                "label": "Speed Limit"
            },
            "name": {
                "label": "Name"
            },
            "natural": {
                "label": "Natural"
            },
            "network": {
                "label": "Network"
            },
            "note": {
                "label": "Note"
            },
            "office": {
                "label": "Type"
            },
            "oneway": {
                "label": "One Way"
            },
            "oneway_yes": {
                "label": "One Way"
            },
            "opening_hours": {
                "label": "Hours"
            },
            "operator": {
                "label": "Operator"
            },
            "phone": {
                "label": "Phone"
            },
            "place": {
                "label": "Type"
            },
            "power": {
                "label": "Type"
            },
            "railway": {
                "label": "Type"
            },
            "ref": {
                "label": "Reference"
            },
            "religion": {
                "label": "Religion",
                "options": {
                    "christian": "Christian",
                    "muslim": "Muslim",
                    "buddhist": "Buddhist",
                    "jewish": "Jewish",
                    "hindu": "Hindu",
                    "shinto": "Shinto",
                    "taoist": "Taoist"
                }
            },
            "service": {
                "label": "Type"
            },
            "shelter": {
                "label": "Shelter"
            },
            "shop": {
                "label": "Type"
            },
            "source": {
                "label": "Source"
            },
            "sport": {
                "label": "Sport"
            },
            "structure": {
                "label": "Structure",
                "options": {
                    "bridge": "Bridge",
                    "tunnel": "Tunnel",
                    "embankment": "Embankment",
                    "cutting": "Cutting"
                }
            },
            "surface": {
                "label": "Surface"
            },
            "tourism": {
                "label": "Type"
            },
            "water": {
                "label": "Type"
            },
            "waterway": {
                "label": "Type"
            },
            "website": {
                "label": "Website"
            },
            "wetland": {
                "label": "Type"
            },
            "wheelchair": {
                "label": "Wheelchair Access"
            },
            "wikipedia": {
                "label": "Wikipedia"
            },
            "wood": {
                "label": "Type"
            }
        },
        "presets": {
            "aeroway": {
                "name": "Aeroway",
                "terms": ""
            },
            "aeroway/aerodrome": {
                "name": "Airport",
                "terms": "airplane,airport,aerodrome"
            },
            "aeroway/helipad": {
                "name": "Helipad",
                "terms": "helicopter,helipad,heliport"
            },
            "amenity": {
                "name": "Amenity",
                "terms": ""
            },
            "amenity/bank": {
                "name": "Bank",
                "terms": "coffer,countinghouse,credit union,depository,exchequer,fund,hoard,investment firm,repository,reserve,reservoir,safe,savings,stock,stockpile,store,storehouse,thrift,treasury,trust company,vault"
            },
            "amenity/bar": {
                "name": "Bar",
                "terms": ""
            },
            "amenity/bench": {
                "name": "Bench",
                "terms": ""
            },
            "amenity/bicycle_parking": {
                "name": "Bicycle Parking",
                "terms": ""
            },
            "amenity/bicycle_rental": {
                "name": "Bicycle Rental",
                "terms": ""
            },
            "amenity/cafe": {
                "name": "Cafe",
                "terms": "coffee,tea,coffee shop"
            },
            "amenity/cinema": {
                "name": "Cinema",
                "terms": "big screen,bijou,cine,drive-in,film,flicks,motion pictures,movie house,movie theater,moving pictures,nabes,photoplay,picture show,pictures,playhouse,show,silver screen"
            },
            "amenity/courthouse": {
                "name": "Courthouse",
                "terms": ""
            },
            "amenity/embassy": {
                "name": "Embassy",
                "terms": ""
            },
            "amenity/fast_food": {
                "name": "Fast Food",
                "terms": ""
            },
            "amenity/fire_station": {
                "name": "Fire Station",
                "terms": ""
            },
            "amenity/fuel": {
                "name": "Gas Station",
                "terms": ""
            },
            "amenity/grave_yard": {
                "name": "Graveyard",
                "terms": ""
            },
            "amenity/hospital": {
                "name": "Hospital",
                "terms": "clinic,emergency room,health service,hospice,infirmary,institution,nursing home,rest home,sanatorium,sanitarium,sick bay,surgery,ward"
            },
            "amenity/library": {
                "name": "Library",
                "terms": ""
            },
            "amenity/marketplace": {
                "name": "Marketplace",
                "terms": ""
            },
            "amenity/parking": {
                "name": "Parking",
                "terms": ""
            },
            "amenity/pharmacy": {
                "name": "Pharmacy",
                "terms": ""
            },
            "amenity/place_of_worship": {
                "name": "Place of Worship",
                "terms": "abbey,basilica,bethel,cathedral,chancel,chantry,chapel,church,fold,house of God,house of prayer,house of worship,minster,mission,mosque,oratory,parish,sacellum,sanctuary,shrine,synagogue,tabernacle,temple"
            },
            "amenity/place_of_worship/christian": {
                "name": "Church",
                "terms": "christian,abbey,basilica,bethel,cathedral,chancel,chantry,chapel,church,fold,house of God,house of prayer,house of worship,minster,mission,oratory,parish,sacellum,sanctuary,shrine,tabernacle,temple"
            },
            "amenity/place_of_worship/jewish": {
                "name": "Synagogue",
                "terms": "jewish,synagogue"
            },
            "amenity/place_of_worship/muslim": {
                "name": "Mosque",
                "terms": "muslim,mosque"
            },
            "amenity/police": {
                "name": "Police",
                "terms": "badge,bear,blue,bluecoat,bobby,boy scout,bull,constable,constabulary,cop,copper,corps,county mounty,detective,fed,flatfoot,force,fuzz,gendarme,gumshoe,heat,law,law enforcement,man,narc,officers,patrolman,police"
            },
            "amenity/post_box": {
                "name": "Mailbox",
                "terms": "letter drop,letterbox,mail drop,mailbox,pillar box,postbox"
            },
            "amenity/post_office": {
                "name": "Post Office",
                "terms": ""
            },
            "amenity/pub": {
                "name": "Pub",
                "terms": ""
            },
            "amenity/restaurant": {
                "name": "Restaurant",
                "terms": "bar,cafeteria,café,canteen,chophouse,coffee shop,diner,dining room,dive*,doughtnut shop,drive-in,eatery,eating house,eating place,fast-food place,greasy spoon,grill,hamburger stand,hashery,hideaway,hotdog stand,inn,joint*,luncheonette,lunchroom,night club,outlet*,pizzeria,saloon,soda fountain,watering hole"
            },
            "amenity/school": {
                "name": "School",
                "terms": "academy,alma mater,blackboard,college,department,discipline,establishment,faculty,hall,halls of ivy,institute,institution,jail*,schoolhouse,seminary,university"
            },
            "amenity/swimming_pool": {
                "name": "Swimming Pool",
                "terms": ""
            },
            "amenity/telephone": {
                "name": "Telephone",
                "terms": ""
            },
            "amenity/theatre": {
                "name": "Theater",
                "terms": "theatre,performance,play,musical"
            },
            "amenity/toilets": {
                "name": "Toilets",
                "terms": ""
            },
            "amenity/townhall": {
                "name": "Town Hall",
                "terms": "village hall,city government,courthouse,municipal building,municipal center"
            },
            "amenity/university": {
                "name": "University",
                "terms": ""
            },
            "barrier": {
                "name": "Barrier",
                "terms": ""
            },
            "barrier/block": {
                "name": "Block",
                "terms": ""
            },
            "barrier/bollard": {
                "name": "Bollard",
                "terms": ""
            },
            "barrier/cattle_grid": {
                "name": "Cattle Grid",
                "terms": ""
            },
            "barrier/city_wall": {
                "name": "City Wall",
                "terms": ""
            },
            "barrier/cycle_barrier": {
                "name": "Cycle Barrier",
                "terms": ""
            },
            "barrier/ditch": {
                "name": "Ditch",
                "terms": ""
            },
            "barrier/entrance": {
                "name": "Entrance",
                "terms": ""
            },
            "barrier/fence": {
                "name": "Fence",
                "terms": ""
            },
            "barrier/gate": {
                "name": "Gate",
                "terms": ""
            },
            "barrier/hedge": {
                "name": "Hedge",
                "terms": ""
            },
            "barrier/kissing_gate": {
                "name": "Kissing Gate",
                "terms": ""
            },
            "barrier/lift_gate": {
                "name": "Lift Gate",
                "terms": ""
            },
            "barrier/retaining_wall": {
                "name": "Retaining Wall",
                "terms": ""
            },
            "barrier/stile": {
                "name": "Stile",
                "terms": ""
            },
            "barrier/toll_booth": {
                "name": "Toll Booth",
                "terms": ""
            },
            "barrier/wall": {
                "name": "Wall",
                "terms": ""
            },
            "building": {
                "name": "Building",
                "terms": ""
            },
            "building/entrance": {
                "name": "Entrance",
                "terms": ""
            },
            "entrance": {
                "name": "Entrance",
                "terms": ""
            },
            "highway": {
                "name": "Highway",
                "terms": ""
            },
            "highway/bridleway": {
                "name": "Bridle Path",
                "terms": "bridleway,equestrian trail,horse riding path,bridle road,horse trail"
            },
            "highway/bus_stop": {
                "name": "Bus Stop",
                "terms": ""
            },
            "highway/crossing": {
                "name": "Crossing",
                "terms": "crosswalk,zebra crossing"
            },
            "highway/cycleway": {
                "name": "Cycle Path",
                "terms": ""
            },
            "highway/footway": {
                "name": "Foot Path",
                "terms": "beaten path,boulevard,clearing,course,cut*,drag*,footpath,highway,lane,line,orbit,passage,pathway,rail,rails,road,roadway,route,street,thoroughfare,trackway,trail,trajectory,walk"
            },
            "highway/motorway": {
                "name": "Motorway",
                "terms": ""
            },
            "highway/motorway_link": {
                "name": "Motorway Link",
                "terms": "ramp,on ramp,off ramp"
            },
            "highway/path": {
                "name": "Path",
                "terms": ""
            },
            "highway/primary": {
                "name": "Primary Road",
                "terms": ""
            },
            "highway/primary_link": {
                "name": "Primary Link",
                "terms": "ramp,on ramp,off ramp"
            },
            "highway/residential": {
                "name": "Residential Road",
                "terms": ""
            },
            "highway/road": {
                "name": "Unknown Road",
                "terms": ""
            },
            "highway/secondary": {
                "name": "Secondary Road",
                "terms": ""
            },
            "highway/secondary_link": {
                "name": "Secondary Link",
                "terms": "ramp,on ramp,off ramp"
            },
            "highway/service": {
                "name": "Service Road",
                "terms": ""
            },
            "highway/steps": {
                "name": "Steps",
                "terms": "stairs,staircase"
            },
            "highway/tertiary": {
                "name": "Tertiary Road",
                "terms": ""
            },
            "highway/tertiary_link": {
                "name": "Tertiary Link",
                "terms": "ramp,on ramp,off ramp"
            },
            "highway/track": {
                "name": "Track",
                "terms": ""
            },
            "highway/traffic_signals": {
                "name": "Traffic Signals",
                "terms": "light,stoplight,traffic light"
            },
            "highway/trunk": {
                "name": "Trunk Road",
                "terms": ""
            },
            "highway/trunk_link": {
                "name": "Trunk Link",
                "terms": "ramp,on ramp,off ramp"
            },
            "highway/turning_circle": {
                "name": "Turning Circle",
                "terms": ""
            },
            "highway/unclassified": {
                "name": "Unclassified Road",
                "terms": ""
            },
            "historic": {
                "name": "Historic Site",
                "terms": ""
            },
            "historic/archaeological_site": {
                "name": "Archaeological Site",
                "terms": ""
            },
            "historic/boundary_stone": {
                "name": "Boundary Stone",
                "terms": ""
            },
            "historic/castle": {
                "name": "Castle",
                "terms": ""
            },
            "historic/memorial": {
                "name": "Memorial",
                "terms": ""
            },
            "historic/monument": {
                "name": "Monument",
                "terms": ""
            },
            "historic/ruins": {
                "name": "Ruins",
                "terms": ""
            },
            "historic/wayside_cross": {
                "name": "Wayside Cross",
                "terms": ""
            },
            "historic/wayside_shrine": {
                "name": "Wayside Shrine",
                "terms": ""
            },
            "landuse": {
                "name": "Landuse",
                "terms": ""
            },
            "landuse/allotments": {
                "name": "Allotments",
                "terms": ""
            },
            "landuse/basin": {
                "name": "Basin",
                "terms": ""
            },
            "landuse/cemetery": {
                "name": "Cemetery",
                "terms": ""
            },
            "landuse/commercial": {
                "name": "Commercial",
                "terms": ""
            },
            "landuse/construction": {
                "name": "Construction",
                "terms": ""
            },
            "landuse/farm": {
                "name": "Farm",
                "terms": ""
            },
            "landuse/farmyard": {
                "name": "Farmyard",
                "terms": ""
            },
            "landuse/forest": {
                "name": "Forest",
                "terms": ""
            },
            "landuse/grass": {
                "name": "Grass",
                "terms": ""
            },
            "landuse/industrial": {
                "name": "Industrial",
                "terms": ""
            },
            "landuse/meadow": {
                "name": "Meadow",
                "terms": ""
            },
            "landuse/orchard": {
                "name": "Orchard",
                "terms": ""
            },
            "landuse/quarry": {
                "name": "Quarry",
                "terms": ""
            },
            "landuse/residential": {
                "name": "Residential",
                "terms": ""
            },
            "landuse/vineyard": {
                "name": "Vineyard",
                "terms": ""
            },
            "leisure": {
                "name": "Leisure",
                "terms": ""
            },
            "leisure/garden": {
                "name": "Garden",
                "terms": ""
            },
            "leisure/golf_course": {
                "name": "Golf Course",
                "terms": ""
            },
            "leisure/marina": {
                "name": "Marina",
                "terms": ""
            },
            "leisure/park": {
                "name": "Park",
                "terms": "esplanade,estate,forest,garden,grass,green,grounds,lawn,lot,meadow,parkland,place,playground,plaza,pleasure garden,recreation area,square,tract,village green,woodland"
            },
            "leisure/pitch": {
                "name": "Sport Pitch",
                "terms": ""
            },
            "leisure/pitch/american_football": {
                "name": "American Football Field",
                "terms": ""
            },
            "leisure/pitch/baseball": {
                "name": "Baseball Diamond",
                "terms": ""
            },
            "leisure/pitch/basketball": {
                "name": "Basketball Court",
                "terms": ""
            },
            "leisure/pitch/soccer": {
                "name": "Soccer Field",
                "terms": ""
            },
            "leisure/pitch/tennis": {
                "name": "Tennis Court",
                "terms": ""
            },
            "leisure/playground": {
                "name": "Playground",
                "terms": ""
            },
            "leisure/slipway": {
                "name": "Slipway",
                "terms": ""
            },
            "leisure/stadium": {
                "name": "Stadium",
                "terms": ""
            },
            "leisure/swimming_pool": {
                "name": "Swimming Pool",
                "terms": ""
            },
            "man_made": {
                "name": "Man Made",
                "terms": ""
            },
            "man_made/lighthouse": {
                "name": "Lighthouse",
                "terms": ""
            },
            "man_made/pier": {
                "name": "Pier",
                "terms": ""
            },
            "man_made/survey_point": {
                "name": "Survey Point",
                "terms": ""
            },
            "man_made/water_tower": {
                "name": "Water Tower",
                "terms": ""
            },
            "natural": {
                "name": "Natural",
                "terms": ""
            },
            "natural/bay": {
                "name": "Bay",
                "terms": ""
            },
            "natural/beach": {
                "name": "Beach",
                "terms": ""
            },
            "natural/cliff": {
                "name": "Cliff",
                "terms": ""
            },
            "natural/coastline": {
                "name": "Coastline",
                "terms": "shore"
            },
            "natural/glacier": {
                "name": "Glacier",
                "terms": ""
            },
            "natural/grassland": {
                "name": "Grassland",
                "terms": ""
            },
            "natural/heath": {
                "name": "Heath",
                "terms": ""
            },
            "natural/peak": {
                "name": "Peak",
                "terms": "acme,aiguille,alp,climax,crest,crown,hill,mount,mountain,pinnacle,summit,tip,top"
            },
            "natural/scrub": {
                "name": "Scrub",
                "terms": ""
            },
            "natural/spring": {
                "name": "Spring",
                "terms": ""
            },
            "natural/tree": {
                "name": "Tree",
                "terms": ""
            },
            "natural/water": {
                "name": "Water",
                "terms": ""
            },
            "natural/water/lake": {
                "name": "Lake",
                "terms": "lakelet,loch,mere"
            },
            "natural/water/pond": {
                "name": "Pond",
                "terms": "lakelet,millpond,tarn,pool,mere"
            },
            "natural/water/reservoir": {
                "name": "Reservoir",
                "terms": ""
            },
            "natural/wetland": {
                "name": "Wetland",
                "terms": ""
            },
            "natural/wood": {
                "name": "Wood",
                "terms": ""
            },
            "office": {
                "name": "Office",
                "terms": ""
            },
            "place": {
                "name": "Place",
                "terms": ""
            },
            "place/hamlet": {
                "name": "Hamlet",
                "terms": ""
            },
            "place/island": {
                "name": "Island",
                "terms": "archipelago,atoll,bar,cay,isle,islet,key,reef"
            },
            "place/locality": {
                "name": "Locality",
                "terms": ""
            },
            "place/village": {
                "name": "Village",
                "terms": ""
            },
            "power": {
                "name": "Power",
                "terms": ""
            },
            "power/generator": {
                "name": "Power Plant",
                "terms": ""
            },
            "power/line": {
                "name": "Power Line",
                "terms": ""
            },
            "power/pole": {
                "name": "Power Pole",
                "terms": ""
            },
            "power/sub_station": {
                "name": "Substation",
                "terms": ""
            },
            "power/tower": {
                "name": "High-Voltage Tower",
                "terms": ""
            },
            "power/transformer": {
                "name": "Transformer",
                "terms": ""
            },
            "railway": {
                "name": "Railway",
                "terms": ""
            },
            "railway/abandoned": {
                "name": "Abandoned Railway",
                "terms": ""
            },
            "railway/disused": {
                "name": "Disused Railway",
                "terms": ""
            },
            "railway/level_crossing": {
                "name": "Level Crossing",
                "terms": "crossing,railroad crossing,railway crossing,grade crossing,road through railroad,train crossing"
            },
            "railway/monorail": {
                "name": "Monorail",
                "terms": ""
            },
            "railway/rail": {
                "name": "Rail",
                "terms": ""
            },
            "railway/subway": {
                "name": "Subway",
                "terms": ""
            },
            "railway/subway_entrance": {
                "name": "Subway Entrance",
                "terms": ""
            },
            "railway/tram": {
                "name": "Tram",
                "terms": "streetcar"
            },
            "shop": {
                "name": "Shop",
                "terms": ""
            },
            "shop/alcohol": {
                "name": "Liquor Store",
                "terms": ""
            },
            "shop/bakery": {
                "name": "Bakery",
                "terms": ""
            },
            "shop/beauty": {
                "name": "Beauty Shop",
                "terms": ""
            },
            "shop/beverages": {
                "name": "Beverage Store",
                "terms": ""
            },
            "shop/bicycle": {
                "name": "Bicycle Shop",
                "terms": ""
            },
            "shop/books": {
                "name": "Bookstore",
                "terms": ""
            },
            "shop/boutique": {
                "name": "Boutique",
                "terms": ""
            },
            "shop/butcher": {
                "name": "Butcher",
                "terms": ""
            },
            "shop/car": {
                "name": "Car Dealership",
                "terms": ""
            },
            "shop/car_parts": {
                "name": "Car Parts Store",
                "terms": ""
            },
            "shop/car_repair": {
                "name": "Car Repair Shop",
                "terms": ""
            },
            "shop/chemist": {
                "name": "Chemist",
                "terms": ""
            },
            "shop/clothes": {
                "name": "Clothing Store",
                "terms": ""
            },
            "shop/computer": {
                "name": "Computer Store",
                "terms": ""
            },
            "shop/confectionery": {
                "name": "Confectionery",
                "terms": ""
            },
            "shop/convenience": {
                "name": "Convenience Store",
                "terms": ""
            },
            "shop/deli": {
                "name": "Deli",
                "terms": ""
            },
            "shop/department_store": {
                "name": "Department Store",
                "terms": ""
            },
            "shop/doityourself": {
                "name": "DIY Store",
                "terms": ""
            },
            "shop/dry_cleaning": {
                "name": "Dry Cleaners",
                "terms": ""
            },
            "shop/electronics": {
                "name": "Electronics Store",
                "terms": ""
            },
            "shop/fishmonger": {
                "name": "Fishmonger",
                "terms": ""
            },
            "shop/florist": {
                "name": "Florist",
                "terms": ""
            },
            "shop/furniture": {
                "name": "Furniture Store",
                "terms": ""
            },
            "shop/garden_centre": {
                "name": "Garden Center",
                "terms": ""
            },
            "shop/gift": {
                "name": "Gift Shop",
                "terms": ""
            },
            "shop/greengrocer": {
                "name": "Greengrocer",
                "terms": ""
            },
            "shop/hairdresser": {
                "name": "Hairdresser",
                "terms": ""
            },
            "shop/hardware": {
                "name": "Hardware Store",
                "terms": ""
            },
            "shop/hifi": {
                "name": "Hifi Store",
                "terms": ""
            },
            "shop/jewelry": {
                "name": "Jeweler",
                "terms": ""
            },
            "shop/kiosk": {
                "name": "Kiosk",
                "terms": ""
            },
            "shop/laundry": {
                "name": "Laundry",
                "terms": ""
            },
            "shop/mall": {
                "name": "Mall",
                "terms": ""
            },
            "shop/mobile_phone": {
                "name": "Mobile Phone Store",
                "terms": ""
            },
            "shop/motorcycle": {
                "name": "Motorcycle Dealership",
                "terms": ""
            },
            "shop/music": {
                "name": "Music Store",
                "terms": ""
            },
            "shop/newsagent": {
                "name": "Newsagent",
                "terms": ""
            },
            "shop/optician": {
                "name": "Optician",
                "terms": ""
            },
            "shop/outdoor": {
                "name": "Outdoor Store",
                "terms": ""
            },
            "shop/pet": {
                "name": "Pet Store",
                "terms": ""
            },
            "shop/shoes": {
                "name": "Shoe Store",
                "terms": ""
            },
            "shop/sports": {
                "name": "Sporting Goods Store",
                "terms": ""
            },
            "shop/stationery": {
                "name": "Stationery Store",
                "terms": ""
            },
            "shop/supermarket": {
                "name": "Supermarket",
                "terms": "bazaar,boutique,chain,co-op,cut-rate store,discount store,five-and-dime,flea market,galleria,mall,mart,outlet,outlet store,shop,shopping center,shopping plaza,stand,store,supermarket,thrift shop"
            },
            "shop/toys": {
                "name": "Toy Store",
                "terms": ""
            },
            "shop/travel_agency": {
                "name": "Travel Agency",
                "terms": ""
            },
            "shop/tyres": {
                "name": "Tire Store",
                "terms": ""
            },
            "shop/vacant": {
                "name": "Vacant Shop",
                "terms": ""
            },
            "shop/variety_store": {
                "name": "Variety Store",
                "terms": ""
            },
            "shop/video": {
                "name": "Video Store",
                "terms": ""
            },
            "tourism": {
                "name": "Tourism",
                "terms": ""
            },
            "tourism/alpine_hut": {
                "name": "Alpine Hut",
                "terms": ""
            },
            "tourism/artwork": {
                "name": "Artwork",
                "terms": ""
            },
            "tourism/attraction": {
                "name": "Tourist Attraction",
                "terms": ""
            },
            "tourism/camp_site": {
                "name": "Camp Site",
                "terms": ""
            },
            "tourism/caravan_site": {
                "name": "RV Park",
                "terms": ""
            },
            "tourism/chalet": {
                "name": "Chalet",
                "terms": ""
            },
            "tourism/guest_house": {
                "name": "Guest House",
                "terms": "B&B,Bed & Breakfast,Bed and Breakfast"
            },
            "tourism/hostel": {
                "name": "Hostel",
                "terms": ""
            },
            "tourism/hotel": {
                "name": "Hotel",
                "terms": ""
            },
            "tourism/information": {
                "name": "Information",
                "terms": ""
            },
            "tourism/motel": {
                "name": "Motel",
                "terms": ""
            },
            "tourism/museum": {
                "name": "Museum",
                "terms": "exhibition,exhibits archive,foundation,gallery,hall,institution,library,menagerie,repository,salon,storehouse,treasury,vault"
            },
            "tourism/picnic_site": {
                "name": "Picnic Site",
                "terms": ""
            },
            "tourism/theme_park": {
                "name": "Theme Park",
                "terms": ""
            },
            "tourism/viewpoint": {
                "name": "Viewpoint",
                "terms": ""
            },
            "tourism/zoo": {
                "name": "Zoo",
                "terms": ""
            },
            "waterway": {
                "name": "Waterway",
                "terms": ""
            },
            "waterway/canal": {
                "name": "Canal",
                "terms": ""
            },
            "waterway/dam": {
                "name": "Dam",
                "terms": ""
            },
            "waterway/ditch": {
                "name": "Ditch",
                "terms": ""
            },
            "waterway/drain": {
                "name": "Drain",
                "terms": ""
            },
            "waterway/river": {
                "name": "River",
                "terms": "beck,branch,brook,course,creek,estuary,rill,rivulet,run,runnel,stream,tributary,watercourse"
            },
            "waterway/riverbank": {
                "name": "Riverbank",
                "terms": ""
            },
            "waterway/stream": {
                "name": "Stream",
                "terms": "beck,branch,brook,burn,course,creek,current,drift,flood,flow,freshet,race,rill,rindle,rivulet,run,runnel,rush,spate,spritz,surge,tide,torrent,tributary,watercourse"
            },
            "waterway/weir": {
                "name": "Weir",
                "terms": ""
            }
        }
    },
    "intro": {
        "navigation": {
            "drag": "The main map area shows OpenStreetMap data on top of background imagery. You can navigate by dragging and scrolling, just like any web map. **Drag the map!**",
            "select": "Map features can be represented three ways: using points, lines or areas. All features can be selected by clicking on them. **Click on the point to select it.**",
            "header": "The header shows us the feature type.",
            "pane": "The main pane shows the feature's attributes, such as its name and address."
        },
        "points": {
            "add": "Points can be used to represent features such as shops, restaurants and monuments. They mark a specific location, and describe what's there. **Click the Point button to add a new point.**",
            "place": "The point can be placed by clicking on the map. **Place the point on top of the building.**",
            "search": "There many different features that can be represented by points. The point you just added is a Cafe. **Search for 'Cafe' **",
            "choose": "**Choose Cafe from the grid.**",
            "describe": "The point is now marked as a cafe. Using the feature editor, we can add more information about the feature. **Add a name and address**",
            "close": "The feature editor can be closed by clicking on the close button, or anywhere on the map. **Close the feature editor**",
            "reselect": "Often points will already exist, but have mistakes or be incomplete. We can edit existing points. **Select the point you just created.**",
            "fixname": "**Change the name and close the feature editor.**",
            "reselect_delete": "All features on the map can be deleted. **Reselect the point you created.**",
            "delete": "The menu around the point contains operations that can be performed on it, including delete. **Delete the point.**"
        },
        "areas": {
            "add": "Areas are a more detailed way to represent features. They provide information on the boundaries of the feature. Areas can be used for most features types points can be used for, and are often preferred. **Click the Area button to add a new area.**",
            "corner": "Areas are drawn by placing nodes that mark the boundary of the area. **Place the starting node on one of the corners of the playground.**",
            "place": "Draw the area by placing more nodes. Finish the area by clicking on the starting point. **Draw an area for the playground.**",
            "search": "**Search for Playground.**",
            "choose": "**Choose Playground from the grid.**",
            "describe": "**Add a name, and close the feature editor**"
        },
        "lines": {
            "add": "Lines are used to represent features such as roads, railways and rivers. **Click the Line button to add a new line.**",
            "start": "**Start the line by clicking on the end of the road.**",
            "intersect": "Click to add more points to the line. You can drag the map while drawing if necessary. Roads, and many other types of lines, are part of a larger network. It is important for these lines to be connected properly in order for routing applications to work. **Click on Flower Street, to create an intersection connecting the two lines.**",
            "finish": "Lines can be finished by clicking on the last point again. **Finish drawing the road.**",
            "road": "**Select Road from the grid**",
            "residential": "There are different types of roads, the most common of which is Residential. **Choose the Residential road type**",
            "describe": "**Name the road and close the feature editor.**"
        }
    }
};
locale.zh = {
    "modes": {
        "add_area": {
            "title": "面",
            "description": "在地图上添加公园，建筑物，湖泊或其他面状区域。",
            "tail": "在地图上点击开始绘制一个区域，像一个公园，湖边，或建筑物。"
        },
        "add_line": {
            "title": "线",
            "description": "在地图上添加公路，街道，行人路，运河或其他线路。",
            "tail": "在地图上点击开始绘制道路，路径或路线。"
        },
        "add_point": {
            "title": "点",
            "description": "在地图上添加餐馆，古迹，邮箱或其他点。",
            "tail": "在地图上点击添加一个点。"
        },
        "browse": {
            "title": "浏览",
            "description": "平移和缩放地图。"
        },
        "draw_area": {
            "tail": "通过点击给你的面添加结点。单击第一个点完成面的绘制。"
        },
        "draw_line": {
            "tail": "通过单击给线添加更多的点。点击其他线路连接它们，双击结束。"
        }
    },
    "operations": {
        "add": {
            "annotation": {
                "point": "添加一个点。",
                "vertex": "给线添加一个节点。"
            }
        },
        "start": {
            "annotation": {
                "line": "开始一条线。",
                "area": "开始一个面。"
            }
        },
        "continue": {
            "annotation": {
                "line": "接着绘制一条线。",
                "area": "接着绘制一个面。"
            }
        },
        "cancel_draw": {
            "annotation": "取消绘图。"
        },
        "change_tags": {
            "annotation": "改变标签。"
        },
        "circularize": {
            "title": "圆",
            "description": "制作圆形。",
            "key": "O",
            "annotation": {
                "line": "把线制作成圆形。",
                "area": "把面制作成圆形。"
            }
        },
        "orthogonalize": {
            "title": "直角化",
            "description": "边角直角化。",
            "key": "Q",
            "annotation": {
                "line": "线直角化。",
                "area": "面直角化。"
            }
        },
        "delete": {
            "title": "删除",
            "description": "从地图中删除此。",
            "annotation": {
                "point": "删除一个点。",
                "vertex": "删除线上一个结点。",
                "line": "删除一条点。",
                "area": "删除一个面。",
                "relation": "删除一个关系。",
                "multiple": "删除{n}个对象。"
            }
        },
        "connect": {
            "annotation": {
                "point": "连接线到一个点上。",
                "vertex": "连接线到另一条线上。",
                "line": "连接线到一条线上。",
                "area": "连接线到一个面上。"
            }
        },
        "disconnect": {
            "title": "断开",
            "description": "断开这些线。",
            "key": "D",
            "annotation": "断开线。"
        },
        "merge": {
            "title": "合并",
            "description": "合并这些线。",
            "key": "C",
            "annotation": "合并{n}条线。"
        },
        "move": {
            "title": "移动",
            "description": "移动到其他的位置。",
            "key": "M",
            "annotation": {
                "point": "移动一个点。",
                "vertex": "移动线上一个结点",
                "line": "移动一条线。",
                "area": "移动一个面。",
                "multiple": "移动多个对象。"
            }
        },
        "rotate": {
            "title": "旋转",
            "description": "绕其中心点旋转该对象。",
            "key": "R",
            "annotation": {
                "line": "旋转一条线。",
                "area": "旋转一个面。"
            }
        },
        "reverse": {
            "title": "反转",
            "description": "这条线走在相反的方向。",
            "key": "V",
            "annotation": "反转一条线。"
        },
        "split": {
            "title": "分割",
            "description": "在这点上分成两条线。",
            "key": "X",
            "annotation": "分割一条线。"
        }
    },
    "nothing_to_undo": "没有可撤消的。",
    "nothing_to_redo": "没有可重做的。",
    "just_edited": "你正在编辑的OpenStreetMap！",
    "browser_notice": "该编辑器支持Firefox、Chrome、Safari、Opera和Internet Explorer9及以上的浏览器。请升级您的浏览器或者使用Potlatch 2来编辑地图。",
    "view_on_osm": "在OSM上查看",
    "zoom_in_edit": "放大编辑地图",
    "logout": "退出",
    "report_a_bug": "报告bug",
    "commit": {
        "title": "保存更改",
        "description_placeholder": "简要说明你的贡献",
        "message_label": "提交说明",
        "upload_explanation": "{user}你上传的更新将会显示在所有使用OpenStreetMap数据的地图上。",
        "save": "保存",
        "cancel": "取消",
        "warnings": "警告",
        "modified": "修改的",
        "deleted": "删除的",
        "created": "创建的"
    },
    "contributors": {
        "list": "查看{users}的贡献",
        "truncated_list": "查看{users}和其他{count}个成员的贡献"
    },
    "geocoder": {
        "title": "查找位置",
        "placeholder": "查找位置",
        "no_results": "无法找到叫'{name}'的地方"
    },
    "geolocate": {
        "title": "显示我的位置"
    },
    "inspector": {
        "no_documentation_combination": "没有关于此标签组合的文档",
        "no_documentation_key": "没有关于此键的文档",
        "show_more": "显示更多",
        "new_tag": "新建标签",
        "view_on_osm": "在OSM上查看",
        "editing_feature": "编辑{feature}",
        "additional": "附加标签",
        "choose": "选择对象的类型",
        "results": "{search}共有{n}个结果",
        "reference": "查看 OpenStreetMap Wiki →",
        "back_tooltip": "修改对象的类型"
    },
    "background": {
        "title": "背景",
        "description": "设置背景",
        "percent_brightness": "{opacity}% 亮度",
        "fix_misalignment": "修复错位",
        "reset": "重置"
    },
    "restore": {
        "description": "上次您有未保存的更改。你想恢复这些更改吗？",
        "restore": "恢复",
        "reset": "重置"
    },
    "save": {
        "title": "保存",
        "help": "保存更改到OpenStreetMap上，使其他用户可以看见。",
        "no_changes": "没有可以保存的更改。",
        "error": "保存发生错误",
        "uploading": "正在向OpenStreetMap上传更改。",
        "unsaved_changes": "您有未保存的更改"
    },
    "splash": {
        "welcome": "欢迎使用OpenStreetMap编辑器iD",
        "text": "这是开发版本{version}。欲了解更多信息，请参阅{website}，在{github}报告bug。"
    },
    "source_switch": {
        "live": "live",
        "dev": "dev"
    },
    "tag_reference": {
        "description": "描述",
        "on_wiki": "在wiki.osm.org查看{tag}",
        "used_with": "使用{type}"
    },
    "validations": {
        "untagged_point": "未标记点，他并不是线或面的一部分",
        "untagged_line": "未标记的线",
        "untagged_area": "未标记的面",
        "many_deletions": "您正在删除{n}个对象。你确定你想这样做吗？所有的其他openstreetmap.org用户都将在地图上看不到这些数据。",
        "tag_suggests_area": "{tag}这个标签建议使用在面上，但是他不是一个面",
        "deprecated_tags": "已过时标签：{tags}"
    },
    "zoom": {
        "in": "放大",
        "out": "缩小"
    },
    "imagery": {
        "provided_by": "影像由{source}提供"
    },
    "gpx": {
        "local_layer": "本地GPX文件",
        "drag_drop": "把GPX文件拖到页面上。"
    },
    "presets": {
        "fields": {
            "access": {
                "label": "通道"
            },
            "address": {
                "label": "地址",
                "placeholders": {
                    "housename": "房屋名称",
                    "number": "123",
                    "street": "街道",
                    "city": "城市"
                }
            },
            "aeroway": {
                "label": "类型"
            },
            "amenity": {
                "label": "类型"
            },
            "atm": {
                "label": "ATM"
            },
            "barrier": {
                "label": "类型"
            },
            "bicycle_parking": {
                "label": "类型"
            },
            "building": {
                "label": "建筑物"
            },
            "building_area": {
                "label": "建筑物"
            },
            "building_yes": {
                "label": "建筑物"
            },
            "capacity": {
                "label": "容量"
            },
            "collection_times": {
                "label": "收集时间"
            },
            "construction": {
                "label": "类型"
            },
            "country": {
                "label": "国家"
            },
            "crossing": {
                "label": "类型"
            },
            "cuisine": {
                "label": "美食"
            },
            "denomination": {
                "label": "教派"
            },
            "denotation": {
                "label": "意思"
            },
            "elevation": {
                "label": "海拔"
            },
            "emergency": {
                "label": "急诊"
            },
            "entrance": {
                "label": "类型"
            },
            "fax": {
                "label": "传真"
            },
            "fee": {
                "label": "费用"
            },
            "highway": {
                "label": "类型"
            },
            "historic": {
                "label": "类型"
            },
            "internet_access": {
                "label": "互联网接入",
                "options": {
                    "wlan": "无线网络",
                    "wired": "有线网络",
                    "terminal": "终端"
                }
            },
            "landuse": {
                "label": "类型"
            },
            "layer": {
                "label": "层"
            },
            "leisure": {
                "label": "类型"
            },
            "levels": {
                "label": "级别"
            },
            "man_made": {
                "label": "类型"
            },
            "maxspeed": {
                "label": "限速"
            },
            "name": {
                "label": "名称"
            },
            "natural": {
                "label": "自然"
            },
            "network": {
                "label": "网络"
            },
            "note": {
                "label": "备注"
            },
            "office": {
                "label": "类型"
            },
            "oneway": {
                "label": "单行"
            },
            "oneway_yes": {
                "label": "单行"
            },
            "opening_hours": {
                "label": "小时"
            },
            "operator": {
                "label": "经营者"
            },
            "phone": {
                "label": "手机"
            },
            "place": {
                "label": "类型"
            },
            "power": {
                "label": "类型"
            },
            "railway": {
                "label": "类型"
            },
            "ref": {
                "label": "参考"
            },
            "religion": {
                "label": "宗教",
                "options": {
                    "christian": "基督教",
                    "muslim": "穆斯林",
                    "buddhist": "佛教",
                    "jewish": "犹太教",
                    "hindu": "印度教",
                    "shinto": "神道教",
                    "taoist": "道教"
                }
            },
            "service": {
                "label": "类型"
            },
            "shelter": {
                "label": "避难所"
            },
            "shop": {
                "label": "类型"
            },
            "source": {
                "label": "来源"
            },
            "sport": {
                "label": "运动"
            },
            "structure": {
                "label": "结构",
                "options": {
                    "bridge": "桥",
                    "tunnel": "隧道",
                    "embankment": "堤岸",
                    "cutting": "开凿"
                }
            },
            "surface": {
                "label": "表面"
            },
            "tourism": {
                "label": "类型"
            },
            "water": {
                "label": "类型"
            },
            "waterway": {
                "label": "类型"
            },
            "website": {
                "label": "网站"
            },
            "wetland": {
                "label": "类型"
            },
            "wheelchair": {
                "label": "轮椅通道"
            },
            "wikipedia": {
                "label": "维基百科"
            },
            "wood": {
                "label": "类型"
            }
        },
        "presets": {
            "aeroway": {
                "name": "机场相关道路"
            },
            "aeroway/aerodrome": {
                "name": "机场",
                "terms": "飞机,机场,机场"
            },
            "aeroway/helipad": {
                "name": "直升机场",
                "terms": "直升机,直升机停机坪,直升机场"
            },
            "amenity": {
                "name": "便利设施"
            },
            "amenity/bank": {
                "name": "银行"
            },
            "amenity/bar": {
                "name": "酒吧"
            },
            "amenity/bench": {
                "name": "长凳"
            },
            "amenity/bicycle_parking": {
                "name": "自行车停放处"
            },
            "amenity/bicycle_rental": {
                "name": "自行车租赁处"
            },
            "amenity/cafe": {
                "name": "咖啡",
                "terms": "咖啡,茶,咖啡馆"
            },
            "amenity/cinema": {
                "name": "电影院"
            },
            "amenity/courthouse": {
                "name": "法院"
            },
            "amenity/embassy": {
                "name": "使馆"
            },
            "amenity/fast_food": {
                "name": "快餐"
            },
            "amenity/fire_station": {
                "name": "消防站"
            },
            "amenity/fuel": {
                "name": "加油站"
            },
            "amenity/grave_yard": {
                "name": "墓地"
            },
            "amenity/hospital": {
                "name": "医院"
            },
            "amenity/library": {
                "name": "图书馆"
            },
            "amenity/marketplace": {
                "name": "市场"
            },
            "amenity/parking": {
                "name": "停车场"
            },
            "amenity/pharmacy": {
                "name": "药房"
            },
            "amenity/place_of_worship": {
                "name": "礼拜场所"
            },
            "amenity/place_of_worship/christian": {
                "name": "教堂"
            },
            "amenity/place_of_worship/jewish": {
                "name": "犹太教堂",
                "terms": "犹太人,犹太教堂"
            },
            "amenity/place_of_worship/muslim": {
                "name": "清真寺",
                "terms": "穆斯林,清真寺"
            },
            "amenity/police": {
                "name": "警察局"
            },
            "amenity/post_box": {
                "name": "邮箱",
                "terms": "邮件投递,信箱,邮筒,邮箱"
            },
            "amenity/post_office": {
                "name": "邮局"
            },
            "amenity/pub": {
                "name": "酒馆"
            },
            "amenity/restaurant": {
                "name": "餐馆"
            },
            "amenity/school": {
                "name": "学校"
            },
            "amenity/swimming_pool": {
                "name": "游泳池"
            },
            "amenity/telephone": {
                "name": "电话"
            },
            "amenity/theatre": {
                "name": "剧院"
            },
            "amenity/toilets": {
                "name": "厕所"
            },
            "amenity/townhall": {
                "name": "市政府"
            },
            "amenity/university": {
                "name": "大学"
            },
            "barrier": {
                "name": "屏障"
            },
            "barrier/block": {
                "name": "街区"
            },
            "barrier/bollard": {
                "name": "短柱"
            },
            "barrier/cattle_grid": {
                "name": "家畜栅栏"
            },
            "barrier/city_wall": {
                "name": "城墙"
            },
            "barrier/ditch": {
                "name": "沟"
            },
            "barrier/entrance": {
                "name": "入口"
            },
            "barrier/fence": {
                "name": "篱笆"
            },
            "barrier/gate": {
                "name": "门"
            },
            "barrier/lift_gate": {
                "name": "电梯门"
            },
            "barrier/retaining_wall": {
                "name": "挡土墙"
            },
            "barrier/toll_booth": {
                "name": "收费站"
            },
            "barrier/wall": {
                "name": "墙"
            },
            "building": {
                "name": "建筑物"
            },
            "building/entrance": {
                "name": "入口"
            },
            "entrance": {
                "name": "入口"
            },
            "highway": {
                "name": "公路"
            },
            "highway/bridleway": {
                "name": "马道",
                "terms": "楼梯"
            },
            "highway/bus_stop": {
                "name": "公交车站"
            },
            "highway/crossing": {
                "name": "路口",
                "terms": "人行横道,斑马线"
            },
            "highway/cycleway": {
                "name": "自行车道"
            },
            "highway/footway": {
                "name": "人行道"
            },
            "highway/motorway": {
                "name": "高速公路"
            },
            "highway/motorway_link": {
                "name": "高速公路匝道"
            },
            "highway/path": {
                "name": "路"
            },
            "highway/primary": {
                "name": "主要道路"
            },
            "highway/primary_link": {
                "name": "主要道路匝道"
            },
            "highway/residential": {
                "name": "住宅区道路"
            },
            "highway/road": {
                "name": "未知道路"
            },
            "highway/secondary": {
                "name": "次要道路"
            },
            "highway/secondary_link": {
                "name": "次要道路匝道"
            },
            "highway/service": {
                "name": "辅助道路"
            },
            "highway/steps": {
                "name": "台阶",
                "terms": "楼梯"
            },
            "highway/tertiary": {
                "name": "三级道路"
            },
            "highway/tertiary_link": {
                "name": "三级道路匝道"
            },
            "highway/track": {
                "name": "小路"
            },
            "highway/traffic_signals": {
                "name": "红绿灯",
                "terms": "灯,刹车灯,交通灯"
            },
            "highway/trunk": {
                "name": "干线道路"
            },
            "highway/trunk_link": {
                "name": "干线道路匝道"
            },
            "highway/turning_circle": {
                "name": "环岛"
            },
            "highway/unclassified": {
                "name": "未分级的道路"
            },
            "historic": {
                "name": "历史遗迹"
            },
            "historic/archaeological_site": {
                "name": "考古遗址"
            },
            "historic/boundary_stone": {
                "name": "界桩"
            },
            "historic/castle": {
                "name": "城堡"
            },
            "historic/memorial": {
                "name": "纪念馆"
            },
            "historic/monument": {
                "name": "纪念碑"
            },
            "historic/ruins": {
                "name": "废墟"
            },
            "historic/wayside_cross": {
                "name": "路边的十字架"
            },
            "historic/wayside_shrine": {
                "name": "路边的神社"
            },
            "landuse": {
                "name": "土地用途"
            },
            "landuse/allotments": {
                "name": "社区花园"
            },
            "landuse/basin": {
                "name": "水池"
            },
            "landuse/cemetery": {
                "name": "墓地"
            },
            "landuse/commercial": {
                "name": "商业区"
            },
            "landuse/construction": {
                "name": "建筑物"
            },
            "landuse/farm": {
                "name": "农场"
            },
            "landuse/farmyard": {
                "name": "农场"
            },
            "landuse/forest": {
                "name": "森林"
            },
            "landuse/grass": {
                "name": "草坪"
            },
            "landuse/industrial": {
                "name": "工业区"
            },
            "landuse/meadow": {
                "name": "牧场"
            },
            "landuse/orchard": {
                "name": "果园"
            },
            "landuse/quarry": {
                "name": "采石场"
            },
            "landuse/residential": {
                "name": "住宅区"
            },
            "landuse/vineyard": {
                "name": "葡萄园"
            },
            "leisure": {
                "name": "休闲场所"
            },
            "leisure/garden": {
                "name": "花园"
            },
            "leisure/golf_course": {
                "name": "高尔夫球场"
            },
            "leisure/marina": {
                "name": "码头"
            },
            "leisure/park": {
                "name": "公园"
            },
            "leisure/pitch": {
                "name": "运动场所"
            },
            "leisure/pitch/american_football": {
                "name": "美式足球场"
            },
            "leisure/pitch/baseball": {
                "name": "棒球场"
            },
            "leisure/pitch/basketball": {
                "name": "篮球场"
            },
            "leisure/pitch/soccer": {
                "name": "足球场"
            },
            "leisure/pitch/tennis": {
                "name": "网球场"
            },
            "leisure/playground": {
                "name": "运动场"
            },
            "leisure/slipway": {
                "name": "下水滑道"
            },
            "leisure/stadium": {
                "name": "体育场"
            },
            "leisure/swimming_pool": {
                "name": "游泳池"
            },
            "man_made": {
                "name": "人造的"
            },
            "man_made/lighthouse": {
                "name": "灯塔"
            },
            "man_made/pier": {
                "name": "码头"
            },
            "man_made/survey_point": {
                "name": "测量点"
            },
            "man_made/water_tower": {
                "name": "水塔"
            },
            "natural": {
                "name": "自然"
            },
            "natural/bay": {
                "name": "海湾"
            },
            "natural/beach": {
                "name": "海滩"
            },
            "natural/cliff": {
                "name": "悬崖"
            },
            "natural/coastline": {
                "name": "海岸线",
                "terms": "岸"
            },
            "natural/glacier": {
                "name": "冰川"
            },
            "natural/grassland": {
                "name": "草原"
            },
            "natural/heath": {
                "name": "荒野"
            },
            "natural/peak": {
                "name": "山峰"
            },
            "natural/scrub": {
                "name": "灌木丛"
            },
            "natural/spring": {
                "name": "泉水"
            },
            "natural/tree": {
                "name": "树"
            },
            "natural/water": {
                "name": "水"
            },
            "natural/water/lake": {
                "name": "湖泊",
                "terms": "小湖,湖"
            },
            "natural/water/pond": {
                "name": "池塘"
            },
            "natural/water/reservoir": {
                "name": "水库"
            },
            "natural/wetland": {
                "name": "湿地"
            },
            "natural/wood": {
                "name": "树林"
            },
            "office": {
                "name": "办公室"
            },
            "place": {
                "name": "地点"
            },
            "place/hamlet": {
                "name": "小村庄"
            },
            "place/island": {
                "name": "岛屿"
            },
            "place/locality": {
                "name": "位置"
            },
            "place/village": {
                "name": "村庄"
            },
            "power": {
                "name": "电力设施"
            },
            "power/generator": {
                "name": "发电厂"
            },
            "power/line": {
                "name": "电路线"
            },
            "power/pole": {
                "name": "电线杆"
            },
            "power/sub_station": {
                "name": "变电站"
            },
            "power/tower": {
                "name": "高压电塔"
            },
            "power/transformer": {
                "name": "变压器"
            },
            "railway": {
                "name": "铁路"
            },
            "railway/abandoned": {
                "name": "废弃的铁路"
            },
            "railway/disused": {
                "name": "废弃的铁路"
            },
            "railway/level_crossing": {
                "name": "平交路口"
            },
            "railway/monorail": {
                "name": "单轨铁路"
            },
            "railway/rail": {
                "name": "铁轨"
            },
            "railway/subway": {
                "name": "地铁"
            },
            "railway/subway_entrance": {
                "name": "地铁口"
            },
            "railway/tram": {
                "name": "电车",
                "terms": "电车"
            },
            "shop": {
                "name": "商店"
            },
            "shop/alcohol": {
                "name": "酒品店"
            },
            "shop/bakery": {
                "name": "面包店"
            },
            "shop/beauty": {
                "name": "美容店"
            },
            "shop/beverages": {
                "name": "饮料店"
            },
            "shop/bicycle": {
                "name": "自行车店"
            },
            "shop/books": {
                "name": "书店"
            },
            "shop/boutique": {
                "name": "精品店"
            },
            "shop/butcher": {
                "name": "肉贩"
            },
            "shop/car": {
                "name": "汽车经销商"
            },
            "shop/car_parts": {
                "name": "汽车配件店"
            },
            "shop/car_repair": {
                "name": "汽车修理店"
            },
            "shop/chemist": {
                "name": "药房"
            },
            "shop/clothes": {
                "name": "服装店"
            },
            "shop/computer": {
                "name": "电脑店"
            },
            "shop/confectionery": {
                "name": "糕饼"
            },
            "shop/convenience": {
                "name": "便利店"
            },
            "shop/deli": {
                "name": "熟食店"
            },
            "shop/department_store": {
                "name": "百货店"
            },
            "shop/doityourself": {
                "name": "DIY商店"
            },
            "shop/dry_cleaning": {
                "name": "干洗店"
            },
            "shop/electronics": {
                "name": "家电店"
            },
            "shop/fishmonger": {
                "name": "鱼贩"
            },
            "shop/florist": {
                "name": "花店"
            },
            "shop/furniture": {
                "name": "家具店"
            },
            "shop/garden_centre": {
                "name": "花店"
            },
            "shop/gift": {
                "name": "礼品店"
            },
            "shop/greengrocer": {
                "name": "蔬菜水果店"
            },
            "shop/hairdresser": {
                "name": "理发师"
            },
            "shop/hardware": {
                "name": "五金商店"
            },
            "shop/hifi": {
                "name": "音响店"
            },
            "shop/jewelry": {
                "name": "珠宝店"
            },
            "shop/kiosk": {
                "name": "报刊亭"
            },
            "shop/laundry": {
                "name": "洗衣店"
            },
            "shop/mall": {
                "name": "购物中心"
            },
            "shop/mobile_phone": {
                "name": "手机店"
            },
            "shop/motorcycle": {
                "name": "摩托车经销商"
            },
            "shop/music": {
                "name": "音乐店"
            },
            "shop/newsagent": {
                "name": "书报"
            },
            "shop/optician": {
                "name": "眼镜店"
            },
            "shop/outdoor": {
                "name": "户外店"
            },
            "shop/pet": {
                "name": "宠物店"
            },
            "shop/shoes": {
                "name": "鞋店"
            },
            "shop/sports": {
                "name": "体育用品店"
            },
            "shop/stationery": {
                "name": "文化用品店"
            },
            "shop/supermarket": {
                "name": "超级市场"
            },
            "shop/toys": {
                "name": "玩具店"
            },
            "shop/travel_agency": {
                "name": "旅行社"
            },
            "shop/tyres": {
                "name": "轮胎店"
            },
            "shop/vacant": {
                "name": "空置铺位"
            },
            "shop/variety_store": {
                "name": "杂货店"
            },
            "shop/video": {
                "name": "影像店"
            },
            "tourism": {
                "name": "旅游业"
            },
            "tourism/alpine_hut": {
                "name": "高山小屋"
            },
            "tourism/artwork": {
                "name": "艺术品"
            },
            "tourism/attraction": {
                "name": "旅游景点"
            },
            "tourism/camp_site": {
                "name": "露营区"
            },
            "tourism/caravan_site": {
                "name": "房车营地"
            },
            "tourism/chalet": {
                "name": "木屋"
            },
            "tourism/guest_house": {
                "name": "宾馆"
            },
            "tourism/hostel": {
                "name": "招待所"
            },
            "tourism/hotel": {
                "name": "旅馆"
            },
            "tourism/information": {
                "name": "信息板"
            },
            "tourism/motel": {
                "name": "汽车旅馆"
            },
            "tourism/museum": {
                "name": "博物馆"
            },
            "tourism/picnic_site": {
                "name": "郊游地点"
            },
            "tourism/theme_park": {
                "name": "主题公园"
            },
            "tourism/viewpoint": {
                "name": "景点"
            },
            "tourism/zoo": {
                "name": "动物园"
            },
            "waterway": {
                "name": "航道"
            },
            "waterway/canal": {
                "name": "运河"
            },
            "waterway/dam": {
                "name": "水坝"
            },
            "waterway/ditch": {
                "name": "沟渠"
            },
            "waterway/drain": {
                "name": "下水道"
            },
            "waterway/river": {
                "name": "河流"
            },
            "waterway/riverbank": {
                "name": "河堤"
            },
            "waterway/stream": {
                "name": "溪流"
            },
            "waterway/weir": {
                "name": "堤坝"
            }
        }
    }
};
locale.zh_TW = {
    "modes": {
        "add_area": {
            "title": "區域",
            "description": "在地圖上添加公園、建築物、湖泊或其他區域。",
            "tail": "按一下地圖來開始繪製一個區域，如公園、湖泊或建築物。"
        },
        "add_line": {
            "title": "線",
            "description": "在地圖上添加公路、街道、行人徑、運河或其他線段。",
            "tail": "按一下地圖來開始繪製道路、小徑或路徑。"
        },
        "add_point": {
            "title": "點",
            "description": "在地圖上添加餐廳、古蹪、郵箱或其他地點。",
            "tail": "按一下地圖來添加一個點。"
        },
        "browse": {
            "title": "瀏覽",
            "description": "平移及縮放地圖。"
        },
        "draw_area": {
            "tail": "按一下你的區域來為它添加點。按第一點來完成繪製這個區域。"
        },
        "draw_line": {
            "tail": "點擊線段以便添加更多點。按一下其他線段去連接它們，按兩下去完成繒製。"
        }
    },
    "operations": {
        "add": {
            "annotation": {
                "point": "添加了一點。",
                "vertex": "給路徑添加了一節點。"
            }
        },
        "start": {
            "annotation": {
                "line": "開始繪製一線段。",
                "area": "開始繪製一區域。"
            }
        },
        "continue": {
            "annotation": {
                "line": "繼續繪製一線段。",
                "area": "繼續繪製一區域。"
            }
        },
        "cancel_draw": {
            "annotation": "取消了繪圖。"
        },
        "change_tags": {
            "annotation": "修改了標籤。"
        },
        "circularize": {
            "title": "環形化",
            "description": "把這個物件製成圓形。",
            "key": "O",
            "annotation": {
                "line": "把一線段製成圓形。",
                "area": "把一區域製成圓形。"
            }
        },
        "orthogonalize": {
            "title": "直角化",
            "description": "把角落轉換成轉角。",
            "key": "Q",
            "annotation": {
                "line": "把線段上的角落換成轉角。",
                "area": "把區域的角落換成轉角"
            }
        },
        "delete": {
            "title": "刪除",
            "description": "從地圖上移除這個物件。",
            "annotation": {
                "point": "刪除了一點。",
                "vertex": "刪除了路徑上的一個節點。",
                "line": "刪除了一線段。",
                "area": "刪除了一區域。",
                "relation": "刪除了一關係",
                "multiple": "刪除了 {n} 個物件。"
            }
        },
        "connect": {
            "annotation": {
                "point": "已連接路徑到一點。",
                "vertex": "已連接路徑到另一路徑。",
                "line": "已連接路徑到一線段。",
                "area": "已連接路徑到一區域。"
            }
        },
        "disconnect": {
            "title": "斷開",
            "description": "斷開這些路徑。",
            "key": "D",
            "annotation": "斷開了路徑。"
        },
        "merge": {
            "title": "合併",
            "description": "合併這些線段。",
            "key": "C",
            "annotation": "合併了 {n} 條線段。"
        },
        "move": {
            "title": "移動",
            "description": "移動這物件到另一處。",
            "key": "M",
            "annotation": {
                "point": "移動了一點。",
                "vertex": "移動了路徑上的一節點。",
                "line": "移動了一線段。",
                "area": "移動了一區域。",
                "multiple": "移動了數個物件。"
            }
        },
        "rotate": {
            "title": "旋轉",
            "description": "讓這物件圍繞其中心點旋轉。",
            "key": "R",
            "annotation": {
                "line": "旋轉了一線段。",
                "area": "旋轉了一區域。"
            }
        },
        "reverse": {
            "title": "反轉",
            "description": "讓這線段循相反方向走。",
            "key": "V",
            "annotation": "反轉一線段。"
        },
        "split": {
            "title": "分割",
            "description": "在這一點分割成兩條線段。",
            "key": "X",
            "annotation": "分割一路徑。"
        }
    },
    "nothing_to_undo": "沒有動作可以撤銷。",
    "nothing_to_redo": "沒有動作可以重做。",
    "just_edited": "你剛剛編輯了OpenStreetMap！",
    "browser_notice": "這編輯器支援Firefox、Chrome、Safari、Opera及Internet Explorer 9或以上。請先把你的瀏覽器升級或使用Potlatch 2來編輯地圖。",
    "view_on_osm": "於OSM上顯示",
    "zoom_in_edit": "放大地圖以開始編輯",
    "logout": "登出",
    "report_a_bug": "報導錯誤",
    "commit": {
        "title": "儲存修改",
        "description_placeholder": "簡要描述你的貢獻",
        "upload_explanation": "你以 {user} 具名的修改將會在所有使用OpenStreetMap數據的地圖上看得見。",
        "save": "儲存",
        "cancel": "取消",
        "warnings": "警告",
        "modified": "已修改",
        "deleted": "已刪除",
        "created": "已創建"
    },
    "contributors": {
        "list": "正在觀看 {users} 的貢獻",
        "truncated_list": "正在觀看 {users} 和另外 {count} 個用戶的貢獻"
    },
    "geocoder": {
        "title": "尋找一地方",
        "placeholder": "尋找一地方",
        "no_results": "找不到名為 '{name}' 的地方"
    },
    "geolocate": {
        "title": "顯示我的位置"
    },
    "inspector": {
        "no_documentation_combination": "這個標籤組合沒有可用的文檔",
        "no_documentation_key": "這個鍵值沒有可用的文檔",
        "show_more": "顯示更多",
        "new_tag": "新的標籤",
        "view_on_osm": "在OSM上顯示",
        "editing_feature": "正在編輯 {feature}",
        "additional": "附加的標籤",
        "choose": "選擇功能種類",
        "results": "{search} 的 {n} 個結果",
        "reference": "查看OpenStreetMap Wiki →",
        "back_tooltip": "修改功能種類"
    },
    "background": {
        "title": "背景",
        "description": "背景設定",
        "percent_brightness": "{opacity}%的光度",
        "fix_misalignment": "校準",
        "reset": "重設"
    },
    "restore": {
        "description": "上一次你仍有未儲存的修改，你想恢復這些修改嗎﹖",
        "restore": "恢復",
        "reset": "重設"
    },
    "save": {
        "title": "儲存",
        "help": "儲存修改至OpenStreetMap，使其他用戶均可觀看你的修改。",
        "no_changes": "沒有修改需要儲存。",
        "error": "儲存時發生錯誤",
        "uploading": "正在上傳修改至OpenStreetMap。",
        "unsaved_changes": "你有未儲存的修改"
    },
    "splash": {
        "welcome": "歡迎使用iD OpenStreetMap編輯器",
        "text": "這是開發版本 {version}。欲知詳情請瀏覽 {website} 及於 {github} 報告錯誤。"
    },
    "source_switch": {
        "live": "實況模式",
        "dev": "開發模式"
    },
    "tag_reference": {
        "description": "描述",
        "on_wiki": "於wiki.osm.org上的 {tag}",
        "used_with": "可與 {type} 使用"
    },
    "validations": {
        "untagged_point": "未標記的點—不在任何線段或區域內",
        "untagged_line": "未標記的線段",
        "untagged_area": "未標記的區域",
        "many_deletions": "你正在刪除 {n} 個物件。這樣會從openstreetmap.org的地圖上刪除，你是否確定需要這樣做？",
        "tag_suggests_area": "{tag} 標籤所建議的線段應為區域，但這個不是一區域",
        "deprecated_tags": "已棄用的標籤︰{tags}"
    },
    "zoom": {
        "in": "放大",
        "out": "縮小"
    },
    "imagery": {
        "provided_by": "影像由 {source} 提供"
    },
    "gpx": {
        "local_layer": "本機GPX檔案",
        "drag_drop": "拖放一個.gpx格式的檔案到本頁"
    },
    "presets": {
        "fields": {
            "access": {
                "label": "通道"
            },
            "address": {
                "label": "地址",
                "placeholders": {
                    "housename": "屋宇名稱",
                    "number": "123",
                    "street": "街道",
                    "city": "城市"
                }
            },
            "aeroway": {
                "label": "種類"
            },
            "amenity": {
                "label": "種類"
            },
            "atm": {
                "label": "自動取款機"
            },
            "bicycle_parking": {
                "label": "種類"
            },
            "building": {
                "label": "建築物"
            },
            "building_area": {
                "label": "建築物"
            },
            "building_yes": {
                "label": "建築物"
            },
            "capacity": {
                "label": "容量"
            },
            "collection_times": {
                "label": "收集時間"
            },
            "construction": {
                "label": "種類"
            },
            "country": {
                "label": "國家"
            },
            "crossing": {
                "label": "種類"
            },
            "cuisine": {
                "label": "美饌"
            },
            "denomination": {
                "label": "教派"
            },
            "denotation": {
                "label": "表示"
            },
            "elevation": {
                "label": "高度"
            },
            "emergency": {
                "label": "緊急"
            },
            "entrance": {
                "label": "種類"
            },
            "fax": {
                "label": "傳真"
            },
            "fee": {
                "label": "費用"
            },
            "highway": {
                "label": "種類"
            },
            "historic": {
                "label": "種類"
            },
            "internet_access": {
                "label": "網際網絡連接",
                "options": {
                    "wlan": "無線網絡",
                    "wired": "有線網絡",
                    "terminal": "終端"
                }
            },
            "landuse": {
                "label": "種類"
            },
            "layer": {
                "label": "層"
            },
            "leisure": {
                "label": "種類"
            },
            "levels": {
                "label": "級別"
            },
            "man_made": {
                "label": "種類"
            },
            "maxspeed": {
                "label": "速度限制"
            },
            "natural": {
                "label": "自然"
            },
            "network": {
                "label": "網絡"
            },
            "note": {
                "label": "備註"
            },
            "office": {
                "label": "種類"
            },
            "oneway": {
                "label": "單程"
            },
            "opening_hours": {
                "label": "小時"
            },
            "operator": {
                "label": "營運商"
            },
            "phone": {
                "label": "電話"
            },
            "place": {
                "label": "種類"
            },
            "railway": {
                "label": "種類"
            },
            "ref": {
                "label": "參考"
            },
            "religion": {
                "label": "宗教",
                "options": {
                    "christian": "基督教徒",
                    "muslim": "穆斯林",
                    "buddhist": "佛教徒",
                    "jewish": "猶太教徒",
                    "hindu": "印度教徒",
                    "shinto": "神道教徒",
                    "taoist": "道教徒"
                }
            },
            "service": {
                "label": "種類"
            },
            "shelter": {
                "label": "遮雨棚／涼亭"
            },
            "shop": {
                "label": "種類"
            },
            "source": {
                "label": "來源"
            },
            "sport": {
                "label": "運動"
            },
            "structure": {
                "label": "結構",
                "options": {
                    "bridge": "橋樑",
                    "tunnel": "隧道",
                    "embankment": "堤岸",
                    "cutting": "切割"
                }
            },
            "surface": {
                "label": "表面"
            },
            "tourism": {
                "label": "種類"
            },
            "water": {
                "label": "種類"
            },
            "waterway": {
                "label": "種類"
            },
            "website": {
                "label": "網站"
            },
            "wetland": {
                "label": "種類"
            },
            "wheelchair": {
                "label": "輪椅通道"
            },
            "wikipedia": {
                "label": "維基百科"
            },
            "wood": {
                "label": "種類"
            }
        },
        "presets": {
            "aeroway": {
                "name": "機場相關設施"
            },
            "aeroway/aerodrome": {
                "name": "機場",
                "terms": "飛機，飛機場，飛行場"
            },
            "aeroway/helipad": {
                "name": "直昇機場",
                "terms": "直升機，直升機坪，直升機場"
            },
            "amenity": {
                "name": "便利設施"
            },
            "amenity/bank": {
                "name": "銀行",
                "terms": "保險箱，帳房，信用合作社，受托人，國庫，基金，窖藏，投資機構，儲存庫，儲備，儲備，保險箱，存款，庫存，庫存，倉庫，倉庫，儲蓄及貸款協會，國庫，信託公司，窖"
            },
            "amenity/bar": {
                "name": "酒吧"
            },
            "amenity/bench": {
                "name": "長凳"
            },
            "amenity/bicycle_parking": {
                "name": "腳踏車停泊處"
            },
            "amenity/bicycle_rental": {
                "name": "腳踏車租賃"
            },
            "amenity/cafe": {
                "name": "咖啡廳",
                "terms": "咖啡，茶，咖啡店"
            },
            "amenity/cinema": {
                "name": "戲院",
                "terms": "大銀幕，電影院，電影，得來速影院，電影，電影，電影，電影院，電影院，電影，電影院，電影院，電影，電影，劇場，表演，銀幕"
            },
            "amenity/courthouse": {
                "name": "法院"
            },
            "amenity/embassy": {
                "name": "使館"
            },
            "amenity/fast_food": {
                "name": "快餐店"
            },
            "amenity/fire_station": {
                "name": "消防局"
            },
            "amenity/fuel": {
                "name": "加油站"
            },
            "amenity/grave_yard": {
                "name": "墓地"
            },
            "amenity/hospital": {
                "name": "醫院",
                "terms": "診所，急診室，衛生服務，安養院，醫院，醫院，療養院，療養院，療養院，療養院，醫務室，手術室，病房"
            },
            "amenity/library": {
                "name": "圖書館"
            },
            "amenity/parking": {
                "name": "停車場"
            },
            "amenity/pharmacy": {
                "name": "藥房"
            },
            "amenity/place_of_worship": {
                "name": "禮拜地方",
                "terms": "隱修院，宗座聖殿，伯特利，座堂，聖壇，附屬小教堂，小聖堂，教堂，信徒，神殿，祈禱場所，宗教場所，修道院附屬的教堂，傳道部，清真寺，小教堂，教區，小聖堂，聖所，聖地，猶太教堂，禮拜堂，寺廟"
            },
            "amenity/place_of_worship/christian": {
                "name": "教堂",
                "terms": "基督教，隱修院，宗座聖殿，伯特利，座堂，聖壇，附屬小教堂，小聖堂，教堂，信徒，神殿，祈禱場所，宗教場所，修道院附屬的教堂，傳道部，清真寺，小教堂，教區，小聖堂，聖所，聖地，猶太教堂，禮拜堂，寺廟"
            },
            "amenity/place_of_worship/jewish": {
                "name": "猶太教堂",
                "terms": "猶太教，猶太教堂"
            },
            "amenity/place_of_worship/muslim": {
                "name": "清真寺",
                "terms": "穆斯林，清真寺"
            },
            "amenity/police": {
                "name": "警察局",
                "terms": "徽章，警官，警官，警官，警官，男童軍，警官，警官，警官，警官，警官，軍團，警車，偵探，警官，警官，部隊，警官，憲兵，刑警，警官， 法律，執法，警官，警官，警官，警官，警察"
            },
            "amenity/post_box": {
                "name": "郵箱",
                "terms": "信箱，信箱，郵箱，郵箱，郵筒，郵箱"
            },
            "amenity/post_office": {
                "name": "郵政局"
            },
            "amenity/pub": {
                "name": "酒館"
            },
            "amenity/restaurant": {
                "name": "餐廳"
            },
            "amenity/school": {
                "name": "學校"
            },
            "amenity/swimming_pool": {
                "name": "游泳池"
            },
            "amenity/telephone": {
                "name": "電話"
            },
            "amenity/theatre": {
                "name": "劇院"
            },
            "amenity/toilets": {
                "name": "廁所"
            },
            "amenity/townhall": {
                "name": "市政廳"
            },
            "amenity/university": {
                "name": "大學"
            },
            "building": {
                "name": "建築物"
            },
            "building/entrance": {
                "name": "入口"
            },
            "entrance": {
                "name": "入口"
            },
            "highway": {
                "name": "公路"
            },
            "highway/bus_stop": {
                "name": "公共汽車站"
            },
            "highway/crossing": {
                "name": "路口"
            },
            "highway/cycleway": {
                "name": "自行車道"
            },
            "highway/footway": {
                "name": "小徑"
            },
            "highway/motorway": {
                "name": "高速公路"
            },
            "highway/path": {
                "name": "路徑"
            },
            "highway/primary": {
                "name": "主要道路"
            },
            "highway/residential": {
                "name": "住宅區道路"
            },
            "highway/secondary": {
                "name": "次要道路"
            },
            "highway/service": {
                "name": "輔助道路"
            },
            "highway/steps": {
                "name": "樓梯"
            },
            "highway/tertiary": {
                "name": "三級道路"
            },
            "highway/track": {
                "name": "軌道"
            },
            "highway/traffic_signals": {
                "name": "交通訊號"
            },
            "highway/trunk": {
                "name": "幹道"
            },
            "highway/turning_circle": {
                "name": "回轉圈"
            },
            "highway/unclassified": {
                "name": "未分類的道路"
            },
            "historic": {
                "name": "歷史遺址"
            },
            "historic/monument": {
                "name": "古蹟"
            },
            "landuse": {
                "name": "土地用途"
            },
            "landuse/allotments": {
                "name": "社區花園"
            },
            "landuse/basin": {
                "name": "水池"
            },
            "landuse/cemetery": {
                "name": "墳場"
            },
            "landuse/commercial": {
                "name": "商業區"
            },
            "landuse/construction": {
                "name": "施工"
            },
            "landuse/farm": {
                "name": "農場"
            },
            "landuse/farmyard": {
                "name": "農莊"
            },
            "landuse/forest": {
                "name": "森林"
            },
            "landuse/grass": {
                "name": "草地"
            },
            "landuse/industrial": {
                "name": "工業區"
            },
            "landuse/meadow": {
                "name": "牧場"
            },
            "landuse/orchard": {
                "name": "果園"
            },
            "landuse/quarry": {
                "name": "礦場"
            },
            "landuse/residential": {
                "name": "住宅區"
            },
            "landuse/vineyard": {
                "name": "酒莊"
            },
            "leisure": {
                "name": "優閒設施"
            },
            "leisure/garden": {
                "name": "花園"
            },
            "leisure/golf_course": {
                "name": "高爾夫球場"
            },
            "leisure/park": {
                "name": "公園"
            },
            "leisure/pitch": {
                "name": "運動場所"
            },
            "leisure/pitch/american_football": {
                "name": "美式足球場"
            },
            "leisure/pitch/baseball": {
                "name": "棒球場"
            },
            "leisure/pitch/basketball": {
                "name": "籃球場"
            },
            "leisure/pitch/soccer": {
                "name": "足球場"
            },
            "leisure/pitch/tennis": {
                "name": "網球場"
            },
            "leisure/playground": {
                "name": "遊樂場"
            },
            "leisure/stadium": {
                "name": "體育場"
            },
            "leisure/swimming_pool": {
                "name": "游泳池"
            },
            "man_made": {
                "name": "人造"
            },
            "man_made/lighthouse": {
                "name": "燈塔"
            },
            "man_made/pier": {
                "name": "碼頭"
            },
            "man_made/survey_point": {
                "name": "測量點"
            },
            "man_made/water_tower": {
                "name": "水塔"
            },
            "natural": {
                "name": "自然"
            },
            "natural/bay": {
                "name": "海灣"
            },
            "natural/beach": {
                "name": "沙灘"
            },
            "natural/cliff": {
                "name": "懸崖"
            },
            "natural/coastline": {
                "name": "海岸線",
                "terms": "岸"
            },
            "natural/glacier": {
                "name": "冰川"
            },
            "natural/grassland": {
                "name": "草原"
            },
            "natural/heath": {
                "name": "荒地"
            },
            "natural/peak": {
                "name": "山頂"
            },
            "natural/scrub": {
                "name": "灌木叢"
            },
            "natural/spring": {
                "name": "溫泉"
            },
            "natural/tree": {
                "name": "樹"
            },
            "natural/water": {
                "name": "水"
            },
            "natural/water/lake": {
                "name": "湖泊"
            },
            "natural/water/pond": {
                "name": "池塘"
            },
            "natural/water/reservoir": {
                "name": "水塘"
            },
            "natural/wetland": {
                "name": "濕地"
            },
            "natural/wood": {
                "name": "樹林"
            },
            "office": {
                "name": "辦公室"
            },
            "place": {
                "name": "可歸類的地方"
            },
            "place/hamlet": {
                "name": "村莊"
            },
            "place/island": {
                "name": "島嶼"
            },
            "place/locality": {
                "name": "未能歸類的地方"
            },
            "place/village": {
                "name": "村鎮"
            },
            "power/sub_station": {
                "name": "變電站"
            },
            "railway": {
                "name": "火車站"
            },
            "railway/level_crossing": {
                "name": "平交道"
            },
            "railway/rail": {
                "name": "鐵路"
            },
            "railway/subway": {
                "name": "地鐵"
            },
            "railway/subway_entrance": {
                "name": "地鐵入口"
            },
            "shop": {
                "name": "商店"
            },
            "shop/butcher": {
                "name": "肉販"
            },
            "shop/supermarket": {
                "name": "超級市場"
            },
            "tourism": {
                "name": "旅遊業"
            },
            "tourism/alpine_hut": {
                "name": "高山小屋"
            },
            "tourism/artwork": {
                "name": "藝術品"
            },
            "tourism/attraction": {
                "name": "觀光點"
            },
            "tourism/camp_site": {
                "name": "營地"
            },
            "tourism/caravan_site": {
                "name": "露營車停車場"
            },
            "tourism/chalet": {
                "name": "木屋"
            },
            "tourism/guest_house": {
                "name": "賓館"
            },
            "tourism/hostel": {
                "name": "旅舍"
            },
            "tourism/hotel": {
                "name": "酒店"
            },
            "tourism/information": {
                "name": "資訊"
            },
            "tourism/motel": {
                "name": "汽車旅館"
            },
            "tourism/museum": {
                "name": "博物館"
            },
            "tourism/picnic_site": {
                "name": "野餐地點"
            },
            "tourism/theme_park": {
                "name": "主題公園"
            },
            "tourism/viewpoint": {
                "name": "觀景點"
            },
            "tourism/zoo": {
                "name": "動物園"
            },
            "waterway": {
                "name": "水道"
            },
            "waterway/canal": {
                "name": "運河"
            },
            "waterway/dam": {
                "name": "堤壩"
            },
            "waterway/ditch": {
                "name": "溝"
            },
            "waterway/drain": {
                "name": "渠"
            },
            "waterway/river": {
                "name": "河流"
            },
            "waterway/riverbank": {
                "name": "河床"
            },
            "waterway/stream": {
                "name": "溪流"
            },
            "waterway/weir": {
                "name": "堤堰"
            }
        }
    }
};
locale.da = {
    "modes": {
        "add_area": {
            "title": "Område",
            "description": "Tilføj parker, bygninger, søer, eller andre områder til kortet.",
            "tail": "Klik på kortet for at indtegne et område fx en park, sø eller bygning."
        },
        "add_line": {
            "title": "Linje",
            "description": "Linjer kan være veje, gader eller stier selv kanaler kan være linjer.",
            "tail": "Klik på kortet for at indtegne en vej, sti eller rute."
        },
        "add_point": {
            "title": "Punkt",
            "description": "Restauranter, mindesmærker og postkasser er punkter.",
            "tail": "Klik på kortet for at tilføje et punkt."
        },
        "browse": {
            "title": "Gennemse",
            "description": "Træk rundt og zoom på kortet."
        },
        "draw_area": {
            "tail": "Klik her for at tilføje punkter til dit område. Klik på første punkt igen for at færdiggøre området."
        },
        "draw_line": {
            "tail": "Klik her for at tilføje flere punkter til linjen. Klik på andre linjer for at forbinde dem og dobbeltklik for at afslutte linjen."
        }
    },
    "operations": {
        "add": {
            "annotation": {
                "point": "Tilføjede et punkt.",
                "vertex": "Tilføjede en node til en vej."
            }
        },
        "start": {
            "annotation": {
                "line": "Startede en linje.",
                "area": "Startede et område."
            }
        },
        "continue": {
            "annotation": {
                "line": "Fortsatte en linje.",
                "area": "Fortsatte et område."
            }
        },
        "cancel_draw": {
            "annotation": "Annullerede indtegning."
        },
        "change_tags": {
            "annotation": "Ændret tags."
        },
        "circularize": {
            "title": "Cirkularisere",
            "description": "Lav denne rund.",
            "key": "O",
            "annotation": {
                "line": "Lavede en linje rund.",
                "area": "Lave et område rundt."
            }
        },
        "orthogonalize": {
            "title": "Ortogonalisering",
            "description": "Gør disse hjørner firkantet.",
            "key": "Q",
            "annotation": {
                "line": "Lavede hjørner på en linje firkantet.",
                "area": "Lavede hjørner på et område firkantet."
            }
        },
        "delete": {
            "title": "Slet",
            "description": "Fjern dette fra kortet.",
            "annotation": {
                "point": "Slettede et punkt.",
                "vertex": "Slettede en node fra en vej.",
                "line": "Slettede en linje.",
                "area": "Slettede et område.",
                "relation": "Sletede en relation.",
                "multiple": "Slettede {n} objekter."
            }
        },
        "connect": {
            "annotation": {
                "point": "Forbandt en vej til et punkt.",
                "vertex": "Forbandt en vej til en anden vej.",
                "line": "Forbandt en vej til en linje.",
                "area": "Forbandt en vej til et område."
            }
        },
        "disconnect": {
            "title": "Afbryd",
            "description": "Afbryd disse veje fra hinanden.",
            "key": "D",
            "annotation": "Afbrød vejene."
        },
        "merge": {
            "title": "Flet",
            "description": "Flet disse linjer.",
            "key": "C",
            "annotation": "Flettede {n} linjer."
        },
        "move": {
            "title": "Flyt",
            "description": "Flyt dette til en anden lokation.",
            "key": "M",
            "annotation": {
                "point": "Flyttede et punkt.",
                "vertex": "Flyttede en node i en vej.",
                "line": "Flyttede en linje.",
                "area": "Flyttede et område."
            }
        },
        "reverse": {
            "title": "Omvendt",
            "description": "Lad denne linje gå i modsat retning.",
            "key": "V",
            "annotation": "Omvendte en linje."
        },
        "split": {
            "title": "Del op",
            "description": "Del op i to veje ved dette punkt.",
            "key": "X",
            "annotation": "Del en vej op."
        }
    },
    "nothing_to_undo": "Ingenting at fortryde.",
    "nothing_to_redo": "Ingenting at gendanne.",
    "just_edited": "Du har lige rettet i OpenStreetMap!",
    "browser_notice": "Dette værktøj er understøttet i Firefox, Chrome, Safari, Opera og Internet Explorer 9 og højere. Vær venlig at opgradere din browser eller benyt Potlatch 2 for at rette i kortet.",
    "view_on_osm": "Vis på OSM",
    "zoom_in_edit": "zoom ind for at rette på kortet",
    "logout": "log ud",
    "report_a_bug": "rapportere en fejl",
    "commit": {
        "title": "Gem ændringer",
        "description_placeholder": "Kort beskrivelse af dine bidrag",
        "upload_explanation": "Dine ændringer vil som brugernavn {user} blive synligt på alle kort der bruger OpenStreetMap data.",
        "save": "Gem",
        "cancel": "Fortryd",
        "warnings": "Advarsler",
        "modified": "Modificeret",
        "deleted": "Slettede",
        "created": "Lavede"
    },
    "contributors": {
        "list": "Vis bidrag fra {users}",
        "truncated_list": "Vis bidrag fra {users} og {count} andre"
    },
    "geocoder": {
        "title": "Find et sted",
        "placeholder": "find et sted",
        "no_results": "Kunne ikke finde '{name}'"
    },
    "geolocate": {
        "title": "Vis min lokalitet"
    },
    "inspector": {
        "no_documentation_combination": "Der er ingen dokumentation for denne tag kombination",
        "no_documentation_key": "Der er ingen dokumentation tilgængelig for denne nøgle",
        "new_tag": "Nyt tag",
        "view_on_osm": "Vis på OSM"
    },
    "background": {
        "title": "Baggrund",
        "description": "Baggrundsindstillinger",
        "percent_brightness": "{opacity}% lysstyrke",
        "fix_misalignment": "Lav fejljustering",
        "reset": "nulstil"
    },
    "restore": {
        "description": "Du har ændringer fra forrige session som ikke er gemt. Ønsker du at gendanne disse ændringer?",
        "restore": "Gendan",
        "reset": "Nulstil"
    },
    "save": {
        "title": "Gem",
        "help": "Gem ændringer til OpenStreetMap vil gøre dem synlige for andre brugere.",
        "error": "Der skete en fejl da du prøvede at gemme",
        "uploading": "Gemmer nu ændringer til OpenStreetMap.",
        "unsaved_changes": "Du har ændringer der ikke er gemt endnu"
    },
    "splash": {
        "welcome": "Velkommen til iD OpenStreetMap værktøjet",
        "text": "Dette er udviklingsversion {version}. Mere information se {website} og rapportere fejl på {github}."
    },
    "source_switch": {
        "live": "live",
        "dev": "dev"
    },
    "tag_reference": {
        "description": "Beskrivelse",
        "on_wiki": "{tag} på wiki.osm.org",
        "used_with": "brugt med {type}"
    },
    "validations": {
        "untagged_point": "Mangler et tag på punkt som ikke er del af en linje eller område",
        "untagged_line": "Mangler tag på linje",
        "untagged_area": "Mangler tag på område",
        "many_deletions": "You're deleting {n} objects. Are you sure you want to do this? This will delete them from the map that everyone else sees on openstreetmap.org.",
        "tag_suggests_area": "Dette tag {tag} mener denne linje skule være et område, men dette er ikke et område",
        "deprecated_tags": "Uønskede tags: {tags}"
    },
    "zoom": {
        "in": "Zoom ind",
        "out": "Zoom ud"
    }
};
locale.nl = {
    "modes": {
        "add_area": {
            "title": "Vlak",
            "description": "Voeg parken, gebouwen, meren of andere vlakken aan de kaart toe.",
            "tail": "Klik in de kaart om het tekenen van een vlak zoals een park, gebouw of meer te starten."
        },
        "add_line": {
            "title": "Lijn",
            "description": "Lijnen zijn bijvoorbeeld rijkswegen, straten, voetpaden of kanalen.",
            "tail": "Klik in de kaart om het tekenen van straat, pad of route te starten."
        },
        "add_point": {
            "title": "Punt",
            "description": "Restaurants, monumenten en brievenbussen zijn bijvoorbeeld punten.",
            "tail": "Klik in de kaart om een punt toe te voegen."
        },
        "browse": {
            "title": "Navigatie",
            "description": "Verschuif en zoom in op de kaart."
        },
        "draw_area": {
            "tail": "Klik om punten aan het vlak toe te voegen. Klik op het eerste punt om het vlak te sluiten."
        },
        "draw_line": {
            "tail": "Klik om meer punten aan de lijn toe te voegen. Klik op een andere lijn om de lijnen te verbinden en dubbelklik om de lijn af te sluiten."
        }
    },
    "operations": {
        "add": {
            "annotation": {
                "point": "Punt toegevoegd.",
                "vertex": "Knoop aan een weg toegevoegd."
            }
        },
        "start": {
            "annotation": {
                "line": "Lijn begonnen.",
                "area": "Vlak begonnen."
            }
        },
        "continue": {
            "annotation": {
                "line": "Lijn voortgezet.",
                "area": "Vlak voortgezet."
            }
        },
        "cancel_draw": {
            "annotation": "Tekenen afgebroken."
        },
        "change_tags": {
            "annotation": "Tags aangepast."
        },
        "circularize": {
            "title": "Rond maken",
            "description": "Maak dit rond.",
            "key": "O",
            "annotation": {
                "line": "Maak een lijn rond.",
                "area": "Maak een vlak rond."
            }
        },
        "orthogonalize": {
            "title": "Haaks maken",
            "description": "Maak deze hoeken haaks.",
            "key": "Q",
            "annotation": {
                "line": "Hoeken van een lijn zijn haaks gemaakt.",
                "area": "Hoeken van een vlak zijn haaks gemaakt."
            }
        },
        "delete": {
            "title": "Verwijderen",
            "description": "Verwijder dit van de kaart.",
            "annotation": {
                "point": "Punt verwijderd.",
                "vertex": "Knoop uit een weg verwijderd.",
                "line": "Lijn verwijderd.",
                "area": "Vlak verwijderd.",
                "relation": "Relatie verwijderd.",
                "multiple": "{n} objecten verwijderd."
            }
        },
        "connect": {
            "annotation": {
                "point": "Weg aan een punt verbonden.",
                "vertex": "Weg aan een andere weg verbonden.",
                "line": "Weg aan een lijn  verbonden.",
                "area": "Weg aan een vlak verbonden."
            }
        },
        "disconnect": {
            "title": "Losmaken",
            "description": "Maak deze wegen van elkaar los.",
            "key": "D",
            "annotation": "Wegen losgemaakt."
        },
        "merge": {
            "title": "Samenvoegen",
            "description": "Voeg deze lijnen samen.",
            "key": "C",
            "annotation": "{n} lijnen samengevoegd."
        },
        "move": {
            "title": "Verschuiven",
            "description": "Verschuif dit object naar een andere plek.",
            "key": "M",
            "annotation": {
                "point": "Punt verschoven.",
                "vertex": "Knoop van een weg verschoven.",
                "line": "Lijn verschoven.",
                "area": "Vlak verschoven."
            }
        },
        "reverse": {
            "title": "Omdraaien",
            "description": "Draai de richting van deze lijn om.",
            "key": "V",
            "annotation": "Lijnrichting omgedraaid."
        },
        "split": {
            "title": "Splitsen",
            "description": "Splits deze weg op het geselecteerde punt.",
            "key": "X",
            "annotation": "Weg opgesplitst."
        }
    },
    "nothing_to_undo": "Niets om ongedaan te maken.",
    "nothing_to_redo": "Niets om opnieuw uit te voeren.",
    "just_edited": "Je hebt zojuist OpenStreetMap aangepast!",
    "browser_notice": "Deze editor wordt door Firefox, Chrome, Safari, Opera en Internet Explorer (versie 9 en hoger) ondersteund. Download een nieuwere versie van je browser of gebruik Potlatch 2 om de kaart aan te passen.",
    "view_on_osm": "Bekijk op OSM",
    "zoom_in_edit": "Zoom in om de kaart aan te passen.",
    "logout": "Afmelden",
    "report_a_bug": "Meld een softwareprobleem",
    "commit": {
        "title": "Aanpassingen opslaan",
        "description_placeholder": "Een korte omschrijving van je bijdragen",
        "upload_explanation": "Aanpassingen die je als {user} uploadt worden zichtbaar op alle kaarten die de gegevens van OpenStreetMap gebruiken.",
        "save": "Opslaan",
        "cancel": "Afbreken",
        "warnings": "Waarschuwingen",
        "modified": "Aangepast",
        "deleted": "Verwijderd",
        "created": "Aangemaakt"
    },
    "contributors": {
        "list": "Deze kaartuitsnede bevat bijdragen van:",
        "truncated_list": "Deze kaartuitsnede bevat bijdragen van: {users} en {count} anderen"
    },
    "geocoder": {
        "title": "Zoek een plaats",
        "placeholder": "Zoek een plaats",
        "no_results": "De plaats '{name}' kan niet worden gevonden"
    },
    "geolocate": {
        "title": "Toon mijn locatie"
    },
    "inspector": {
        "no_documentation_combination": "Voor deze tag is geen documentatie beschikbaar.",
        "no_documentation_key": "Voor deze sleutel is geen documentatie beschikbaar",
        "new_tag": "Nieuwe tag",
        "view_on_osm": "Bekijk op OSM",
        "additional": "Additional tags",
        "choose": "What are you adding?",
        "results": "{n} results for {search}"
    },
    "background": {
        "title": "Achtergrond",
        "description": "Achtergrondinstellingen",
        "percent_brightness": "{opacity}% helderheid",
        "fix_misalignment": "Repareer de verkeerde ligging",
        "reset": "Ongedaan maken"
    },
    "restore": {
        "description": "Er zijn niet-opgeslagen aanpassingen uit een vorige sessie. Wil je deze aanpassingen behouden?",
        "restore": "Behouden",
        "reset": "Ongedaan maken"
    },
    "save": {
        "title": "Opslaan",
        "help": "Sla de aanpassingen bij OpenStreetMap op om deze voor andere gebruikers zichtbaar te maken",
        "error": "Bij het opslaan is een fout opgetreden",
        "uploading": "De aanpassingen worden naar OpenStreetMap geüpload.",
        "unsaved_changes": "Je hebt niet-opgeslagen aanpassingen"
    },
    "splash": {
        "welcome": "Welkom bij de iD OpenStreetMap editor",
        "text": " Dit is een ontwikkelversie {version}. Voor meer informatie bezoek {website} of meld problemen op {github}."
    },
    "source_switch": {
        "live": "live",
        "dev": "dev"
    },
    "tag_reference": {
        "description": "Omschrijving",
        "on_wiki": "{tag} op wiki.osm.org",
        "used_with": "gebruikt met {type}"
    },
    "validations": {
        "untagged_point": "Punt zonder tags, dat geen onderdeel is van een lijn of vlak",
        "untagged_line": "Lijn zonder tags",
        "untagged_area": "Vlak zonder tags",
        "many_deletions": "You're deleting {n} objects. Are you sure you want to do this? This will delete them from the map that everyone else sees on openstreetmap.org.",
        "tag_suggests_area": "De tag {tag} suggereert dat de lijn een vlak is, maar het is geen vlak",
        "deprecated_tags": "Afgeschafte tags: {tags}"
    },
    "zoom": {
        "in": "Inzoomen",
        "out": "Uitzoomen"
    }
};
locale.fr = {
    "modes": {
        "add_area": {
            "title": "Polygone",
            "description": "Les polygones peuvent être des parcs, des batîments, des lacs ou tout autre objet surfacique.",
            "tail": "Cliquez sur la carte pour ajouter un polygone tel qu'un parc, un lac ou un bâtiment."
        },
        "add_line": {
            "title": "Ligne",
            "description": "Les lignes peuvent être des autoroutes, des routes, des chemins ou encore des caneaux.",
            "tail": "Cliquez sur la carte pour ajouter une nouvelle ligne telle qu'une route ou un nouveau chemin."
        },
        "add_point": {
            "title": "Point",
            "description": "Les points peuvent être des restaurants, des monuments, ou encore des boites aux lettres.",
            "tail": "Cliquez sur la carte pour ajouter un point tel qu'un restaurant ou un monument."
        },
        "browse": {
            "title": "Navigation",
            "description": "Naviguer ou zoomer sur la carte."
        },
        "draw_area": {
            "tail": "Cliquez pour ajouter un point à la zone. Cliquez sur le dernier point pour fermer la zone."
        },
        "draw_line": {
            "tail": "Cliquez pour ajouter un point à la ligne. Cliquez sur une autre ligne pour les connecter, puis faîtes un double-clique pour terminer la ligne."
        }
    },
    "operations": {
        "add": {
            "annotation": {
                "point": "Ajouter un point.",
                "vertex": "Ajouter un noeud à une ligne."
            }
        },
        "start": {
            "annotation": {
                "line": "Commencer une nouvelle ligne.",
                "area": "Commencer un polygone."
            }
        },
        "continue": {
            "annotation": {
                "line": "Continuer une ligne.",
                "area": "Continuer un polygone."
            }
        },
        "cancel_draw": {
            "annotation": "Annuler un ajout."
        },
        "change_tags": {
            "annotation": "Modifier les tags."
        },
        "circularize": {
            "title": "Arrondir",
            "description": "Créer un cercle.",
            "key": "O",
            "annotation": {
                "line": "Créer un cercle linéaire.",
                "area": "Créer un cercle surfacique (disque)."
            }
        },
        "orthogonalize": {
            "title": "Orthogonaliser",
            "description": "Rendre une forme orthogonale.",
            "key": "Q",
            "annotation": {
                "line": "Orthogonaliser une ligne orthogonale.",
                "area": "Orthogonaliser un polygone orthogonale."
            }
        },
        "delete": {
            "title": "Supprimer",
            "description": "Supprime l'élément de la carte.",
            "annotation": {
                "point": "Supprime un point.",
                "vertex": "Supprime le noeud d'une ligne.",
                "line": "Supprime une ligne.",
                "area": "Supprime un polygone.",
                "relation": "Supprime une relation.",
                "multiple": "Supprime {n} objets."
            }
        },
        "connect": {
            "annotation": {
                "point": "Joindre une ligne à un point.",
                "vertex": "Joindre les noeuds à une ligne.",
                "line": "Joindre les chemins ensemble.",
                "area": "Joindre une ligne à un polygone."
            }
        },
        "disconnect": {
            "title": "Séparer",
            "description": "Sépare les lignes l'une de l'autre.",
            "key": "D",
            "annotation": "Sépare les lignes."
        },
        "merge": {
            "title": "Fusionner",
            "description": "Fusionne les lignes.",
            "key": "C",
            "annotation": "Fusionne les {n} ligne."
        },
        "move": {
            "title": "Déplacer",
            "description": "Déplace l'élément à un autre endroit.",
            "key": "M",
            "annotation": {
                "point": "Déplace un point.",
                "vertex": "Déplace le noeud d'une ligne.",
                "line": "Déplace une ligne.",
                "area": "Déplace un polygone.",
                "multiple": "Déplace un groupe d'objets."
            }
        },
        "rotate": {
            "title": "Rotation",
            "description": "Fait pivoter cet objet en fonction de son centroïde.",
            "key": "R",
            "annotation": {
                "line": "Pivoter la ligne.",
                "area": "Pivoter un polyone."
            }
        },
        "reverse": {
            "title": "Inverser",
            "description": "Inverse le sens d'une ligne.",
            "key": "V",
            "annotation": "Inverse le sens d'une ligne."
        },
        "split": {
            "title": "Couper",
            "description": "Coupe une ligne en deux par rapport au point sélectionné.",
            "key": "X",
            "annotation": "Coupe une ligne."
        }
    },
    "nothing_to_undo": "Rien à annuler.",
    "nothing_to_redo": "Rien à refaire.",
    "just_edited": "Vous venez de participer à OpenStreetMap!",
    "browser_notice": "Les navigateurs supportés par cet éditeur sont : Firefox, Chrome, Safari, Opera et Internet Explorer (version 9 et supérieures). Pour éditer la carte, veuillez mettre à jour votre navigateur ou utiliser Potlatch 2.",
    "view_on_osm": "Consulter dans OSM",
    "zoom_in_edit": "Zoomer pour modifier la carte",
    "logout": "Déconnexion",
    "report_a_bug": "Signaler un bug",
    "commit": {
        "title": "Sauvegarder vos modifications",
        "description_placeholder": "Description succinte de vos contributions",
        "upload_explanation": "{user} : les modifications apportées seront visibles par l'ensemble des services utilisant les données d'OpenStreetMap.",
        "save": "Sauvegarder",
        "cancel": "Annuler",
        "warnings": "Attention",
        "modified": "Modifié",
        "deleted": "Supprimé",
        "created": "Créé"
    },
    "contributors": {
        "list": "Contributions réalisées par {users}",
        "truncated_list": "Contributions réalisées par {users} et {count} autres personnes"
    },
    "geocoder": {
        "title": "Trouver un emplacement",
        "placeholder": "Trouver un endroit",
        "no_results": "Impossible de localiser l'endroit nommé '{name}'"
    },
    "geolocate": {
        "title": "Me localiser"
    },
    "inspector": {
        "no_documentation_combination": "Aucune documentation n'est disponible pour cette combinaison de tag",
        "no_documentation_key": "Aucune documentation n'est disponible pour cette clé",
        "show_more": "Plus d'infornations",
        "new_tag": "Nouveau tag",
        "view_on_osm": "Visualiser sur OSM",
        "editing_feature": "Édition de {feature}",
        "additional": "Tags complémentaires",
        "choose": "Que souhaitez vous ajouter?",
        "results": "{n} résultats pour {search}",
        "reference": "Consulter sur le Wiki d'OpenStreetMap",
        "back_tooltip": "Changer le type de l'objet "
    },
    "background": {
        "title": "Fond de carte",
        "description": "Paramètres du fond de carte",
        "percent_brightness": "{opacity}% luminosité",
        "fix_misalignment": "Corriger le décalage",
        "reset": "réinitialiser"
    },
    "restore": {
        "description": "Vous avez des changements non sauvegardés d'une précédente édition. Souhaitez-vous restaurer ces changements?",
        "restore": "Restaurer",
        "reset": "Annuler"
    },
    "save": {
        "title": "Sauvegarder",
        "help": "Envoie des modifications au serveyr OpenStreetMap afin qu'elles soient visibles par les autres contributeurs.",
        "no_changes": "Aucune modification à sauvegarder",
        "error": "Une erreur est survenue lors de l'enregistrement des données",
        "uploading": "Envoie des modifications vers OpenStreetMap.",
        "unsaved_changes": "Vous avez des modifications non enregistrées"
    },
    "splash": {
        "welcome": "Bienvenue sur ID l'editeur en ligne d'OpenStreetMap",
        "text": "Cette version {version}, est une version de développement. Si vous souhaitez plus d'informations, veuillez consulter {website} ou pour signaler un bug   {github}."
    },
    "source_switch": {
        "live": "live",
        "dev": "dev"
    },
    "tag_reference": {
        "description": "Description",
        "on_wiki": "{tag} sur le wiki.osm.org",
        "used_with": "Utilisé avec {type}"
    },
    "validations": {
        "untagged_point": "Point sans aucun tag ne faisant partie ni d'une ligne, ni d'un polygone",
        "untagged_line": "Ligne sans aucun tag",
        "untagged_area": "Polygone sans aucun tag",
        "many_deletions": "You're deleting {n} objects. Are you sure you want to do this? This will delete them from the map that everyone else sees on openstreetmap.org.",
        "tag_suggests_area": "Ce tag {tag} suppose que cette ligne devrait être un polygone, or ce n'est pas le cas",
        "deprecated_tags": "Tags obsolètes : {tags}"
    },
    "zoom": {
        "in": "Zoomer",
        "out": "Dézoomer"
    },
    "imagery": {
        "provided_by": "Image provenant de {source}"
    },
    "gpx": {
        "local_layer": "Fichier GPX personnel",
        "drag_drop": "Glisser et déposer un fichier .gpx sur la page"
    },
    "presets": {
        "fields": {
            "address": {
                "label": "Adresse",
                "placeholders": {
                    "number": "123",
                    "street": "Rue",
                    "city": "Ville"
                }
            },
            "aeroway": {
                "label": "Type"
            },
            "amenity": {
                "label": "Type"
            },
            "bicycle_parking": {
                "label": "Type"
            },
            "building": {
                "label": "Bâtiment "
            },
            "building_area": {
                "label": "Bâtiment"
            },
            "building_yes": {
                "label": "Bâtiment"
            },
            "capacity": {
                "label": "Capacité"
            },
            "construction": {
                "label": "Type"
            },
            "crossing": {
                "label": "Type"
            },
            "cuisine": {
                "label": "Cuisine"
            },
            "denomination": {
                "label": "Denomination "
            },
            "elevation": {
                "label": "Elevation "
            },
            "entrance": {
                "label": "Type"
            },
            "fax": {
                "label": "Fax"
            },
            "highway": {
                "label": "Type"
            },
            "historic": {
                "label": "Type"
            },
            "internet_access": {
                "label": "Accès Internet",
                "options": {
                    "wlan": "Wifi"
                }
            },
            "landuse": {
                "label": "Type"
            },
            "layer": {
                "label": "Couche"
            },
            "leisure": {
                "label": "Type"
            },
            "levels": {
                "label": "Niveaux"
            },
            "man_made": {
                "label": "Type"
            },
            "maxspeed": {
                "label": "Limite de vitesse"
            },
            "note": {
                "label": "Note"
            },
            "office": {
                "label": "Type"
            },
            "oneway": {
                "label": "Sens unique"
            },
            "opening_hours": {
                "label": "Heures"
            },
            "operator": {
                "label": "Operateur "
            },
            "phone": {
                "label": "Telephone "
            },
            "place": {
                "label": "Type"
            },
            "railway": {
                "label": "Type"
            },
            "religion": {
                "label": "Religion",
                "options": {
                    "christian": "Christianisme",
                    "muslim": "Musulmane",
                    "buddhist": "Budhiste ",
                    "jewish": "Juive",
                    "hindu": "Indouiste ",
                    "taoist": "Taoiste "
                }
            },
            "service": {
                "label": "Type"
            },
            "shop": {
                "label": "Type"
            },
            "source": {
                "label": "Source"
            },
            "sport": {
                "label": "Sport"
            },
            "surface": {
                "label": "Surface"
            },
            "tourism": {
                "label": "Type"
            },
            "water": {
                "label": "Type"
            },
            "waterway": {
                "label": "Type"
            },
            "website": {
                "label": "Site Internet"
            },
            "wetland": {
                "label": "Type"
            },
            "wikipedia": {
                "label": "Wikipedia"
            },
            "wood": {
                "label": "Type"
            }
        },
        "presets": {
            "aeroway/aerodrome": {
                "name": "Aeroport "
            },
            "amenity/bank": {
                "name": "Banque"
            },
            "amenity/bar": {
                "name": "Bar"
            },
            "amenity/bicycle_parking": {
                "name": "Parc à velos "
            },
            "amenity/bicycle_rental": {
                "name": "Location de velos "
            },
            "amenity/cafe": {
                "name": "Cafe "
            },
            "amenity/cinema": {
                "name": "Cinema "
            },
            "amenity/fast_food": {
                "name": "Fast Food"
            },
            "amenity/fire_station": {
                "name": "Caserne de pompier"
            },
            "amenity/grave_yard": {
                "name": "Cimetière"
            },
            "amenity/hospital": {
                "name": "Hopital "
            },
            "amenity/library": {
                "name": "Bibliotheque "
            },
            "amenity/parking": {
                "name": "Parking "
            },
            "amenity/pharmacy": {
                "name": "Pharmacie"
            },
            "amenity/place_of_worship": {
                "name": "Lieu de culte"
            },
            "amenity/place_of_worship/christian": {
                "name": "Eglise "
            },
            "amenity/place_of_worship/jewish": {
                "name": "Cynagogue "
            },
            "amenity/place_of_worship/muslim": {
                "name": "Mosque "
            },
            "amenity/police": {
                "name": "Poste de police"
            },
            "amenity/post_box": {
                "name": "Boite aux lettres"
            },
            "amenity/pub": {
                "name": "Pub"
            },
            "amenity/restaurant": {
                "name": "Restaurant"
            },
            "amenity/school": {
                "name": "Ecole "
            },
            "amenity/toilets": {
                "name": "Toiletes "
            },
            "amenity/university": {
                "name": "Universite "
            },
            "building": {
                "name": "Batiment "
            },
            "entrance": {
                "name": "Entree "
            },
            "highway/bus_stop": {
                "name": "Arret de bus "
            },
            "highway/crossing": {
                "name": "Passage pieton "
            },
            "highway/primary": {
                "name": "Route principale"
            },
            "highway/residential": {
                "name": "Route residentielle "
            },
            "highway/secondary": {
                "name": "Route secondaire"
            },
            "highway/steps": {
                "name": "Escaliers"
            },
            "highway/tertiary": {
                "name": "Route tertiaire"
            },
            "highway/traffic_signals": {
                "name": "Feux tricolores"
            },
            "highway/turning_circle": {
                "name": "Rond point"
            },
            "historic": {
                "name": "Site historique"
            },
            "historic/monument": {
                "name": "Monument"
            },
            "landuse/cemetery": {
                "name": "Cimetiere "
            },
            "landuse/commercial": {
                "name": "Commerciale"
            },
            "landuse/construction": {
                "name": "Construction"
            },
            "landuse/farm": {
                "name": "Ferme"
            },
            "landuse/forest": {
                "name": "Forêt"
            },
            "landuse/grass": {
                "name": "Herbe"
            },
            "landuse/industrial": {
                "name": "Industrielle"
            },
            "landuse/residential": {
                "name": "Residentielle "
            },
            "leisure/golf_course": {
                "name": "Parcours de golf"
            },
            "leisure/park": {
                "name": "Parc"
            },
            "leisure/pitch/tennis": {
                "name": "Court de tennis"
            },
            "man_made/lighthouse": {
                "name": "Phare"
            },
            "natural/bay": {
                "name": "Baie"
            },
            "natural/beach": {
                "name": "Plage"
            },
            "natural/tree": {
                "name": "Arbre"
            },
            "natural/water/lake": {
                "name": "Lac"
            },
            "place/island": {
                "name": "Ile "
            },
            "place/village": {
                "name": "Village"
            },
            "shop": {
                "name": "Magasin"
            },
            "shop/butcher": {
                "name": "Boucher "
            },
            "shop/supermarket": {
                "name": "Supermarche "
            },
            "tourism": {
                "name": "Tourisme"
            },
            "tourism/museum": {
                "name": "Musee "
            }
        }
    }
};
locale.de = {
    "modes": {
        "add_area": {
            "title": "Fläche",
            "description": "Füge Parks, Gebäude, Seen oder andere Flächen zur Karte hinzu.",
            "tail": "Klicke in die Karte, um das Zeichnen einer Fläche wie einen Park, einen See oder Gebäude zu starten."
        },
        "add_line": {
            "title": "Linie",
            "description": "Linien können Autobahnen, Straßen, Fußwege oder sogar Kanäle sein.",
            "tail": "Klicke in die Karte, um das Zeichnen einer Straße eines Pfades oder einer Route zu starten."
        },
        "add_point": {
            "title": "Punkt",
            "description": "Restaurants, Denkmäler und Briefkästen sind Punkte",
            "tail": "Klicke in die Karte, um einen Punkt hinzuzufügen."
        },
        "browse": {
            "title": "Navigation",
            "description": "Verschieben und Vergrößern/Verkleinern des Kartenausschnitts."
        },
        "draw_area": {
            "tail": "Klicke, um Punkte zur Fläche hinzuzufügen. Klicke auf den ersten Punkt, um die Fläche abzuschließen."
        },
        "draw_line": {
            "tail": "Klicke, um mehr Punkte zur Linie hizuzufügen. Klicke auf eine andere Linie, um die Linien zu verbinden und klicke doppelt, um die Linie zu beenden."
        }
    },
    "operations": {
        "add": {
            "annotation": {
                "point": "Punkt hinzugefügt.",
                "vertex": "Stützpunkt einem Weg hinzugefügt."
            }
        },
        "start": {
            "annotation": {
                "line": "Linie begonnen.",
                "area": "Fläche begonnen."
            }
        },
        "continue": {
            "annotation": {
                "line": "Linie fortgesetzt.",
                "area": "Fläche fortgesetzt."
            }
        },
        "cancel_draw": {
            "annotation": "Zeichnen abgebrochen."
        },
        "change_tags": {
            "annotation": "Tags verändert."
        },
        "circularize": {
            "title": "Abrunden",
            "description": "Runde dies ab.",
            "key": "O",
            "annotation": {
                "line": "Runde eine Linie ab.",
                "area": "Runde eine Fläche ab."
            }
        },
        "orthogonalize": {
            "title": "Rechtwinkligkeit herstellen",
            "description": "Diese Ecken rechtwinklig ausrichten.",
            "key": "Q",
            "annotation": {
                "line": "Die Ecken einer Linie rechtwinklig ausgerichtet.",
                "area": "Die Ecken einer Fläche rechtwinklig ausgerichtet."
            }
        },
        "delete": {
            "title": "Löschen",
            "description": "Lösche dies aus der Karte.",
            "annotation": {
                "point": "Punkt gelöscht.",
                "vertex": "Stützpunkt aus einem Weg gelöscht.",
                "line": "Linie gelöscht.",
                "area": "Fläche gelöscht.",
                "relation": "Verbindung gelöscht.",
                "multiple": "{n} Objekte gelöscht."
            }
        },
        "connect": {
            "annotation": {
                "point": "Weg mit einem Punkt verbunden.",
                "vertex": "Weg mit einem anderem Weg verbunden.",
                "line": "Weg mit einer Linie verbunden.",
                "area": "Weg mit einer Fläche verbunden."
            }
        },
        "disconnect": {
            "title": "Trennen",
            "description": "Trenne diese Wege voneinander.",
            "key": "D",
            "annotation": "Wege getrennt."
        },
        "merge": {
            "title": "Vereinigen",
            "description": "Vereinige diese Linien.",
            "key": "C",
            "annotation": "{n} Linien vereinigt."
        },
        "move": {
            "title": "Verschieben",
            "description": "Verschiebe dieses Objekt an einen anderen Ort.",
            "key": "M",
            "annotation": {
                "point": "Punkt verschoben.",
                "vertex": "Stützpunkt in einen Weg veschoben.",
                "line": "Linie verschoben.",
                "area": "Fläche verschoben.",
                "multiple": "Mehrere Objekte verschoben."
            }
        },
        "rotate": {
            "title": "Drehen",
            "description": "Dieses Objekt um seinen Mittelpunkt drehen.",
            "key": "R",
            "annotation": {
                "line": "Linie gedreht.",
                "area": "Fläche gedreht."
            }
        },
        "reverse": {
            "title": "Umkehren",
            "description": "Ändere die Richtung dieser Linie.",
            "key": "V",
            "annotation": "Linienrichtung umgekehrt."
        },
        "split": {
            "title": "Teilen",
            "description": "Teile dies in zwei Wege an diesem Punkt.",
            "key": "X",
            "annotation": "Weg geteilt."
        }
    },
    "nothing_to_undo": "Nichts zum Rückgängigmachen.",
    "nothing_to_redo": "Nichts zum Wiederherstellen.",
    "just_edited": "Sie haben gerade OpenStreetMap editiert!",
    "browser_notice": "Dieser Editor wird von Firefox, Chrome, Safari, Opera, und Internet Explorer (Version 9 und höher) unterstützt. Bitte aktualisieren Sie Ihren Browser oder nutzen Sie Potlatch 2, um die Karte zu modifizieren.",
    "view_on_osm": "Auf OpenStreetMap anschauen",
    "zoom_in_edit": "Hineinzoomen, um die Karte zu bearbeiten",
    "logout": "Abmelden",
    "report_a_bug": "Programmfehler melden",
    "commit": {
        "title": "Änderungen speichern",
        "description_placeholder": "Eine kurze Beschreibung deiner Beiträge",
        "upload_explanation": "Änderungen, die du als {user} hochlädst werden sichtbar auf allen Karte, die OpenStreetMap nutzen.",
        "save": "Speichern",
        "cancel": "Abbrechen",
        "warnings": "Warnungen",
        "modified": "Verändert",
        "deleted": "Gelöscht",
        "created": "Erstellt"
    },
    "contributors": {
        "list": "Diese Kartenansicht enthält Beiträge von:",
        "truncated_list": "Diese Kartenansicht enthält Beiträge von: {users} und {count} anderen"
    },
    "geocoder": {
        "title": "Suche einen Ort",
        "placeholder": "suche einen Ort",
        "no_results": "Der Ort '{name}' konnte nicht gefunden werden"
    },
    "geolocate": {
        "title": "Zeige meine Position"
    },
    "inspector": {
        "no_documentation_combination": "Für dieses Attribut ist keine Dokumentation verfügbar.",
        "no_documentation_key": "Für dises Schlüsselwort ist keine Dokumentation verfügbar",
        "show_more": "Zeige mehr",
        "new_tag": "Neues Attribut",
        "view_on_osm": "auf OpenStreetMap ansehen",
        "editing_feature": "In Bearbeitung {feature}",
        "additional": "Weitere Merkmale",
        "choose": "Eigenschafts-Typ auswählen",
        "results": "{n} Resultate für {search}",
        "reference": "In der OpenSteetMap Wiki anschauen →",
        "back_tooltip": "Eigenschafts-Typ ändern"
    },
    "background": {
        "title": "Hintergrund",
        "description": "Hintergrundeinstellungen",
        "percent_brightness": "{opacity}% Helligkeit",
        "fix_misalignment": "Fehlerhafte Ausrichtung reparieren",
        "reset": "Zurücksetzen"
    },
    "restore": {
        "description": "Es gibt ungespeicherte Änderungen aus einer vorherigen Sitzung. Möchtest du diese Änderungen wiederherstellen?",
        "restore": "Wiederherstellen",
        "reset": "Zurücksetzen"
    },
    "save": {
        "title": "Speichern",
        "help": "Speichere Änderungen auf OpenStreetMap, um diese für andere Nutzer sichtbar zu machen.",
        "no_changes": "Keine zu speichernden Änderungen.",
        "error": "Beim Speichern ist ein Fehler aufgetreten",
        "uploading": "Änderungen werden zu OpenStreetMap hochgeladen.",
        "unsaved_changes": "Ungespeicherte Änderungen vorhanden"
    },
    "splash": {
        "welcome": "Willkommen beim iD OpenStreetMap-Editor",
        "text": "Dies ist eine Entwicklungsversion {version}. Für weitere Informationen besuche {website} und melde Fehler unter {github}."
    },
    "source_switch": {
        "live": "live",
        "dev": "dev"
    },
    "tag_reference": {
        "description": "Beschreibung",
        "on_wiki": "{tag} auf wiki.osm.org",
        "used_with": "benutzt mit {type}"
    },
    "validations": {
        "untagged_point": "Punkt ohne Attribute, der kein Teil einer Linie oder Fläche ist",
        "untagged_line": "Linie ohne Attribute",
        "untagged_area": "Fläche ohne Attribute",
        "many_deletions": "You're deleting {n} objects. Are you sure you want to do this? This will delete them from the map that everyone else sees on openstreetmap.org.",
        "tag_suggests_area": "Das Attribut {tag} suggeriert eine Fläche, ist aber keine Fläche",
        "deprecated_tags": "Veraltete Attribute: {tags}"
    },
    "zoom": {
        "in": "Hineinzoomen",
        "out": "Herauszoomen"
    },
    "imagery": {
        "provided_by": "Bilddaten von {source}"
    },
    "presets": {
        "fields": {
            "access": {
                "label": "Zugang"
            },
            "address": {
                "label": "Adresse",
                "placeholders": {
                    "housename": "Hausname",
                    "number": "123",
                    "street": "Straße",
                    "city": "Stadt"
                }
            },
            "aeroway": {
                "label": "Typ"
            },
            "atm": {
                "label": "Geldautomat"
            },
            "building": {
                "label": "Gebäude"
            },
            "capacity": {
                "label": "Kapazität"
            },
            "fax": {
                "label": "Fax"
            },
            "internet_access": {
                "label": "Internetzugang",
                "options": {
                    "wlan": "Wifi"
                }
            },
            "levels": {
                "label": "Etagen"
            },
            "maxspeed": {
                "label": "Höchstgeschwindigkeit"
            },
            "note": {
                "label": "Notiz"
            },
            "oneway": {
                "label": "Einbahnstraße"
            },
            "phone": {
                "label": "Telefon"
            },
            "religion": {
                "label": "Religion"
            },
            "source": {
                "label": "Quelle"
            },
            "sport": {
                "label": "Sport"
            },
            "surface": {
                "label": "Oberfläche"
            },
            "website": {
                "label": "Webseite"
            },
            "wikipedia": {
                "label": "Wikipedia"
            }
        },
        "presets": {
            "aeroway/aerodrome": {
                "name": "Flughafen"
            },
            "aeroway/helipad": {
                "name": "Hubschrauberlandeplatz"
            },
            "amenity/bank": {
                "name": "Bank"
            },
            "amenity/bar": {
                "name": "Bar"
            },
            "amenity/bench": {
                "name": "Bank"
            },
            "amenity/bicycle_parking": {
                "name": "Fahrradparkplatz"
            },
            "amenity/bicycle_rental": {
                "name": "Fahrradverleih"
            },
            "amenity/cinema": {
                "name": "Kino"
            },
            "amenity/fuel": {
                "name": "Tankstelle"
            },
            "amenity/grave_yard": {
                "name": "Friedhof"
            },
            "amenity/hospital": {
                "name": "Krankenhaus"
            },
            "amenity/library": {
                "name": "Bibliothek"
            },
            "amenity/parking": {
                "name": "Parkplatz"
            },
            "amenity/pharmacy": {
                "name": "Apotheke"
            },
            "amenity/place_of_worship/christian": {
                "name": "Kirche"
            },
            "amenity/place_of_worship/muslim": {
                "name": "Moschee"
            },
            "amenity/police": {
                "name": "Polizei"
            },
            "amenity/post_box": {
                "name": "Briefkasten"
            },
            "amenity/pub": {
                "name": "Pub"
            },
            "amenity/restaurant": {
                "name": "Restaurant"
            },
            "amenity/school": {
                "name": "Schule"
            },
            "amenity/telephone": {
                "name": "Telefon"
            },
            "amenity/toilets": {
                "name": "Toilette"
            },
            "amenity/townhall": {
                "name": "Rathaus"
            },
            "amenity/university": {
                "name": "Universität"
            },
            "entrance": {
                "name": "Eingang"
            },
            "highway": {
                "name": "Straße/Weg"
            },
            "highway/bus_stop": {
                "name": "Bushaltestelle"
            },
            "highway/crossing": {
                "name": "Fußgängerüberweg"
            },
            "highway/cycleway": {
                "name": "Radweg"
            },
            "highway/footway": {
                "name": "Fußweg"
            },
            "highway/path": {
                "name": "Pfad"
            },
            "highway/steps": {
                "name": "Treppen"
            },
            "highway/track": {
                "name": "Feld-/Waldweg"
            },
            "highway/traffic_signals": {
                "name": "Ampeln"
            },
            "highway/turning_circle": {
                "name": "Wendestelle"
            },
            "historic": {
                "name": "Historische Stätte"
            },
            "historic/monument": {
                "name": "Monument"
            },
            "landuse/allotments": {
                "name": "Kleigartenanlage"
            },
            "landuse/forest": {
                "name": "Wald"
            },
            "landuse/grass": {
                "name": "Gras"
            },
            "landuse/industrial": {
                "name": "Industrie"
            },
            "landuse/meadow": {
                "name": "Weide"
            },
            "landuse/residential": {
                "name": "Wohngebiet"
            },
            "leisure/golf_course": {
                "name": "Golfplatz"
            },
            "leisure/park": {
                "name": "Park"
            },
            "leisure/pitch/american_football": {
                "name": "American Football Feld"
            },
            "leisure/pitch/basketball": {
                "name": "Basketballfeld"
            },
            "leisure/pitch/soccer": {
                "name": "Fußballplatz"
            },
            "leisure/pitch/tennis": {
                "name": "Tennisplatz"
            },
            "leisure/playground": {
                "name": "Spieplatz"
            },
            "natural/beach": {
                "name": "Strand"
            },
            "natural/cliff": {
                "name": "Klippe"
            },
            "natural/coastline": {
                "name": "Küstenlinie"
            },
            "natural/glacier": {
                "name": "Gletscher"
            },
            "natural/scrub": {
                "name": "Gestrübb"
            },
            "natural/spring": {
                "name": "Quelle"
            },
            "natural/tree": {
                "name": "Baum"
            },
            "natural/water": {
                "name": "Wasser"
            },
            "natural/water/lake": {
                "name": "See"
            },
            "natural/water/pond": {
                "name": "Teich"
            },
            "natural/wood": {
                "name": "Wald"
            },
            "office": {
                "name": "Büro"
            },
            "place/island": {
                "name": "Insel"
            },
            "place/village": {
                "name": "Dorf"
            },
            "railway": {
                "name": "Eisenbahn"
            },
            "railway/subway": {
                "name": "U-Bahn"
            },
            "shop/butcher": {
                "name": "Fleischer"
            },
            "shop/supermarket": {
                "name": "Supermarkt"
            },
            "tourism": {
                "name": "Tourismus"
            },
            "tourism/artwork": {
                "name": "Kunst"
            },
            "tourism/attraction": {
                "name": "Touristenattracktion"
            },
            "tourism/camp_site": {
                "name": "Campingplatz"
            },
            "tourism/hotel": {
                "name": "Hotel"
            },
            "tourism/information": {
                "name": "Information"
            },
            "tourism/museum": {
                "name": "Museum"
            },
            "tourism/picnic_site": {
                "name": "Picknickplatz"
            },
            "tourism/theme_park": {
                "name": "Themenpark"
            },
            "tourism/zoo": {
                "name": "Zoo"
            },
            "waterway/canal": {
                "name": "Kanal"
            },
            "waterway/dam": {
                "name": "Damm"
            },
            "waterway/river": {
                "name": "Fluss"
            },
            "waterway/stream": {
                "name": "Bach"
            },
            "waterway/weir": {
                "name": "Wehr"
            }
        }
    }
};
locale.it = {
    "modes": {
        "add_area": {
            "title": "Area",
            "description": "Aggiungi parchi, edifici, laghi, o altre aree alla mappa.",
            "tail": "Clicca sulla mappa per iniziare a disegnare un'area, come un parco, un lago, o un edificio."
        },
        "add_line": {
            "title": "Linea",
            "description": "Aggiungi strade, vie, percorsi pedonali, canali od altre linee alla mappa.",
            "tail": "Clicca sulla mappa per iniziare a disegnare una strada, un percorso, o un itinerario."
        },
        "add_point": {
            "title": "Punto",
            "description": "Ristoranti, monumenti, e cassette postali sono punti.",
            "tail": "Clicca sulla mappa per inserire un punto."
        },
        "browse": {
            "title": "Naviga",
            "description": "Muovi ed ingrandisci la mappa."
        },
        "draw_area": {
            "tail": "Clicca per aggiungere punti all'area. Clicca sul primo punto per completarla."
        },
        "draw_line": {
            "tail": "Clicca per aggiungere più punti alla linea. Clicca su altre linee per connetterle, e clicca due volte per terminare la linea."
        }
    },
    "operations": {
        "add": {
            "annotation": {
                "point": "Aggiunto un punto.",
                "vertex": "Aggiunto un punto ad una linea."
            }
        },
        "start": {
            "annotation": {
                "line": "Iniziata una linea.",
                "area": "Iniziata un'area."
            }
        },
        "continue": {
            "annotation": {
                "line": "Continuata una linea.",
                "area": "Continuata un'area."
            }
        },
        "cancel_draw": {
            "annotation": "Cancellato il disegno."
        },
        "change_tags": {
            "annotation": "Cambiati i tag."
        },
        "circularize": {
            "title": "Rendi rotondo",
            "description": "Fallo diventare rotondo.",
            "key": "O",
            "annotation": {
                "line": "Linea resa rotonda.",
                "area": "Area resa rotonda."
            }
        },
        "orthogonalize": {
            "title": "Ortogonalizza",
            "description": "Ortogonalizza questi angoli.",
            "key": "Q",
            "annotation": {
                "line": "Gli angoli della linea sono stati resi ortogonali.",
                "area": "Gli angoli dell'area sono stati resi ortogonali."
            }
        },
        "delete": {
            "title": "Cancella",
            "description": "Cancella questo dalla mappa.",
            "annotation": {
                "point": "Cancellato un punto.",
                "vertex": "Cancellato un punto da una linea.",
                "line": "Cancellata una linea.",
                "area": "Cancellata un'area.",
                "relation": "Cancellata una relazione.",
                "multiple": "Cancellati {n} oggetti."
            }
        },
        "connect": {
            "annotation": {
                "point": "Connessa una linea ad un punto.",
                "vertex": "Connessa una linea ad un'altra.",
                "line": "Connessa una strada ad una linea.",
                "area": "Connessa una linea ad un'area."
            }
        },
        "disconnect": {
            "title": "Disconnetti",
            "description": "Disconnetti queste linee tra loro.",
            "key": "D",
            "annotation": "Linee disconnesse."
        },
        "merge": {
            "title": "Unisci",
            "description": "Unisci queste linee.",
            "key": "C",
            "annotation": "Unite {n} linee."
        },
        "move": {
            "title": "Muovi",
            "description": "Muovi questo in una posizione differente.",
            "key": "M",
            "annotation": {
                "point": "Mosso un punto.",
                "vertex": "Mosso un nodo su una linea.",
                "line": "Mossa una linea.",
                "area": "Mossa un'area.",
                "multiple": "Spostati diversi oggetti."
            }
        },
        "rotate": {
            "title": "Ruota",
            "description": "Ruota questo oggetto intorno al suo centro.",
            "key": "R",
            "annotation": {
                "line": "Ruotata una linea.",
                "area": "Ruotata un'area."
            }
        },
        "reverse": {
            "title": "Cambia direzione",
            "description": "Fai andare questa linea nella direzione opposta.",
            "key": "V",
            "annotation": "Cambiata direzione ad una linea."
        },
        "split": {
            "title": "Dividi",
            "description": "Dividi in questo punto le due linee.",
            "key": "X",
            "annotation": "Divisa una linea."
        }
    },
    "nothing_to_undo": "Niente da ripristinare.",
    "nothing_to_redo": "Niente da rifare.",
    "just_edited": "Hai appena modificato OpenStreetMap!",
    "browser_notice": "Questo editor è supportato in Firefox, Chrome, Safari, Opera, e Internet Explorer 9 e superiori. Aggiorna il tuo browser o usa Potlatch 2 per modificare la mappa.",
    "view_on_osm": "Guarda su OSM",
    "zoom_in_edit": "ingrandisci per modificare la mappa",
    "logout": "logout",
    "report_a_bug": "segnala un bug",
    "commit": {
        "title": "Salva le modifiche",
        "description_placeholder": "Una breve descrizione delle tue modifiche",
        "upload_explanation": "I cambiamenti che carichi come {user} saranno visibili su tutte le mappe che usano i dati di OpenStreetMap.",
        "save": "Salva",
        "cancel": "Annulla",
        "warnings": "Avvertimenti",
        "modified": "Modificati",
        "deleted": "Cancellati",
        "created": "Creati"
    },
    "contributors": {
        "list": "Stai vedendo i contributi di {users}",
        "truncated_list": "Stai vedendo i contributi di {users} ed altri {count}"
    },
    "geocoder": {
        "title": "Trova un luogo",
        "placeholder": "Trova un luogo",
        "no_results": "Non trovo un luogo chiamato '{name}'"
    },
    "geolocate": {
        "title": "Mostra la mia posizione"
    },
    "inspector": {
        "no_documentation_combination": "Non c'è documentazione per questa combinazione di tag",
        "no_documentation_key": "Non c'è documentazione per questa chiave",
        "show_more": "Mostra di più",
        "new_tag": "Nuovo Tag",
        "view_on_osm": "Mostra su OSM",
        "additional": "Tag aggiuntivi",
        "choose": "Seleziona il tipo di caratteristica",
        "results": "{n} risultati per {search}",
        "reference": "Vedi sulla Wiki di OpenStreetMap →",
        "back_tooltip": "Cambia il tipo di caratteristica"
    },
    "background": {
        "title": "Sfondo",
        "description": "Impostazioni dello sfondo",
        "percent_brightness": "{opacity}% luminosità",
        "fix_misalignment": "Allinea",
        "reset": "reset"
    },
    "restore": {
        "description": "Hai modifiche non salvate da una sessione precedente. Vuoi ripristinare questi cambiamenti?",
        "restore": "Ripristina",
        "reset": "Reset"
    },
    "save": {
        "title": "Salva",
        "help": "Salva i cambiamenti su OpenStreetMap, rendendoli visibili ad altri utenti.",
        "no_changes": "Nessuna modifica da salvare.",
        "error": "E' accaduto un errore mentre veniva tentato il salvataggio",
        "uploading": "Caricamento delle modifiche su OpenStreetMap.",
        "unsaved_changes": "Hai modifiche non salvate"
    },
    "splash": {
        "welcome": "Benvenuti nell'editor OpenStreetMap iD",
        "text": "Questa è la versione di sviluppo {version}. Per maggiori informazioni vedi {website} e segnala i bug su {github}."
    },
    "source_switch": {
        "live": "live",
        "dev": "dev"
    },
    "tag_reference": {
        "description": "Descrizione",
        "on_wiki": "{tag} su wiki.osm.org",
        "used_with": "usato con {type}"
    },
    "validations": {
        "untagged_point": "Punto senza tag che non è parte di una linea o di un'area",
        "untagged_line": "Linea senza tag",
        "untagged_area": "Area senza tag",
        "many_deletions": "You're deleting {n} objects. Are you sure you want to do this? This will delete them from the map that everyone else sees on openstreetmap.org.",
        "tag_suggests_area": "Il tag {tag} fa pensare che la linea sia un'area, ma non rappresenta un'area",
        "deprecated_tags": "Tag deprecati: {tags}"
    },
    "zoom": {
        "in": "Ingrandisci",
        "out": "Riduci"
    },
    "presets": {
        "fields": {
            "access": {
                "label": "Accesso"
            },
            "address": {
                "label": "Indirizzo",
                "placeholders": {
                    "housename": "Nome della casa",
                    "number": "123",
                    "street": "Strada",
                    "city": "Città"
                }
            },
            "aeroway": {
                "label": "Tipo"
            },
            "amenity": {
                "label": "Tipo"
            },
            "atm": {
                "label": "Bancomat"
            },
            "bicycle_parking": {
                "label": "Tipo"
            },
            "building": {
                "label": "Edificio"
            },
            "building_area": {
                "label": "Edificio"
            },
            "building_yes": {
                "label": "Edificio"
            },
            "capacity": {
                "label": "Capienza"
            },
            "collection_times": {
                "label": "Orari di raccolta"
            },
            "construction": {
                "label": "Tipo"
            },
            "crossing": {
                "label": "Tipo"
            },
            "cuisine": {
                "label": "Cucina"
            },
            "denomination": {
                "label": "Confessione"
            },
            "denotation": {
                "label": "Denotazione"
            },
            "elevation": {
                "label": "Altitudine"
            },
            "emergency": {
                "label": "Emergenza"
            },
            "entrance": {
                "label": "Tipo"
            },
            "fax": {
                "label": "Fax"
            },
            "fee": {
                "label": "Tariffa"
            },
            "highway": {
                "label": "Tipo"
            },
            "historic": {
                "label": "Tipo"
            },
            "internet_access": {
                "label": "Accesso ad Internet",
                "options": {
                    "wlan": "Wifi",
                    "wired": "Via cavo",
                    "terminal": "Terminale"
                }
            },
            "landuse": {
                "label": "Tipo"
            },
            "layer": {
                "label": "Livello"
            },
            "leisure": {
                "label": "Tipo"
            },
            "levels": {
                "label": "Piani"
            },
            "man_made": {
                "label": "Tipo"
            },
            "maxspeed": {
                "label": "Limite di velocità"
            },
            "natural": {
                "label": "Naturale"
            },
            "network": {
                "label": "Rete"
            },
            "note": {
                "label": "Nota"
            },
            "office": {
                "label": "Tipo"
            },
            "oneway": {
                "label": "Senso unico"
            },
            "opening_hours": {
                "label": "Ore"
            },
            "operator": {
                "label": "Operatore"
            },
            "phone": {
                "label": "Telefono"
            },
            "place": {
                "label": "Tipo"
            },
            "railway": {
                "label": "Tipo"
            },
            "ref": {
                "label": "Riferimento"
            },
            "religion": {
                "label": "Religione",
                "options": {
                    "christian": "Cristiana",
                    "muslim": "Musulmana",
                    "buddhist": "Buddista",
                    "jewish": "Ebraica",
                    "hindu": "Indù",
                    "shinto": "Shintoista",
                    "taoist": "Taoista"
                }
            },
            "service": {
                "label": "Tipo"
            },
            "shelter": {
                "label": "Riparo"
            },
            "shop": {
                "label": "Tipo"
            },
            "source": {
                "label": "Fonte"
            },
            "sport": {
                "label": "Sport"
            },
            "surface": {
                "label": "Superficie"
            },
            "tourism": {
                "label": "Tipo"
            },
            "water": {
                "label": "Tipo"
            },
            "waterway": {
                "label": "Tipo"
            },
            "website": {
                "label": "Sito web"
            },
            "wetland": {
                "label": "Tipo"
            },
            "wikipedia": {
                "label": "Wikipedia"
            },
            "wood": {
                "label": "Tipo"
            }
        },
        "presets": {
            "aeroway": {
                "name": "Pista aeroportuale"
            },
            "aeroway/aerodrome": {
                "name": "Aeroporto"
            },
            "aeroway/helipad": {
                "name": "Elisuperficie"
            },
            "amenity": {
                "name": "Servizi"
            },
            "amenity/bank": {
                "name": "Banca"
            },
            "amenity/bar": {
                "name": "Bar"
            },
            "amenity/bench": {
                "name": "Panchina"
            },
            "amenity/bicycle_parking": {
                "name": "Parcheggio biciclette"
            },
            "amenity/bicycle_rental": {
                "name": "Noleggio biciclette"
            },
            "amenity/cafe": {
                "name": "Caffè"
            },
            "amenity/cinema": {
                "name": "Cinema"
            },
            "amenity/fast_food": {
                "name": "Fast Food"
            },
            "amenity/fire_station": {
                "name": "Caserma dei pompieri"
            },
            "amenity/fuel": {
                "name": "Stazione di servizio"
            },
            "amenity/grave_yard": {
                "name": "Cimitero"
            },
            "amenity/hospital": {
                "name": "Ospedale"
            },
            "amenity/library": {
                "name": "Biblioteca"
            },
            "amenity/parking": {
                "name": "Parcheggio"
            },
            "amenity/pharmacy": {
                "name": "Farmacia"
            },
            "amenity/place_of_worship": {
                "name": "Luogo di culto"
            },
            "amenity/place_of_worship/christian": {
                "name": "Chiesa"
            },
            "amenity/place_of_worship/jewish": {
                "name": "Sinagoga"
            },
            "amenity/place_of_worship/muslim": {
                "name": "Moschea"
            },
            "amenity/police": {
                "name": "Forze di polizia"
            },
            "amenity/post_box": {
                "name": "Buca delle lettere"
            },
            "amenity/post_office": {
                "name": "Ufficio Postale"
            },
            "amenity/pub": {
                "name": "Pub"
            },
            "amenity/restaurant": {
                "name": "Ristorante"
            },
            "amenity/school": {
                "name": "Scuola"
            },
            "amenity/swimming_pool": {
                "name": "Piscina"
            },
            "amenity/telephone": {
                "name": "Telefono"
            },
            "amenity/toilets": {
                "name": "Bagni"
            },
            "amenity/townhall": {
                "name": "Municipio"
            },
            "amenity/university": {
                "name": "Università"
            },
            "building": {
                "name": "Edificio"
            },
            "entrance": {
                "name": "Entrata"
            },
            "highway": {
                "name": "Strada"
            },
            "highway/bus_stop": {
                "name": "Fermata dell'autobus"
            },
            "highway/crossing": {
                "name": "Attraversamento"
            },
            "highway/cycleway": {
                "name": "Percorso ciclabile"
            },
            "highway/footway": {
                "name": "Percorso pedonale"
            },
            "highway/motorway": {
                "name": "Autostrada"
            },
            "highway/path": {
                "name": "Sentiero"
            },
            "highway/primary": {
                "name": "Strada di importanza nazionale"
            },
            "highway/residential": {
                "name": "Strada residenziale"
            },
            "highway/secondary": {
                "name": "Strada di importanza regionale"
            },
            "highway/service": {
                "name": "Strada di servizio"
            },
            "highway/steps": {
                "name": "Scale"
            },
            "highway/tertiary": {
                "name": "Strada di importanza locale"
            },
            "highway/track": {
                "name": "Strada ad uso agricolo / forestale"
            },
            "highway/traffic_signals": {
                "name": "Semaforo"
            },
            "highway/trunk": {
                "name": "Superstrada"
            },
            "highway/turning_circle": {
                "name": "Slargo per inversione"
            },
            "highway/unclassified": {
                "name": "Viabilità ordinaria"
            },
            "historic": {
                "name": "Sito storico"
            },
            "historic/monument": {
                "name": "Monumento"
            },
            "landuse": {
                "name": "Uso del suolo"
            },
            "landuse/allotments": {
                "name": "Orti in concessione"
            },
            "landuse/basin": {
                "name": "Bacino"
            },
            "landuse/cemetery": {
                "name": "Cimitero"
            },
            "landuse/commercial": {
                "name": "Commerciale"
            },
            "landuse/construction": {
                "name": "Costruzione"
            },
            "landuse/farm": {
                "name": "Agricolo"
            },
            "landuse/farmyard": {
                "name": "Fattoria"
            },
            "landuse/forest": {
                "name": "Foresta"
            },
            "landuse/grass": {
                "name": "Erba"
            },
            "landuse/industrial": {
                "name": "Industriale"
            },
            "landuse/meadow": {
                "name": "Coltivazione erbacea"
            },
            "landuse/orchard": {
                "name": "Frutteto"
            },
            "landuse/quarry": {
                "name": "Cava"
            },
            "landuse/residential": {
                "name": "Residenziale"
            },
            "landuse/vineyard": {
                "name": "Vigneto"
            },
            "leisure": {
                "name": "Svago"
            },
            "leisure/garden": {
                "name": "Giardino"
            },
            "leisure/golf_course": {
                "name": "Campo da Golf"
            },
            "leisure/park": {
                "name": "Parco"
            },
            "leisure/pitch": {
                "name": "Campo da gioco"
            },
            "leisure/pitch/american_football": {
                "name": "Campo da Football Americano"
            },
            "leisure/pitch/baseball": {
                "name": "Diamante da Baseball"
            },
            "leisure/pitch/basketball": {
                "name": "Campo da basket"
            },
            "leisure/pitch/soccer": {
                "name": "Campo di calcio"
            },
            "leisure/pitch/tennis": {
                "name": "Campo da tennis"
            },
            "leisure/playground": {
                "name": "Campetto"
            },
            "leisure/swimming_pool": {
                "name": "Piscina"
            },
            "man_made": {
                "name": "Costruzioni civili"
            },
            "man_made/lighthouse": {
                "name": "Faro"
            },
            "man_made/pier": {
                "name": "Molo"
            },
            "man_made/survey_point": {
                "name": "Punto geodetico"
            },
            "man_made/water_tower": {
                "name": "Torre Idrica"
            },
            "natural": {
                "name": "Naturale"
            },
            "natural/bay": {
                "name": "Baia"
            },
            "natural/beach": {
                "name": "Spiaggia"
            },
            "natural/cliff": {
                "name": "Scogliera"
            },
            "natural/coastline": {
                "name": "Linea di costa"
            },
            "natural/glacier": {
                "name": "Ghiacciaio"
            },
            "natural/grassland": {
                "name": "Prateria"
            },
            "natural/heath": {
                "name": "Brughiera"
            },
            "natural/peak": {
                "name": "Picco"
            },
            "natural/scrub": {
                "name": "Macchia mediterranea"
            },
            "natural/spring": {
                "name": "Sorgente"
            },
            "natural/tree": {
                "name": "Albero"
            },
            "natural/water": {
                "name": "Specchio d'acqua"
            },
            "natural/water/lake": {
                "name": "Lago"
            },
            "natural/water/pond": {
                "name": "Stagno"
            },
            "natural/water/reservoir": {
                "name": "Bacino idrico"
            },
            "natural/wetland": {
                "name": "Zona umida"
            },
            "natural/wood": {
                "name": "Foresta"
            },
            "office": {
                "name": "Uffici"
            },
            "place": {
                "name": "Luogo"
            },
            "place/hamlet": {
                "name": "Paese"
            },
            "place/island": {
                "name": "Isola"
            },
            "place/locality": {
                "name": "Località"
            },
            "place/village": {
                "name": "Villaggio"
            },
            "power/sub_station": {
                "name": "Sottostazione"
            },
            "railway": {
                "name": "Ferrovia"
            },
            "railway/level_crossing": {
                "name": "Passaggio a livello"
            },
            "railway/rail": {
                "name": "Binario"
            },
            "railway/subway": {
                "name": "Metropolitana"
            },
            "railway/subway_entrance": {
                "name": "Entrata di metropolitana"
            },
            "shop": {
                "name": "Negozio"
            },
            "shop/butcher": {
                "name": "Macellaio"
            },
            "shop/supermarket": {
                "name": "Supermercato"
            },
            "tourism": {
                "name": "Turismo"
            },
            "tourism/alpine_hut": {
                "name": "Rifugio"
            },
            "tourism/artwork": {
                "name": "Opera d'arte"
            },
            "tourism/attraction": {
                "name": "Attrazione turistica"
            },
            "tourism/camp_site": {
                "name": "Campeggio"
            },
            "tourism/caravan_site": {
                "name": "Sosta per camper"
            },
            "tourism/chalet": {
                "name": "Chalet"
            },
            "tourism/guest_house": {
                "name": "Affittacamere"
            },
            "tourism/hostel": {
                "name": "Ostello"
            },
            "tourism/hotel": {
                "name": "Albergo"
            },
            "tourism/information": {
                "name": "Informazioni"
            },
            "tourism/motel": {
                "name": "Motel"
            },
            "tourism/museum": {
                "name": "Museo"
            },
            "tourism/picnic_site": {
                "name": "Area picnic"
            },
            "tourism/theme_park": {
                "name": "Parco a tema"
            },
            "tourism/viewpoint": {
                "name": "Punto panoramico"
            },
            "tourism/zoo": {
                "name": "Zoo"
            },
            "waterway": {
                "name": "Corso d'acqua"
            },
            "waterway/canal": {
                "name": "Canale"
            },
            "waterway/dam": {
                "name": "Diga"
            },
            "waterway/ditch": {
                "name": "Fossato"
            },
            "waterway/drain": {
                "name": "Canale di scolo"
            },
            "waterway/river": {
                "name": "Fiume"
            },
            "waterway/riverbank": {
                "name": "Argine"
            },
            "waterway/stream": {
                "name": "Torrente"
            },
            "waterway/weir": {
                "name": "Sbarramento"
            }
        }
    }
};
locale.ja = {
    "modes": {
        "add_area": {
            "title": "エリア",
            "description": "公園や建物、湖沼等をマップに追加",
            "tail": "クリックした地点から公園や湖沼、建物など、エリアの描画を行います"
        },
        "add_line": {
            "title": "ライン",
            "description": "道路や歩道、用水路などのラインを描画",
            "tail": "クリックした地点から道路や歩道、流水経路など、ラインの描画を開始します"
        },
        "add_point": {
            "title": "ポイント",
            "description": "レストランや記念碑、郵便ボックス等、ポイント情報を追加",
            "tail": "クリックした地点にポイントを追加します"
        },
        "browse": {
            "title": "ブラウズ",
            "description": "マップの拡大縮小"
        },
        "draw_area": {
            "tail": "クリックするとエリア上にポイントを追加できます。ラインの起点となっているポイントをクリックするとエリアが作成されます"
        },
        "draw_line": {
            "tail": "クリックするとライン上にポイントを追加できます。ラインを描画中に他のラインをクリックすることで、2つのラインを接続することが可能です。描画を終了するにはダブルクリックしてください"
        }
    },
    "operations": {
        "add": {
            "annotation": {
                "point": "ポイントの追加",
                "vertex": "ウェイへのノード追加"
            }
        },
        "start": {
            "annotation": {
                "line": "ラインの描画開始",
                "area": "エリアの描画開始"
            }
        },
        "continue": {
            "annotation": {
                "line": "ライン描画の継続",
                "area": "エリア描画の継続"
            }
        },
        "cancel_draw": {
            "annotation": "描画のキャンセル"
        },
        "change_tags": {
            "annotation": "タグの変更"
        },
        "circularize": {
            "title": "円状に並べる",
            "description": "この地物を円状に配置",
            "key": "O",
            "annotation": {
                "line": "ラインを円状に整形",
                "area": "エリアを円状に整形"
            }
        },
        "orthogonalize": {
            "title": "角の直交化",
            "description": "角を90度に整形",
            "key": "Q",
            "annotation": {
                "line": "ラインの角を90度に整形",
                "area": "エリアの角を90度に整形"
            }
        },
        "delete": {
            "title": "削除",
            "description": "この地物をマップから削除",
            "annotation": {
                "point": "ポイントを削除",
                "vertex": "ウェイ上のノードを削除",
                "line": "ライン削除",
                "area": "エリア削除",
                "relation": "リレーション削除",
                "multiple": "{n} 個のオブジェクトを削除"
            }
        },
        "connect": {
            "annotation": {
                "point": "ウェイをポイントに接続",
                "vertex": "ウェイを他のウェイト接続",
                "line": "ウェイとラインを接続",
                "area": "ウェイとエリアを接続"
            }
        },
        "disconnect": {
            "title": "接続解除",
            "description": "ウェイの接続を解除して切り離す",
            "key": "D",
            "annotation": "ウェイの接続を解除"
        },
        "merge": {
            "title": "結合",
            "description": "複数のラインを結合",
            "key": "C",
            "annotation": "{n} 本のラインを結合"
        },
        "move": {
            "title": "移動",
            "description": "この地物を別の位置へ移動",
            "key": "M",
            "annotation": {
                "point": "ポイントを移動",
                "vertex": "ウェイ上のノードを移動",
                "line": "ラインの移動",
                "area": "エリアの移動",
                "multiple": "Moved multiple objects."
            }
        },
        "rotate": {
            "title": "Rotate",
            "description": "Rotate this object around its centre point.",
            "key": "R",
            "annotation": {
                "line": "Rotated a line.",
                "area": "Rotated an area."
            }
        },
        "reverse": {
            "title": "方向反転",
            "description": "ラインの向きを反転",
            "key": "V",
            "annotation": "ラインの方向反転"
        },
        "split": {
            "title": "分割",
            "description": "このポイントを境としてウェイを分割",
            "key": "X",
            "annotation": "ウェイの分割"
        }
    },
    "nothing_to_undo": "やり直す変更点がありません",
    "nothing_to_redo": "やり直した変更点がありません",
    "just_edited": "OpenStreetMap編集完了！",
    "browser_notice": "このエディタは Firefox, Chrome, Safari, Opera, および Internet Explorer 9 以上をサポートしています。ブラウザのバージョンを更新するか、Potlatch 2を使用して編集してください",
    "view_on_osm": "OSMで確認",
    "zoom_in_edit": "編集するにはさらに地図を拡大してください",
    "logout": "ログアウト",
    "report_a_bug": "バグ報告",
    "commit": {
        "title": "編集結果を保存",
        "upload_explanation": "編集した内容を {user} アカウントでアップロードし、OpenStreetMapを利用しているすべてのユーザが閲覧できるようにします",
        "save": "Save",
        "cancel": "キャンセル",
        "warnings": "注意",
        "modified": "変更した地物",
        "deleted": "削除した地物",
        "created": "作成した地物"
    },
    "contributors": {
        "list": "{users} による編集履歴を確認",
        "truncated_list": "{users} とその他 {count} 人による編集履歴を表示"
    },
    "geocoder": {
        "title": "特定地点を検索",
        "placeholder": "対象地点の名称",
        "no_results": "'{name}' という名称の地点が見つかりません"
    },
    "geolocate": {
        "title": "編集画面を現在地へ移動"
    },
    "inspector": {
        "no_documentation_combination": "このタグの組み合わせに関する説明文はありません",
        "no_documentation_key": "このキーに対する説明文はありません",
        "new_tag": "新規タグ",
        "view_on_osm": "詳細情報確認"
    },
    "background": {
        "title": "背景画像",
        "description": "背景画像設定",
        "percent_brightness": "{opacity}% 輝度",
        "fix_misalignment": "背景画像をずらす",
        "reset": "設定リセット"
    },
    "restore": {
        "description": "前回作業した編集内容がアップロードされていません。編集内容を復元しますか？",
        "restore": "復元",
        "reset": "破棄"
    },
    "save": {
        "help": "編集内容をOpenStreetMapへ保存し、他ユーザへ公開",
        "error": "データ保存中にエラーが発生しました",
        "uploading": "編集内容をOpenStreetMapへアップロードしています",
        "unsaved_changes": "編集内容が保存されていません"
    },
    "splash": {
        "welcome": "iD 起動中",
        "text": "開発版 {version} を起動します。詳細は {website} を参照してください。バグ報告は {github} で受付中です"
    },
    "source_switch": {
        "live": "本番サーバ",
        "dev": "開発サーバ"
    },
    "tag_reference": {
        "description": "説明"
    },
    "validations": {
        "untagged_point": "ポイントにタグが付与されておらず、ラインやエリアの一部でもありません",
        "untagged_line": "ラインにタグが付与されていません",
        "untagged_area": "エリアにタグが付与されていません",
        "tag_suggests_area": "ラインに {tag} タグが付与されています。エリアで描かれるべきです",
        "deprecated_tags": "タグの重複: {tags}"
    },
    "zoom": {
        "in": "ズームイン",
        "out": "ズームアウト"
    }
};
locale.lv = {
    "modes": {
        "add_area": {
            "title": "Apgabals",
            "description": "Pievieno parkus, ēkas, ezerus un citus apgabalus.",
            "tail": "Klikšķiniet uz kartes, lai sāktu zīmēt apgabalu, piemēram, parku, ezeru, vai ēku."
        },
        "add_line": {
            "title": "Līnija",
            "description": "Pievieno ceļus, ielas, takas kanālus un citas līnijas.",
            "tail": "Klikšķiniet uz kartes, lai sāktu zīmēt līniju, piemēram, ceļu vai taku."
        },
        "add_point": {
            "title": "Punkts",
            "description": "Pievieno restorānus, pieminekļus, veikalus un citus punktus.",
            "tail": "Klikšķiniet uz kartes, lai pievienotu interešu punktu."
        },
        "browse": {
            "title": "Pārlūkot",
            "description": "Pārlūko karti."
        },
        "draw_area": {
            "tail": "Klikšķiniet, lai pievienotu mezglus apgabalam. Lai beigtu zīmēt apgabalu, klikšķiniet uz sākuma mezgla."
        },
        "draw_line": {
            "tail": "Klikšķiniet, lai pievienotu mezglus līnijai. Lai savienotu ar citām linijām, klikšķiniet uz tām. Dubultklikšķis nobeidz līniju."
        }
    },
    "operations": {
        "add": {
            "annotation": {
                "point": "Punkts pievienots.",
                "vertex": "Mezgls pievienots līnijai."
            }
        },
        "start": {
            "annotation": {
                "line": "Līnija iesākta.",
                "area": "Apgabals iesākts."
            }
        },
        "continue": {
            "annotation": {
                "line": "Līnija turpināta.",
                "area": "Apgabals turpināts."
            }
        },
        "cancel_draw": {
            "annotation": "Zīmēšana atcelta."
        },
        "change_tags": {
            "annotation": "Apzīmējumi mainīti."
        },
        "circularize": {
            "title": "Pārveidot par apļveida",
            "description": "Pārveidot šo objektu par apļveida.",
            "key": "O",
            "annotation": {
                "line": "Līnija pārveidota par apļveida.",
                "area": "Apgabals pārveidots par apļveida."
            }
        },
        "orthogonalize": {
            "title": "Ortogonalizēt",
            "description": "Pārveidot, lai visi leņķi būtu taisnleņķi.",
            "key": "Q",
            "annotation": {
                "line": "Līnijas leņķi pārvedoti par taisnleņķiem.",
                "area": "Apgabala leņķi pārvedoti par taisnleņķiem."
            }
        },
        "delete": {
            "title": "Dzēst",
            "description": "Izdzēst no kartes.",
            "annotation": {
                "point": "Punkts dzēsts.",
                "vertex": "Mezgls dzests.",
                "line": "Līnija dzēsta.",
                "area": "Apgabals dzēsts.",
                "relation": "Relācija dzēsta.",
                "multiple": "{n} objekti dzēsti."
            }
        },
        "connect": {
            "annotation": {
                "point": "Līnija savienota ar punktu.",
                "vertex": "Līnija savienota ar citu.",
                "line": "Līnija savienota ar līniju.",
                "area": "Līnija savienota ar apgabalu."
            }
        },
        "disconnect": {
            "title": "Atvienot",
            "description": "Atvieno līnijas.",
            "key": "D",
            "annotation": "Līnijas atvienotas."
        },
        "merge": {
            "title": "Sapludināt",
            "description": "Sapludināt līnijas.",
            "key": "C",
            "annotation": "{n} līnijas sapludinātas."
        },
        "move": {
            "title": "Pārvietot",
            "description": "Pārvieto objektu.",
            "key": "M",
            "annotation": {
                "point": "Punkts pārvietots.",
                "vertex": "Mezgls pārvietots.",
                "line": "Līnija pārvietota.",
                "area": "Apgabals pārvietots.",
                "multiple": "Vairāki objekti pārvietoti."
            }
        },
        "rotate": {
            "title": "Pagriezt",
            "description": "Pagriezt šo objektu ap tā centru.",
            "key": "R",
            "annotation": {
                "line": "Līnija pagriezta.",
                "area": "Apgabals pagriezts."
            }
        },
        "reverse": {
            "title": "Mainīt virzienu",
            "description": "Mainīt līnijas virzienu.",
            "key": "V",
            "annotation": "Līnijas virziens mainīts."
        },
        "split": {
            "title": "Sadalīt",
            "description": "Sadalīt līniju pie šī punkta.",
            "key": "X",
            "annotation": "Līnija sadalīta."
        }
    },
    "nothing_to_undo": "Nav nekā, ko atcelt",
    "nothing_to_redo": "Nav nekā, ko atsaukt",
    "just_edited": "Jūs nupat rediģējāt OpenStreetMap",
    "browser_notice": "Šis redaktors tiek atbalstīts ar Firefox, Chrome, Safari, Opera, un Internet Explorer 9 un jaunāku. Lūdzu, atjauniniet savu pārlūkprogrammu vai izmantojiet Potlatch 2 kartes rediģēšanai",
    "view_on_osm": "Aplūkot OSM kartē",
    "zoom_in_edit": "pietuviniet, lai labotu karti",
    "logout": "atslēgties",
    "report_a_bug": "ziņot par kļūdu",
    "commit": {
        "title": "Saglabāt izmaiņas",
        "description_placeholder": "Īss apraksts par jūsu ieguldījumu",
        "upload_explanation": "Izmaiņas, kuras jūs augšupielādējat kā {user}, būs pieejamas visās kartēs, kuras izmanto OpenStreetMap datus.",
        "save": "Saglabāt",
        "cancel": "Atcelt",
        "warnings": "Brīdinājumi",
        "modified": "Mainīts",
        "deleted": "Dzēsts",
        "created": "Izveidots"
    },
    "contributors": {
        "list": "{users} papildinājumi redzami",
        "truncated_list": "{users} un {count} citu papildinājumi redzami"
    },
    "geocoder": {
        "title": "Atrast vietu",
        "placeholder": "meklēt vietu",
        "no_results": "Nevar atrast vietu '{name}'"
    },
    "geolocate": {
        "title": "Parādīt manu atrašanās vietu"
    },
    "inspector": {
        "no_documentation_combination": "Šai apzīmējumu kombinācijai nav piejama dokumentācija",
        "no_documentation_key": "Šai vērtībai nav piejama dokumentācija",
        "new_tag": "Jauns apzīmējums",
        "view_on_osm": "Apskatīt OSM",
        "additional": "Papildus apzīmējumi",
        "choose": "Izvēlieties objekta tipu",
        "results": "Atrasti {n} rezultāti meklējot {search}",
        "reference": "Skatīt OpenStreetMap wiki →",
        "back_tooltip": "Mainīt objekta tipu"
    },
    "background": {
        "title": "Fons",
        "description": "Fona iestatījumi",
        "percent_brightness": "{opacity}% caurspīdīgums",
        "fix_misalignment": "Labot fona nobīdi",
        "reset": "Atiestatīt"
    },
    "restore": {
        "description": "Jums ir nesaglabātas izmaiņas no iepriekšējās labošanas sesijas. Vai vēlaties ielādēt šīs izmaiņas?",
        "restore": "Ielādēt",
        "reset": "Atmest"
    },
    "save": {
        "title": "Saglabāt",
        "help": "Saglabā izmaiņas, padarot tās redzamas citiem.",
        "no_changes": "Nav izmaiņu, ko saglabāt.",
        "error": "Kļūda. Nevarēja saglabāt izmaiņas",
        "uploading": "Augšupielādē izmaiņas",
        "unsaved_changes": "Jums ir nesaglabātas izmaiņas"
    },
    "splash": {
        "welcome": "Laipni lūgti iD OpenStreetMap redaktorā",
        "text": "Šī ir izstrādes versija {version}. Papildus informācijai skatīt {website} un ziņot par kļūdām {github}."
    },
    "source_switch": {
        "live": "live",
        "dev": "dev"
    },
    "tag_reference": {
        "description": "Apraksts",
        "on_wiki": "{tag} wiki.osm.org",
        "used_with": "izmantots kopā ar {type}"
    },
    "validations": {
        "untagged_point": "Neapzīmēts punkts",
        "untagged_line": "Neapzīmēta līnija",
        "untagged_area": "Neapzīmēts apgabals",
        "many_deletions": "Jūs dzēšat {n} objektus. Vai tiešām vēlaties to darīt? Tie tiks izdzēsti no kartes, ko visi var aplūkt openstreetmap.org.",
        "tag_suggests_area": "Apzīmējums {tag} parasti tiek lietots apgabaliem, bet objekts nav apgabals",
        "deprecated_tags": "Novecojuši apzīmējumi: {tags}"
    },
    "zoom": {
        "in": "Pietuvināt",
        "out": "Attālināt"
    },
    "presets": {
        "fields": {
            "access": {
                "label": "Piekļuve"
            },
            "address": {
                "label": "Adrese",
                "placeholders": {
                    "number": "123",
                    "street": "Iela",
                    "city": "Pilsēta"
                }
            },
            "aeroway": {
                "label": "Tips"
            },
            "amenity": {
                "label": "Tips"
            },
            "atm": {
                "label": "Bankomāts"
            },
            "bicycle_parking": {
                "label": "Tips"
            },
            "building": {
                "label": "Ēka"
            },
            "building_area": {
                "label": "Ēka"
            },
            "building_yes": {
                "label": "Ēka"
            },
            "capacity": {
                "label": "Ietilpība"
            },
            "construction": {
                "label": "Tips"
            },
            "crossing": {
                "label": "Tips"
            },
            "fee": {
                "label": "Maksa"
            },
            "highway": {
                "label": "Tips"
            },
            "historic": {
                "label": "Tips"
            },
            "internet_access": {
                "label": "Interneta piekļuve",
                "options": {
                    "wlan": "Bezvadu internets",
                    "wired": "Kabeļinternets"
                }
            },
            "landuse": {
                "label": "Tips"
            },
            "layer": {
                "label": "Līmenis"
            },
            "leisure": {
                "label": "Tips"
            },
            "levels": {
                "label": "Stāvu skaits"
            },
            "man_made": {
                "label": "Tips"
            },
            "maxspeed": {
                "label": "Ātruma ierobežojums"
            },
            "oneway": {
                "label": "Vienvirziena"
            },
            "opening_hours": {
                "label": "Darba laiks"
            },
            "place": {
                "label": "Tips"
            },
            "railway": {
                "label": "Tips"
            },
            "religion": {
                "label": "Reliģija",
                "options": {
                    "christian": "Kristietiešu",
                    "muslim": "Musulmaņu",
                    "buddhist": "Budistu",
                    "hindu": "Hinduistu",
                    "shinto": "Sintoistu",
                    "taoist": "Taoistu"
                }
            },
            "service": {
                "label": "Tips"
            },
            "shelter": {
                "label": "Pajumte"
            },
            "shop": {
                "label": "Tips"
            },
            "source": {
                "label": "Avots"
            },
            "sport": {
                "label": "Sports"
            },
            "surface": {
                "label": "Segums"
            },
            "tourism": {
                "label": "Tips"
            },
            "water": {
                "label": "Tips"
            },
            "waterway": {
                "label": "Tips"
            },
            "wetland": {
                "label": "Tips"
            },
            "wood": {
                "label": "Tips"
            }
        }
    }
};
locale.pl = {
    "modes": {
        "add_area": {
            "title": "Obszar",
            "description": "Obaszary mogą być na przykład parkami, budynkami, jeziorami.",
            "tail": "Kliknij na mapę aby zacząć rysować obszar, na przykład park, jezioro lub budynek."
        },
        "add_line": {
            "title": "Linia",
            "description": "Linie mogą być na przykład jezdniami, ścieżkami dla pieszych lub nawet kanałami.",
            "tail": "Kliknij na mapę aby zacząć rysować linię, na przykład drogę, ścieżkę lub trasę."
        },
        "add_point": {
            "title": "Punkt",
            "description": "Punkty mogą być na przykład restauracjami, pomnikami i skrzynkami pocztowymi.",
            "tail": "Kliknij na mapę aby dodać punkt, na przykład restaurację, pomnik lub skrzynkę pocztową."
        },
        "browse": {
            "title": "Przeglądaj",
            "description": "Przesuwaj i zmieniaj skalę mapy."
        },
        "draw_area": {
            "tail": "Kliknij aby dodać punkty do obszaru. Kliknij na pierwszy punkt aby skończyć rysowanie obszaru."
        },
        "draw_line": {
            "tail": "Kliknij aby dodać punkty do linii. Kliknij na inne linie aby je połączyć, a dwa razy kliknij na linię aby skończyć ją rysować."
        }
    },
    "operations": {
        "add": {
            "annotation": {
                "point": "Dodano punkt.",
                "vertex": "Dodano węzeł do drogi."
            }
        },
        "start": {
            "annotation": {
                "line": "Zaczęto linię.",
                "area": "Zaczęto obszar."
            }
        },
        "continue": {
            "annotation": {
                "line": "Kontynuacja linii.",
                "area": "Kontynuacja obszaru."
            }
        },
        "cancel_draw": {
            "annotation": "Przestano rysować."
        },
        "change_tags": {
            "annotation": "Zmieniono tagi."
        },
        "circularize": {
            "title": "Zaokrąglij",
            "description": "Wyrównaj na okręgu.",
            "key": "O",
            "annotation": {
                "line": "Zaokrąglij linię.",
                "area": "Zaokrąglij obszar."
            }
        },
        "orthogonalize": {
            "title": "Ortogonalizuj",
            "description": "Spraw, aby te kąty były proste.",
            "key": "Q",
            "annotation": {
                "line": "Zortogonalizowano kąty linii.",
                "area": "Zortogonalizowano kąty obszaru."
            }
        },
        "delete": {
            "title": "Usuń",
            "description": "Usuń to z mapy.",
            "annotation": {
                "point": "Usunięto punkt.",
                "vertex": "Usunięto węzeł z drogi.",
                "line": "Usunięto linię.",
                "area": "Usunięto obszar.",
                "relation": "Usunięto relację.",
                "multiple": "Usunięto {n} obietów/obiekty."
            }
        },
        "connect": {
            "annotation": {
                "point": "Połączono drogę z punktem.",
                "vertex": "Połączono dwie drogi.",
                "line": "Połączono drogę z linią.",
                "area": "Połączono drogę z obszarem."
            }
        },
        "disconnect": {
            "title": "Rozłącz",
            "description": "Rozłącz te dwie drogi.",
            "key": "D",
            "annotation": "Rozłączono drogi."
        },
        "merge": {
            "title": "Scal",
            "description": "Scal te linie.",
            "key": "C",
            "annotation": "Scalono {n} linii."
        },
        "move": {
            "title": "Przesuń",
            "description": "Przesuń to w inne miejsce.",
            "key": "M",
            "annotation": {
                "point": "Przesunięto punkt.",
                "vertex": "Przesunięto węzeł drogi.",
                "line": "Przesunięto linię.",
                "area": "Przesunięto obszar."
            }
        },
        "reverse": {
            "title": "Odwróć",
            "description": "Spraw by ta linia biegła w przeciwnym kierunku.",
            "key": "V",
            "annotation": "Odwrócono linię."
        },
        "split": {
            "title": "Rozdziel",
            "description": "Rozdziel to na dwie drogi w tym punkcie.",
            "key": "X",
            "annotation": "Rozdzielono drogę."
        }
    },
    "nothing_to_undo": "Nie ma nic do cofnięcia.",
    "nothing_to_redo": "Nie ma nic do powtórzenia.",
    "just_edited": "Właśnie wprowadziłeś zmiany w OpenStreetMap!!",
    "browser_notice": "Ten edytor działa w Firefox, Chrome, Safari, Opera, and Internet Explorer 9 i wyższych. Zaktualizuj swoją przeglądarkę lub użyj Potlatch 2 aby edytować mapę.",
    "view_on_osm": "Pokaż w OSM",
    "zoom_in_edit": "zwiększ skalę aby edytować mapę",
    "logout": "wyloguj",
    "report_a_bug": "zgłoś błąd",
    "commit": {
        "title": "Zapisz zmiany",
        "description_placeholder": "Krótki opis twoich zmian",
        "upload_explanation": "Zmiany które wyślesz jako {user} będą widoczne na wszystkich mapach używających danych OpenStreetMap.",
        "save": "Zapisz",
        "cancel": "Anuluj",
        "warnings": "Ostrzeżenia",
        "modified": "Zmodyfikowano",
        "deleted": "Usunięto",
        "created": "Utworzono"
    },
    "contributors": {
        "list": "Przeglądanie wkładu użytkowników {users}",
        "truncated_list": "Przeglądanie wkładu użytkownikówy {users} {count} innych"
    },
    "geocoder": {
        "title": "Znajdź miejsce",
        "placeholder": "znajdź miejsce",
        "no_results": "Nie można znaleźć miejsca o nazwie '{name}'"
    },
    "geolocate": {
        "title": "Pokaż moją pozycję."
    },
    "inspector": {
        "no_documentation_combination": "Nie ma dokumentacji dla tej kombinacji tagu.",
        "no_documentation_key": "Nie ma dokumentacji dla tego klucza",
        "new_tag": "Nowy tag",
        "view_on_osm": "Zobacz w OSM"
    },
    "background": {
        "title": "Tło",
        "description": "Ustawienia tła",
        "percent_brightness": "jasność {opacity}%",
        "fix_misalignment": "Wyrównaj podkład",
        "reset": "resetuj"
    },
    "restore": {
        "description": "Masz niezapisane zmiany z poprzedniej sesji. Chcesz je przywrócić?",
        "restore": "Przywróć",
        "reset": "Resetuj"
    },
    "save": {
        "title": "Zapisz",
        "help": "Zapisz zmiany na OpenStreetMap, aby były one widoczne dla innych",
        "error": "Wystąpił błąd podczas próby zapisu.",
        "uploading": "Wysyłanie zmian do OpenStreetMap.",
        "unsaved_changes": "Masz niezapisane zmiany."
    },
    "splash": {
        "welcome": "Witaj w edytorze iD map OpenStreetMap",
        "text": "To jest wersja rozwojowa {version}. Informacji szukaj na {website} i zgłaszaj błędy na {github}."
    },
    "source_switch": {
        "live": "live",
        "dev": "dev"
    },
    "tag_reference": {
        "description": "Opis",
        "on_wiki": "{tag} na wiki.osm.org",
        "used_with": "używany z {type}"
    },
    "validations": {
        "untagged_point": "Nieopisany punkt, który nie jest częścią linii lub obszaru.",
        "untagged_line": "Nieopisana linia.",
        "untagged_area": "Nieopisany obszar.",
        "many_deletions": "You're deleting {n} objects. Are you sure you want to do this? This will delete them from the map that everyone else sees on openstreetmap.org.",
        "tag_suggests_area": "Tag {tag} sugeruje, że linia powinna być obszarem, ale nim nie jest.",
        "deprecated_tags": "Przestarzałe tagi: {tags}"
    },
    "zoom": {
        "in": "Powiększ",
        "out": "Zmniejsz"
    }
};
locale.pt = {
    "modes": {
        "add_area": {
            "title": "Área",
            "description": "Adicione parques, edifícios, lagos, ou outras áreas ao mapa.",
            "tail": "Clique no mapa para começar a desenhar uma área, como um parque, lago ou edifício."
        },
        "add_line": {
            "title": "Linha",
            "description": "Linhas podem ser auto-estradas, ruas, caminhos pedestres e inclusive canais.",
            "tail": "Clique no mapa para começar a desenhar uma estrada, caminho ou rota."
        },
        "add_point": {
            "title": "Ponto",
            "description": "Restaurantes, monumentos e caixas postais podem ser pontos.",
            "tail": "Clique no mapa para adicionar um ponto."
        },
        "browse": {
            "title": "Navegar",
            "description": "Faça zoom e mova o mapa"
        },
        "draw_area": {
            "tail": "Clique para adicionar pontos à sua área. Carregue no primeiro ponto para terminar a área."
        },
        "draw_line": {
            "tail": "Clique para adicionar mais pontos à linha. Clique em outras linhas para ligar, e duplo-clique para terminar a linha."
        }
    },
    "operations": {
        "add": {
            "annotation": {
                "point": "Adicione um Ponto.",
                "vertex": "Adicione um vértice a um caminho"
            }
        },
        "start": {
            "annotation": {
                "line": "Linha iniciada.",
                "area": "Área iniciada."
            }
        },
        "continue": {
            "annotation": {
                "line": "Linha continuada.",
                "area": "Área continuada."
            }
        },
        "cancel_draw": {
            "annotation": "Desenho cancelado."
        },
        "change_tags": {
            "annotation": "Tags alteradas."
        },
        "circularize": {
            "title": "Circularizar",
            "description": "Fazer isto circular.",
            "key": "O",
            "annotation": {
                "line": "Fazer uma linha circular.",
                "area": "Fazer uma área circular."
            }
        },
        "orthogonalize": {
            "title": "Esquadrar",
            "description": "Esquadrar estes cantos.",
            "key": "E",
            "annotation": {
                "line": "Cantos da linha esquadrados.",
                "area": "Cantos da área esquadrados."
            }
        },
        "delete": {
            "title": "Remover",
            "description": "Remover isto do mapa.",
            "annotation": {
                "point": "Ponto eliminado.",
                "vertex": "Vértice elimnado de la ruta.",
                "line": "Linha eliminada.",
                "area": "Área eliminada.",
                "relation": "Relacão eliminada.",
                "multiple": "{n} objetos eliminados."
            }
        },
        "connect": {
            "annotation": {
                "point": "Rota ligada a um ponto.",
                "vertex": "Rota ligada a outra.",
                "line": "Rota ligada a uma linha.",
                "area": "Rota ligada a uma área."
            }
        },
        "disconnect": {
            "title": "Desligar",
            "description": "Desligar rotas umas das outras.",
            "key": "D",
            "annotation": "Rotas desligadas."
        },
        "merge": {
            "title": "Combinar",
            "description": "Combinar linhas.",
            "key": "C",
            "annotation": "{n} linhas combinadas."
        },
        "move": {
            "title": "Mover",
            "description": "Mover para outra localização.",
            "key": "M",
            "annotation": {
                "point": "Ponto movido,",
                "vertex": "Vértice movido.",
                "line": "Linha movida.",
                "area": "Área movida,",
                "multiple": "Múltiplos objectos movidos."
            }
        },
        "rotate": {
            "title": "Rodar",
            "description": "Rodar este objecto sobre o seu ponto central.",
            "key": "R",
            "annotation": {
                "line": "Linha rodada.",
                "area": "Área rodade."
            }
        },
        "reverse": {
            "title": "Inverter",
            "description": "Inverter direcção da linha.",
            "key": "I",
            "annotation": "Direcção da linha revertida."
        },
        "split": {
            "title": "Dividir",
            "description": "Dividir em duas rotas este ponto.",
            "key": "D",
            "annotation": "Dividir rota."
        }
    },
    "nothing_to_undo": "Nada a desfazer.",
    "nothing_to_redo": "Nada a refazer.",
    "just_edited": "Acaba de editar o OpenStreetMap!",
    "browser_notice": "Este editor suporta Firefox, Chrome, Safari, Opera e Internet Explorer 9 ou superior. Por favor actualize o seu browser ou utilize Potlatch 2 para editar o mapa.",
    "view_on_osm": "Ver em OSM",
    "zoom_in_edit": "Aproxime-se para editar o mapa",
    "logout": "Encerrar sessão",
    "report_a_bug": "Reportar un erro",
    "commit": {
        "title": "Guardar Alterações",
        "description_placeholder": "Breve descrição das suas contribuições",
        "upload_explanation": "As alterações que envia como {user} serão visíveis em todos os mapas que utilizem dados do OpenStreetMap.",
        "save": "Guardar",
        "cancel": "Cancelar",
        "warnings": "Avisos",
        "modified": "Modificado",
        "deleted": "Removido",
        "created": "Criado"
    },
    "contributors": {
        "list": "A ver contribuições de {users}",
        "truncated_list": "A ver contribuições de {users} e mais {count} outros"
    },
    "geocoder": {
        "title": "Encontrar Um Local",
        "placeholder": "encontrar um local",
        "no_results": "Não foi possível encontrar o local chamado '{name}'"
    },
    "geolocate": {
        "title": "Mostrar a minha localização"
    },
    "inspector": {
        "no_documentation_combination": "Não há documentação disponível para esta combinação de tags",
        "no_documentation_key": "Não há documentação disponível para esta tecla",
        "show_more": "Mostrar Mais",
        "new_tag": "Nova tag",
        "view_on_osm": "Ver em OSM",
        "editing_feature": "Editando {feature}",
        "additional": "Tags adicionais",
        "choose": "O que está a adicionar?",
        "results": "{n} resultados para {search}",
        "reference": "Ver na Wiki do OpenStreetMap"
    },
    "background": {
        "title": "Fundo",
        "description": "Configuração de fundo",
        "percent_brightness": "{opacity}% brilho",
        "fix_misalignment": "Arranjar desalinhamento",
        "reset": "reiniciar"
    },
    "restore": {
        "heading": "Tem alterações por guardar",
        "description": "Tem alterações por guardar de uma prévia sessão de edição. Deseja restaurar estas alterações?",
        "restore": "Restaurar",
        "reset": "Descartar"
    },
    "save": {
        "title": "Guardar",
        "help": "Guardar alterações no OpenStreetMap, tornando-as visíveis a outros utilizadores.",
        "no_changes": "Não há alterações para guardar.",
        "error": "Um erro ocorreu ao tentar guardar",
        "uploading": "Enviando alterações para OpenStreetMap.",
        "unsaved_changes": "Tem alterações por guardar"
    },
    "splash": {
        "welcome": "Bemvindo ao editor OpenStreetMap iD",
        "text": "Esta é a versão de desenvolvimento {version}. Para mais informação visite {website} e reporte erros em {github}."
    },
    "source_switch": {
        "live": "ao vivo",
        "lose_changes": "Tem alterações por guardar. Mudando o servidor de mapas irá perdê-las. Tem a certeza que deseja mudar de servidores?",
        "dev": "dev"
    },
    "tag_reference": {
        "description": "Descrição",
        "on_wiki": "{tag} em wiki.osm.org",
        "used_with": "usado com {type}"
    },
    "validations": {
        "untagged_point": "Punto sin etiquetar que no es parte de una línea ni de un área.",
        "untagged_line": "Linha sem tag",
        "untagged_area": "Área sem tags",
        "many_deletions": "Está a eliminar {n} objectos. Tem a certeza que deseja continuar? Esta operação eliminará os objectos do mapa que outros vêem em openstreetmap.org.",
        "tag_suggests_area": "A tag {tag} sugere que esta linha devia ser uma área, mas não é uma área.",
        "deprecated_tags": "Tags obsoletas: {tags}"
    },
    "zoom": {
        "in": "Aproximar",
        "out": "Afastar"
    },
    "imagery": {
        "provided_by": "Imagens disponibilizadas por {source}"
    },
    "gpx": {
        "local_layer": "Ficheiro GPX local",
        "drag_drop": "Arraste um ficheiro .gpx para a página"
    },
    "help": {
        "title": "Ajuda"
    },
    "presets": {
        "fields": {
            "access": {
                "label": "Acesso"
            },
            "address": {
                "label": "Morada",
                "placeholders": {
                    "housename": "Nome de casa",
                    "number": "123",
                    "street": "Rua",
                    "city": "Cidade"
                }
            },
            "aeroway": {
                "label": "Tipo"
            },
            "amenity": {
                "label": "Tipo"
            },
            "atm": {
                "label": "MB"
            },
            "bicycle_parking": {
                "label": "Tipo"
            },
            "building": {
                "label": "Edifício"
            },
            "building_area": {
                "label": "Edifício"
            },
            "building_yes": {
                "label": "Edifício"
            },
            "capacity": {
                "label": "Capacidade"
            },
            "construction": {
                "label": "Tipo"
            },
            "crossing": {
                "label": "Tipo"
            },
            "cuisine": {
                "label": "Cozinha"
            },
            "denomination": {
                "label": "Denominação"
            },
            "denotation": {
                "label": "Denotação"
            },
            "elevation": {
                "label": "Elevação"
            },
            "emergency": {
                "label": "Emergência"
            },
            "entrance": {
                "label": "Tipo"
            },
            "fax": {
                "label": "Fax"
            },
            "fee": {
                "label": "Tarifa"
            },
            "highway": {
                "label": "Tipo"
            },
            "historic": {
                "label": "Tipo"
            },
            "internet_access": {
                "label": "Acesso à Internet",
                "options": {
                    "wlan": "Wifi"
                }
            },
            "maxspeed": {
                "label": "Limite de Velocidade"
            },
            "natural": {
                "label": "Natural"
            },
            "network": {
                "label": "Rede"
            },
            "note": {
                "label": "Nota"
            },
            "office": {
                "label": "Tipo"
            },
            "oneway": {
                "label": "Sentido Único"
            },
            "opening_hours": {
                "label": "Horas"
            },
            "operator": {
                "label": "Operador"
            },
            "phone": {
                "label": "Telefone"
            },
            "place": {
                "label": "Tipo"
            },
            "railway": {
                "label": "Tipo"
            },
            "religion": {
                "label": "Religião",
                "options": {
                    "christian": "Cristão",
                    "muslim": "Muçulmano",
                    "buddhist": "Budista",
                    "jewish": "Judeu"
                }
            },
            "shelter": {
                "label": "Abrigo"
            },
            "shop": {
                "label": "Tipo"
            },
            "source": {
                "label": "Fonte"
            },
            "sport": {
                "label": "Desporto"
            },
            "surface": {
                "label": "Superfície"
            },
            "tourism": {
                "label": "Tipo"
            },
            "water": {
                "label": "Tipo"
            },
            "waterway": {
                "label": "Tipo"
            },
            "website": {
                "label": "Website"
            },
            "wetland": {
                "label": "Tipo"
            },
            "wikipedia": {
                "label": "Wikipedia"
            },
            "wood": {
                "label": "Tipo"
            }
        },
        "presets": {
            "aeroway/aerodrome": {
                "name": "Aeroporto"
            },
            "amenity": {
                "name": "Amenidade"
            },
            "amenity/bank": {
                "name": "Banco"
            },
            "amenity/bar": {
                "name": "Bar"
            },
            "amenity/bench": {
                "name": "Banco"
            },
            "amenity/bicycle_parking": {
                "name": "Parque de Bicicletas"
            },
            "amenity/bicycle_rental": {
                "name": "Aluguer de Bicicletas"
            },
            "amenity/cafe": {
                "name": "Café"
            },
            "amenity/cinema": {
                "name": "Cinema"
            },
            "amenity/fire_station": {
                "name": "Quartel de Bombeiros"
            },
            "amenity/grave_yard": {
                "name": "Cemitério"
            },
            "amenity/hospital": {
                "name": "Hospital"
            },
            "amenity/library": {
                "name": "Biblioteca"
            },
            "amenity/parking": {
                "name": "Estacionamento"
            },
            "amenity/pharmacy": {
                "name": "Farmácia"
            },
            "amenity/place_of_worship": {
                "name": "Local de Oração"
            },
            "amenity/place_of_worship/christian": {
                "name": "Igreja"
            },
            "amenity/place_of_worship/jewish": {
                "name": "Sinagoga"
            },
            "amenity/place_of_worship/muslim": {
                "name": "Mesquita"
            },
            "amenity/police": {
                "name": "Polícia"
            },
            "amenity/post_box": {
                "name": "Caixa de Correio"
            },
            "amenity/post_office": {
                "name": "Estação de Correios"
            },
            "amenity/pub": {
                "name": "Bar"
            },
            "amenity/restaurant": {
                "name": "Restaurante"
            },
            "amenity/school": {
                "name": "Escola"
            },
            "amenity/telephone": {
                "name": "Telefone"
            },
            "amenity/toilets": {
                "name": "Casas de Banho"
            },
            "amenity/townhall": {
                "name": "Câmara Municipal"
            },
            "amenity/university": {
                "name": "Universidade"
            },
            "building": {
                "name": "Edifício"
            },
            "entrance": {
                "name": "Entrada"
            },
            "highway": {
                "name": "Autoestrada"
            },
            "highway/bus_stop": {
                "name": "Paragem de Autocarro"
            },
            "highway/crossing": {
                "name": "Passadeira"
            },
            "highway/cycleway": {
                "name": "Ciclovia"
            },
            "highway/primary": {
                "name": "Estrada Principal"
            },
            "highway/residential": {
                "name": "Estrada Residencial"
            },
            "highway/secondary": {
                "name": "Estrada Secundária"
            },
            "highway/service": {
                "name": "Estrada de Serviço"
            },
            "highway/steps": {
                "name": "Passos"
            },
            "highway/track": {
                "name": "Pista"
            },
            "landuse/cemetery": {
                "name": "Cemitério"
            },
            "landuse/commercial": {
                "name": "Comercial"
            },
            "landuse/construction": {
                "name": "Construção"
            },
            "landuse/farm": {
                "name": "Quinta"
            },
            "landuse/farmyard": {
                "name": "Quintal"
            },
            "landuse/forest": {
                "name": "Floresta"
            },
            "landuse/grass": {
                "name": "Relva"
            },
            "landuse/industrial": {
                "name": "Industrial"
            },
            "leisure/golf_course": {
                "name": "Campo de Golf"
            },
            "leisure/park": {
                "name": "Parque"
            },
            "leisure/pitch": {
                "name": "Campo de Desporto"
            },
            "leisure/pitch/tennis": {
                "name": "Campo de Ténis"
            },
            "man_made/water_tower": {
                "name": "Torre de Água"
            },
            "natural": {
                "name": "Natural"
            },
            "natural/bay": {
                "name": "Baía"
            },
            "natural/beach": {
                "name": "Praia"
            },
            "natural/cliff": {
                "name": "Penhasco"
            },
            "natural/coastline": {
                "name": "Linha Costeira"
            },
            "natural/water": {
                "name": "Água"
            },
            "natural/water/lake": {
                "name": "Lago"
            },
            "place/island": {
                "name": "Ilha"
            },
            "place/locality": {
                "name": "Localidade"
            },
            "place/village": {
                "name": "Aldeia"
            },
            "railway/subway": {
                "name": "Metro"
            },
            "railway/subway_entrance": {
                "name": "Entrada de Metro"
            },
            "shop": {
                "name": "Loja"
            },
            "shop/butcher": {
                "name": "Talho"
            },
            "shop/supermarket": {
                "name": "Supermercado"
            },
            "tourism": {
                "name": "Turismo"
            },
            "tourism/camp_site": {
                "name": "Parque de Campismo"
            },
            "tourism/hotel": {
                "name": "Hotal"
            },
            "tourism/museum": {
                "name": "Musei"
            },
            "waterway/canal": {
                "name": "Canal"
            },
            "waterway/river": {
                "name": "Rio"
            }
        }
    }
};
locale.ru = {
    "modes": {
        "add_area": {
            "title": "Контур",
            "description": "Добавить парки, здания, озёра или иные объекты на карту.",
            "tail": "Щёлкните на карту, чтобы начать рисование области — например, парка, озера или здания."
        },
        "add_line": {
            "title": "Линия",
            "description": "Линиями можно обозначить дороги, тропинки, заборы или, к примеру, ручьи.",
            "tail": "Щёлкните на карту, чтобы начать рисование дороги, тропинки или ручья."
        },
        "add_point": {
            "title": "Точка",
            "description": "Точки — это рестораны, памятники, почтовые ящики.",
            "tail": "Щёлкните на карту, чтобы поставить точку."
        },
        "browse": {
            "title": "Просмотр",
            "description": "Двигать и масштабировать карту."
        },
        "draw_area": {
            "tail": "Щёлкайте, чтобы добавить точки в контур. Щёлкните начальную точку для завершения."
        },
        "draw_line": {
            "tail": "Щёлкайте, чтобы добавить точки в линию. Щёлкните на другую линию, чтобы соединить их, двойной щелчок завершит линию."
        }
    },
    "operations": {
        "add": {
            "annotation": {
                "point": "Добавлена точка.",
                "vertex": "В линию добавлена точка."
            }
        },
        "start": {
            "annotation": {
                "line": "Начато рисование линии.",
                "area": "Начато рисование области."
            }
        },
        "continue": {
            "annotation": {
                "line": "Продлена линия.",
                "area": "Дополнен контур."
            }
        },
        "cancel_draw": {
            "annotation": "Рисование отменено."
        },
        "change_tags": {
            "annotation": "Изменены теги."
        },
        "circularize": {
            "title": "Округлить",
            "description": "Превратить объект в окружность.",
            "key": "O",
            "annotation": {
                "line": "Линия превращена в окружность.",
                "area": "Контур превращён в окружность."
            }
        },
        "orthogonalize": {
            "title": "Ортогонализировать",
            "description": "Выпрямить все углы.",
            "key": "Q",
            "annotation": {
                "line": "Выпрямлены углы в линии.",
                "area": "Выпрямлены углы контура."
            }
        },
        "delete": {
            "title": "Удалить",
            "description": "Убрать объект с карты.",
            "annotation": {
                "point": "Удалена точка.",
                "vertex": "Удалёна точка из линии.",
                "line": "Удалена линия.",
                "area": "Удалён контур.",
                "relation": "Удалено отношение.",
                "multiple": "Удалены {n} объектов."
            }
        },
        "connect": {
            "annotation": {
                "point": "Линия присоединена к точке.",
                "vertex": "Одна линия присоединена к другой.",
                "line": "Линия соединена с другой линией.",
                "area": "Линия присоединена к контуру."
            }
        },
        "disconnect": {
            "title": "Разъединить",
            "description": "Разъединить эти линии.",
            "key": "D",
            "annotation": "Разъединены линии."
        },
        "merge": {
            "title": "Объединить",
            "description": "Объединить две линии.",
            "key": "C",
            "annotation": "Объединены {n} линий."
        },
        "move": {
            "title": "Сместить",
            "description": "Сместить объект в другое место.",
            "key": "M",
            "annotation": {
                "point": "Смещена точка.",
                "vertex": "Смещена точка линии.",
                "line": "Смещена линия.",
                "area": "Смещён контур.",
                "multiple": "Передвинуты несколько объектов."
            }
        },
        "rotate": {
            "title": "Повернуть",
            "description": "Повернуть объект относительно центра.",
            "annotation": {
                "line": "Повернута линия.",
                "area": "Повёрнут контур."
            }
        },
        "reverse": {
            "title": "Развернуть",
            "description": "Сменить направление этой линии на противоположное.",
            "key": "V",
            "annotation": "Линия развёрнута."
        },
        "split": {
            "title": "Разрезать",
            "description": "Разбить линию на две в этой точке.",
            "key": "X",
            "annotation": "Разрезана линия."
        }
    },
    "nothing_to_undo": "Отменять нечего.",
    "nothing_to_redo": "Повторять нечего.",
    "just_edited": "Вы только что отредактировали карту OpenStreetMap!",
    "browser_notice": "Этот редактор работает в браузерах Firefox, Chrome, Safari, Opera и Internet Explorer версии 9 и выше. Пожалуйста, обновите свой браузер или воспользуйтесь редактором Potlatch 2.",
    "view_on_osm": "Посмотреть на OSM",
    "zoom_in_edit": "приблизьте для редактирования",
    "logout": "выйти",
    "report_a_bug": "сообщить об ошибке",
    "commit": {
        "title": "Сохранить изменения",
        "description_placeholder": "Краткое описание ваших правок",
        "upload_explanation": "Изменения, сделанные вами под именем {user}, появятся на всех картах, основанных на данных OpenStreetMap.",
        "save": "Сохранить",
        "cancel": "Отменить",
        "warnings": "Предупреждения",
        "modified": "Изменено",
        "deleted": "Удалено",
        "created": "Создано"
    },
    "contributors": {
        "list": "Здесь карту редактировали {users}",
        "truncated_list": "Здесь карту редактировали {users} и ещё {count} человек"
    },
    "geocoder": {
        "title": "Найти место",
        "placeholder": "найти место",
        "no_results": "Не могу найти место с названием «{name}»"
    },
    "geolocate": {
        "title": "К моим координатам"
    },
    "inspector": {
        "no_documentation_combination": "Для этой комбинации ключа и значения нет описания",
        "no_documentation_key": "Для этого ключа описания нет",
        "new_tag": "Новый тег",
        "view_on_osm": "Посмотреть в OSM",
        "additional": "Additional tags",
        "choose": "What are you adding?",
        "results": "{n} results for {search}",
        "reference": "Найти в вики OpenStreetMap →",
        "back_tooltip": "Изменить тип объекта"
    },
    "background": {
        "title": "Подложка",
        "description": "Настройка подложки",
        "percent_brightness": "яркость {opacity}%",
        "fix_misalignment": "Поправить смещение",
        "reset": "сброс"
    },
    "restore": {
        "description": "У вас обнаружились несохранённые правки с прошлого раза. Восстановить их?",
        "restore": "Восстановить",
        "reset": "Забыть"
    },
    "save": {
        "title": "Сохранить",
        "help": "Отправить сделанные изменения на сервер OpenStreetMap, сделав их доступными всему миру",
        "no_changes": "Сохранять нечего.",
        "error": "Во время сохранения произошла ошибка",
        "uploading": "Отправляем данные на сервер OpenStreetMap.",
        "unsaved_changes": "У вас есть несохранённые правки"
    },
    "splash": {
        "welcome": "Здравствуйте! Это iD, редактор карты OpenStreetMap",
        "text": "Вы пользуетесь неокончательной версией {version}. Подробнее на сайте {website}, об ошибках сообщайте в {github}."
    },
    "source_switch": {
        "live": "основной",
        "dev": "тест"
    },
    "tag_reference": {
        "description": "Описание",
        "on_wiki": "{tag} в вики OSM",
        "used_with": "ставится на {type}"
    },
    "validations": {
        "untagged_point": "Точка без тегов и не в составе линии или контура",
        "untagged_line": "Линия без тегов",
        "untagged_area": "Контур без тегов",
        "many_deletions": "Вы удаляете {n} объектов. Уверены в своём решении? В результате они пропадут с карты, которую весь мир может видеть на openstreetmap.org.",
        "tag_suggests_area": "Тег {tag} обычно ставится на замкнутые контуры, но это не контур",
        "deprecated_tags": "Теги устарели: {tags}"
    },
    "zoom": {
        "in": "Приблизить",
        "out": "Отдалить"
    }
};
locale.es = {
    "modes": {
        "add_area": {
            "title": "Área",
            "description": "Agregar parques, edificios, lagos u otras zonas en el mapa",
            "tail": "Haz clic en el mapa para empezar a dibujar un área. Parques, lagos o edificios"
        },
        "add_line": {
            "title": "Línea",
            "description": "Las líneas pueden ser autopistas, calles, pasos peatonales o canales.",
            "tail": "Haz clic para dibujar en el mapa, una calle, camino o ruta."
        },
        "add_point": {
            "title": "Punto",
            "description": "Un punto puede ser un restaurante, un monumento, un buzón... etc.",
            "tail": "Haz clic para agregar un punto en el mapa"
        },
        "browse": {
            "title": "Navegar",
            "description": "Acercar y mover el mapa"
        },
        "draw_area": {
            "tail": "Haz clic para agregar vértices en tu área. Haz clic de nuevo en el primer vértice para cerrar el área."
        },
        "draw_line": {
            "tail": "Hacer clic para agregar más vértices a la línea. Hacer clic en otras líneas para conectarlas, y doble clic para terminar."
        }
    },
    "operations": {
        "add": {
            "annotation": {
                "point": "Punto agregado",
                "vertex": "Vértice añadido a la ruta"
            }
        },
        "start": {
            "annotation": {
                "line": "Línea iniciada",
                "area": "Área iniciada"
            }
        },
        "continue": {
            "annotation": {
                "line": "Línea continuada.",
                "area": "Área continuada."
            }
        },
        "cancel_draw": {
            "annotation": "Dibujo cancelado."
        },
        "change_tags": {
            "annotation": "Etiquetas cambiadas."
        },
        "circularize": {
            "title": "Redondear",
            "description": "Redondear esto.",
            "key": "O",
            "annotation": {
                "line": "Redondear línea.",
                "area": "Redondear área."
            }
        },
        "orthogonalize": {
            "title": "Escuadrar",
            "description": "Escuadrar esquinas.",
            "key": "E",
            "annotation": {
                "line": "Esquinas de la línea escuadrados.",
                "area": "Esquinas del área escuadrados."
            }
        },
        "delete": {
            "title": "Eliminar",
            "description": "Eliminar del mapa.",
            "annotation": {
                "point": "Punto eliminado.",
                "vertex": "Vértice elimnado de la ruta.",
                "line": "Línea eliminada.",
                "area": "Área eliminada.",
                "relation": "Relación eliminada.",
                "multiple": "{n} objetos eliminados."
            }
        },
        "connect": {
            "annotation": {
                "point": "Punto conectado a la línea.",
                "vertex": "Ruta conectada a otra línea.",
                "line": "Línea conectada a la línea.",
                "area": "Línea conectada al área."
            }
        },
        "disconnect": {
            "title": "Desconectar",
            "description": "Desconectar líneas.",
            "key": "D",
            "annotation": "Líneas desconectadas."
        },
        "merge": {
            "title": "Combinar",
            "description": "Combinar líneas.",
            "key": "C",
            "annotation": "{n} líneas combinadas."
        },
        "move": {
            "title": "Mover",
            "description": "Mover a otra ubicación.",
            "key": "M",
            "annotation": {
                "point": "Punto movido",
                "vertex": "Vertice movido",
                "line": "Línea movida",
                "area": "Área movida"
            }
        },
        "reverse": {
            "title": "Invertir",
            "description": "Invertir sentido de la linea.",
            "key": "I",
            "annotation": "Sentido de la línea invertido."
        },
        "split": {
            "title": "Dividir",
            "description": "Dividir en dos en éste punto.",
            "key": "D",
            "annotation": "Dividir ruta."
        }
    },
    "nothing_to_undo": "Nada que deshacer",
    "nothing_to_redo": "Nada que rehacer",
    "just_edited": "Acabas de editar OpenStreetMap!",
    "browser_notice": "Este editor soporta Firefox, Chrome, Safari, Opera e Internet Explorer 9 o superior. Por favor actualiza tu navegador o utiliza Potlatch 2 para editar el mapa.",
    "view_on_osm": "Ver en OSM",
    "zoom_in_edit": "Acerca para editar el mapa",
    "logout": "Cerrar sesión",
    "report_a_bug": "Reportar un error",
    "commit": {
        "title": "Guardar Cambios",
        "description_placeholder": "Breve descripción de tus contribuciones",
        "upload_explanation": "Los cambios que subes como {user} serán visibles en todos los mapas que usen datos de OpenStreetMap.",
        "save": "Guardar",
        "cancel": "Cancelar",
        "warnings": "Avisos",
        "modified": "Modificado",
        "deleted": "Borrado",
        "created": "Creado"
    },
    "contributors": {
        "list": "Viendo las contribuciones de {users}",
        "truncated_list": "Viendo las contribuciones de {users} y {count} más"
    },
    "geocoder": {
        "title": "Buscar un lugar",
        "placeholder": "buscar un lugar",
        "no_results": "No se pudo encontrar el lugar llamado '{name}'"
    },
    "geolocate": {
        "title": "Mostrar mi Localización"
    },
    "inspector": {
        "no_documentation_combination": "No hay documentación disponible para esta combinación de etiquetas",
        "no_documentation_key": "No hay documentación disponible para esta tecla",
        "new_tag": "Nueva etiqueta",
        "view_on_osm": "Ver en OSM"
    },
    "background": {
        "title": "Fondo",
        "description": "Configuración de fondo",
        "percent_brightness": "{opacity}% brillo",
        "fix_misalignment": "Alinear",
        "reset": "reiniciar"
    },
    "restore": {
        "description": "Tienes cambios no guardados de una sesión de edición previa. ¿Quieres recuperar tus cambios?",
        "restore": "Restaurar",
        "reset": "Descartar"
    },
    "save": {
        "title": "Guardar",
        "help": "Guardar los cambios en OpenStreetMap haciéndolos visibles a otros usuarios.",
        "error": "Ha ocurrido un error tratando de guardar",
        "uploading": "Subiendo cambios a OpenStreetMap",
        "unsaved_changes": "Tienes cambios sin guardar"
    },
    "splash": {
        "welcome": "Bienvenido al editor de OpenStreetMap iD",
        "text": "Esto es una versión {version} de desarrollo. Para más información visita {website} y reporta cualquier error en {github}."
    },
    "source_switch": {
        "live": "en vivo",
        "dev": "dev"
    },
    "tag_reference": {
        "description": "Descripción",
        "on_wiki": "{tag} en wiki.osm.org",
        "used_with": "usado con {type}"
    },
    "validations": {
        "untagged_point": "Punto sin etiquetar que no es parte de una línea ni de un área.",
        "untagged_line": "Línea sin etiquetar",
        "untagged_area": "Área sin etiquetar",
        "many_deletions": "You're deleting {n} objects. Are you sure you want to do this? This will delete them from the map that everyone else sees on openstreetmap.org.",
        "tag_suggests_area": "La etiqueta {tag} sugiere que esta línea debería ser una área, pero no lo es.",
        "deprecated_tags": "Etiquetas obsoletas: {tags}"
    },
    "zoom": {
        "in": "Acercar",
        "out": "Alejar"
    }
};
locale.sv = {
    "modes": {
        "add_area": {
            "title": "Område",
            "description": "Lägg till parker, byggnader, sjöar, eller andra områden till kartan.",
            "tail": "Klicka på kartan för att börja rita ett område, typ en park, sjö eller byggnad."
        },
        "add_line": {
            "title": "Linje",
            "description": "Linjer kan vara vägar, gator, stigar, kanaler etc.",
            "tail": "Klicka på kartan för att rita en väg, stig eller vattendrag."
        },
        "add_point": {
            "title": "Punkt",
            "description": "Restauranter, minnesmärken och postkontor kan vara punkter.",
            "tail": "Klicka på kartan för att lägga till en punkt."
        },
        "browse": {
            "title": "Bläddra",
            "description": "Panera runt och zooma kartan."
        },
        "draw_area": {
            "tail": "Klicka här för att lägga till punkter till ditt område. Klicka på förste punkten igen for att avsluta området."
        },
        "draw_line": {
            "tail": "Klicka här för att lägga till fler punkter till linjen. Klicka på andra linjer for att knyta ihop dem och dubbelklicka för att slutföra linjen."
        }
    },
    "operations": {
        "add": {
            "annotation": {
                "point": "Lagt till en punkt.",
                "vertex": "Lagt till en nod till en linje."
            }
        },
        "start": {
            "annotation": {
                "line": "Startat en linje.",
                "area": "Startat ett område."
            }
        },
        "continue": {
            "annotation": {
                "line": "Fortsatt en linje.",
                "area": "Fortsatt ett område."
            }
        },
        "cancel_draw": {
            "annotation": "Avbröt ritning."
        },
        "change_tags": {
            "annotation": "Ändrat tagg."
        },
        "circularize": {
            "title": "Cirkularisera",
            "description": "Gör denna rund.",
            "key": "O",
            "annotation": {
                "line": "Gjorde en linje rund.",
                "area": "Gjorde ett område runt."
            }
        },
        "orthogonalize": {
            "title": "Ortogonalisering",
            "description": "Gör kvadrat-hörn.",
            "key": "Q",
            "annotation": {
                "line": "Gjort hörnen på en linje fyrkantiga.",
                "area": "Gjort hörnen på ett område fyrkantiga."
            }
        },
        "delete": {
            "title": "Ta bort",
            "description": "Tag bort detta från kartan.",
            "annotation": {
                "point": "Tagit bort en punkt.",
                "vertex": "Tagit bort en nod från en väg.",
                "line": "Tagit bort en linje.",
                "area": "Tagit bort ett område.",
                "relation": "Tagit bort en relation.",
                "multiple": "Tagit bort {n} objekt."
            }
        },
        "connect": {
            "annotation": {
                "point": "Forbandt en vej til et punkt.",
                "vertex": "Forbandt en vej til en anden vej.",
                "line": "Forbandt en vej til en linje.",
                "area": "Forbandt en vej til et område."
            }
        },
        "disconnect": {
            "title": "Bryt av",
            "description": "Bryt av dessa vägar från varandra.",
            "key": "D",
            "annotation": "Bryt av linjen."
        },
        "merge": {
            "title": "Sammanfoga",
            "description": "Sammanfoga dessa linjer.",
            "key": "C",
            "annotation": "Sammanfogade {n} linjer."
        },
        "move": {
            "title": "Flytta",
            "description": "Flytta detta till ett annan ställe.",
            "key": "M",
            "annotation": {
                "point": "Flyttade en punkt.",
                "vertex": "Flyttade en nod i en väg.",
                "line": "Flyttade en linje.",
                "area": "Flyttade ett område.",
                "multiple": "Flyttade flera objekt."
            }
        },
        "rotate": {
            "title": "Rotera",
            "description": "Rotera detta objekt runt dess centerpunkt.",
            "key": "R",
            "annotation": {
                "line": "Roterade en linje.",
                "area": "Roterade ett område."
            }
        },
        "reverse": {
            "title": "Byt riktning",
            "description": "Byt riktning på linjen.",
            "key": "V",
            "annotation": "Bytte riktning på en linje."
        },
        "split": {
            "title": "Dela upp",
            "description": "Dela upp vägen till två vägar vid den här punkten.",
            "key": "X",
            "annotation": "Delade upp."
        }
    },
    "nothing_to_undo": "Inget att ångra.",
    "nothing_to_redo": "Inget att upprepa.",
    "just_edited": "Du har nu redigerat OpenStreetMap!",
    "browser_notice": "Denna redigerare funkar i Firefox, Chrome, Safari, Opera och Internet Explorer 9 och högre. Uppgradera din webbläsare eller använd Potlatch 2 för att redigera på kartan.",
    "view_on_osm": "Visa på OSM",
    "zoom_in_edit": "Zooma in för att fixa på kartan",
    "logout": "logga ut",
    "report_a_bug": "rapportera ett fel",
    "commit": {
        "title": "Spara ändringar",
        "description_placeholder": "Kort beskrivning av dina ändringar",
        "upload_explanation": "Ändringar du uppladdar som {user} kommer att kunna ses på alla kartor som användar OpenStreetMap data.",
        "save": "Spara",
        "cancel": "Avbryt",
        "warnings": "Varningar",
        "modified": "Ändrat",
        "deleted": "Borttaget",
        "created": "Skapat"
    },
    "contributors": {
        "list": "Visa bidrag från {users}",
        "truncated_list": "Visa bidrag från {users} och {count} andra"
    },
    "geocoder": {
        "title": "Hitta ett ställe",
        "placeholder": "Hitta ett ställe",
        "no_results": "Kunde inte hitta '{name}'"
    },
    "geolocate": {
        "title": "Visa var jag är"
    },
    "inspector": {
        "no_documentation_combination": "Der er ingen dokumentation for denne tag kombination",
        "no_documentation_key": "Det finns inget dokumentation för denna nyckel.",
        "new_tag": "Ny tagg",
        "view_on_osm": "Visa på OSM",
        "additional": "Fler taggar",
        "choose": "Vad lägger du till?",
        "results": "{n} sökresult för {search}",
        "reference": "Visa OpenStreetMap Wiki →"
    },
    "background": {
        "title": "Bakgrund",
        "description": "Bakgrundsinställningar",
        "percent_brightness": "{opacity}% ljusstyrka",
        "fix_misalignment": "Fixa feljustering",
        "reset": "återställ"
    },
    "restore": {
        "description": "Du har ändringar från förra sessiones som inte har sparats. Vill du spara dessa ändringar?",
        "restore": "Återställ",
        "reset": "Återställ"
    },
    "save": {
        "title": "Spara",
        "help": "Spara ändringer till OpenStreetMap så att andra användare kan se dem.",
        "no_changes": "Inget att spara.",
        "error": "Något gick fel vid sparandet",
        "uploading": "Dina ändringer sparas nu till OpenStreetMap.",
        "unsaved_changes": "Du har icke-sparade ändringer."
    },
    "splash": {
        "welcome": "Välkommen till iD OpenStreetMap redigerare",
        "text": "Detta är utvecklingsversion {version}. Mer information besök {website} och rapportera fel på {github}."
    },
    "source_switch": {
        "live": "live",
        "dev": "dev"
    },
    "tag_reference": {
        "description": "Beskrivning",
        "on_wiki": "{tag} på wiki.osm.org",
        "used_with": "används med {type}"
    },
    "validations": {
        "untagged_point": "Otaggad punkt som inte är del av linje eller område",
        "untagged_line": "Otaggad linje",
        "untagged_area": "Otaggat område",
        "many_deletions": "Du håller på att ta bort {n} objekt. Är du helt säker? Detta tar bort dem för alla som använder openstreetmap.org.",
        "tag_suggests_area": "Denna tagg {tag} indikerar att denna linje borde vara ett område, men detta är inte ett område",
        "deprecated_tags": "Uönskade taggar: {tags}"
    },
    "zoom": {
        "in": "Zooma in",
        "out": "Zooma ut"
    }
};
locale.tr = {
    "modes": {
        "add_area": {
            "title": "Alan",
            "description": "Park, bina, göl ve benzeri alanları haritaya ekle.",
            "tail": "Park, göl ya da bina gibi alanları çizmek için haritaya tıklayın."
        },
        "add_line": {
            "title": "Çizgi",
            "description": "Yollar, sokaklar, patikalar ya da kanallar çizgi ile çizilebilir.",
            "tail": "Yol, patika yada rota çizmek için haritaya tıklayın."
        },
        "add_point": {
            "title": "Nokta",
            "description": "Restoranlar, anıtlar ya da posta kutuları nokta ile gösterilebilir.",
            "tail": "Nokta eklemek için haritaya tıklayın."
        },
        "browse": {
            "title": "Dolaş",
            "description": "Harita üzerinde dolan ve yaklaş."
        },
        "draw_area": {
            "tail": "Alanınıza nokta eklemek için tıklayınız. İlk noktaya tıklayarak alan çizimini bitirebilirsiniz."
        },
        "draw_line": {
            "tail": "Çizgiye daha fazla nokta eklemek için tıklayınız. Diğer çizgilerle bağlamak için üstlerine tıklyınız ve bitirmek için de son noktada çift tıklayınız."
        }
    },
    "operations": {
        "add": {
            "annotation": {
                "point": "Nokta eklendi.",
                "vertex": "Çizgiye bir nod eklendi."
            }
        },
        "start": {
            "annotation": {
                "line": "Çizgi çizimi başlatıldı.",
                "area": "Alan çizimi başlatıldı."
            }
        },
        "continue": {
            "annotation": {
                "line": "Çizgiye devam edildi.",
                "area": "Alana devam edildi."
            }
        },
        "cancel_draw": {
            "annotation": "Çizim iptal edildi."
        },
        "change_tags": {
            "annotation": "Etiketler değiştirildi."
        },
        "circularize": {
            "title": "Daireleştir",
            "description": "Yuvarlak hale getir",
            "key": "O",
            "annotation": {
                "line": "Çizgiyi daireleştirin.",
                "area": "Alanı daireleştirin."
            }
        },
        "orthogonalize": {
            "title": "Doğrultmak",
            "description": "Köşeleri doğrultun.",
            "key": "Q",
            "annotation": {
                "line": "Çizginin köşeleri doğrultuldu.",
                "area": "Alanın köşeleri doğrultuldu."
            }
        },
        "delete": {
            "title": "Sil",
            "description": "Haritan bunu sil.",
            "annotation": {
                "point": "Bir nokta silindi.",
                "vertex": "Yoldan bir nod silindi.",
                "line": "Bir çizgi silindi.",
                "area": "Bir alan silindi.",
                "relation": "Bir ilişki silindi.",
                "multiple": "{n} adet obje silindi."
            }
        },
        "connect": {
            "annotation": {
                "point": "Taraf bir noktaya bağlandı.",
                "vertex": "Bir taraf diğerine bağlandı.",
                "line": "Taraf bir çizgiye bağlandı.",
                "area": "Taraf bir alana bağlandı."
            }
        },
        "disconnect": {
            "title": "Birbirinden Ayır",
            "description": "Her iki tarafı da ayır.",
            "key": "D",
            "annotation": "Taraflar birbirinden ayrıldı."
        },
        "merge": {
            "title": "Birleştir",
            "description": "Bu çizgileri birleştir.",
            "key": "C",
            "annotation": "{n} adet çizgi birleştirildi."
        },
        "move": {
            "title": "Taşı",
            "description": "Bunu farklı bir konuma taşı.",
            "key": "M",
            "annotation": {
                "point": "Bir nokta taşındı.",
                "vertex": "Yoldan bir nokta taşındı.",
                "line": "Bir çizgi taşındı.",
                "area": "Bir alan taşındı."
            }
        },
        "reverse": {
            "title": "Ters çevir",
            "description": "Bu çizgiyi ters yönde çevir.",
            "key": "V",
            "annotation": "Çizgi ters çevrildi."
        },
        "split": {
            "title": "Ayır",
            "description": "Bu yolu bu noktadan ikiye ayır.",
            "key": "X",
            "annotation": "Yolu ayır."
        }
    },
    "nothing_to_undo": "Geri alınacak birşey yok.",
    "nothing_to_redo": "Tekrar yapılacak birşey yok.",
    "just_edited": "Şu an OpenStreetMap'de bir değişiklik yaptınız!",
    "browser_notice": "Bu editör sadece Firefox, Chrome, Safari, Opera ile Internet Explorer 9 ve üstü tarayıcılarda çalışmaktadır. Lütfen tarayınıcı güncelleyin ya da Potlatch 2'yi kullanarak haritada güncelleme yapınız.",
    "view_on_osm": "OSM üstünde Gör",
    "zoom_in_edit": "Güncelleme yapmak için haritada yakınlaşmalısınız",
    "logout": "Çıkış",
    "report_a_bug": "Hata rapor et",
    "commit": {
        "title": "Değişiklikleri kaydet",
        "description_placeholder": "Katkı sağlayanlar hakkında kısa açıklama",
        "upload_explanation": "{user} kullanıcısı olarak yaptığınız değişiklikler tüm OpenStreetMap kullanan haritalarda görünür olacaktır.",
        "save": "Kaydet",
        "cancel": "İptal",
        "warnings": "Uyarılar",
        "modified": "Değiştirildi",
        "deleted": "Silindi",
        "created": "Oluşturuldu"
    },
    "contributors": {
        "list": "{users} tarafından yapılan katkılar görünmektedir",
        "truncated_list": "{users} ve diğer {count} tarafından yapılan katkılar görünmektedir"
    },
    "geocoder": {
        "title": "Bir Yer Bul",
        "placeholder": "bir yer bul",
        "no_results": "'{name}' ismindeki yer bulunamadı"
    },
    "geolocate": {
        "title": "Konumumu göster"
    },
    "inspector": {
        "no_documentation_combination": "Bu etiket kombinasyonu için dökümantasyon bulunmamaktadır.",
        "no_documentation_key": "Bu anahtar için dökümantasyon bulunmamaktadır.",
        "new_tag": "Yeni Etiket",
        "view_on_osm": "OSM üzerinde gör",
        "additional": "Ekstra etiketler",
        "choose": "Neyi ekliyorsunuz?",
        "results": "{n} results for {search}"
    },
    "background": {
        "title": "Arkaplan",
        "description": "Arkaplan Ayarları",
        "percent_brightness": "{opacity}% parlaklık",
        "fix_misalignment": "Yanlış hizalamayı düzelt",
        "reset": "Sıfırla"
    },
    "restore": {
        "description": "Daha önceki oturumunuzdan kaydedilmemiş değişiklikler var. Bu değişiklikleri geri getirmek ister misiniz?",
        "restore": "Geri Getir",
        "reset": "Sıfırla"
    },
    "save": {
        "title": "Kaydet",
        "help": "Diğer kullanıcıların yaptığınız değişiklikleri görmesi için OpenStreetMap'e kaydediniz.",
        "error": "Kaydederken bir hata oluştu",
        "uploading": "Değişiklikleriniz OpenStreetMap'e gönderiliyor.",
        "unsaved_changes": "Kaydedilmemiş değişiklikleriniz var"
    },
    "splash": {
        "welcome": "OpenStreetMap Editörü iD'ye hoşgeldiniz",
        "text": "Bu {version} versiyonu geliştirme versiyonudur. Daha fazla bilgi için {website} sitesine bakabilirsiniz ve hataları {github} sitesine raporlayabilirsiniz."
    },
    "source_switch": {
        "live": "canlı",
        "dev": "geliştirme"
    },
    "tag_reference": {
        "description": "Açıklama",
        "on_wiki": "wiki.osm.org sitesindeki {tag} ",
        "used_with": "{type} ile birlikte"
    },
    "validations": {
        "untagged_point": "Herhangi bir çizgi ya da alana bağlantısı olmayan ve etiketlenmemiş bir nokta.",
        "untagged_line": "Etiketlenmemiş çizgi",
        "untagged_area": "Etiketlenmemiş alan",
        "many_deletions": "Şu an {n} adet objeyi siliyorsunuz. Bunu yapmak istediğinize emin misiniz? Bu işlem ile ilgili objelerin tamamı herkesin ziyaret ettiği openstreetmap.org üzerinden de silinmiş olacaktır.",
        "tag_suggests_area": "{tag} etiketi buranın alan olmasını tavsiye ediyor ama alan değil.",
        "deprecated_tags": "Kullanımdan kaldırılmış etiket : {tags}"
    },
    "zoom": {
        "in": "Yaklaş",
        "out": "Uzaklaş"
    }
};
locale.uk = {
    "modes": {
        "add_area": {
            "title": "Полігон",
            "description": "Додати парки, будівлі, озера та інше на мапу.",
            "tail": "Клацніть на мапу, щоб розпочати креслити — наприклад, парк, озеро чи будинок."
        },
        "add_line": {
            "title": "Лінія",
            "description": "Лініями позначаються дороги, вулиці, стежки, чи навіть, канали.",
            "tail": "Клацніть на мапу, щоб розпочати креслити дорогу, стежку чи канал."
        },
        "add_point": {
            "title": "Точка",
            "description": "Ресторани, пам’ятники, поштові скрині.",
            "tail": "Клацніть на мапу, щоб постаивти точку."
        },
        "browse": {
            "title": "Перегляд",
            "description": "Пересування та масштабування мапи."
        },
        "draw_area": {
            "tail": "Клацніть, щоб додати точку до полігону. Клацніть на початкову точку, щоб замкнути полігон."
        },
        "draw_line": {
            "tail": "Клацніть, щоб додати ще точку до лінії. Клацніть на іншу лінію, щоб з’єднатись з нею, подвійне клачання — завершення креслення лінії."
        }
    },
    "operations": {
        "add": {
            "annotation": {
                "point": "Додано точку.",
                "vertex": "Точку додано до лінії."
            }
        },
        "start": {
            "annotation": {
                "line": "Розпочато креслення лінії.",
                "area": "Розпочато креслення полігону."
            }
        },
        "continue": {
            "annotation": {
                "line": "Лінію подовженно.",
                "area": "Полігон змінено."
            }
        },
        "cancel_draw": {
            "annotation": "Креслення відмінене."
        },
        "change_tags": {
            "annotation": "Теґи змінені."
        },
        "circularize": {
            "title": "Закруглити",
            "description": "Перетворити на коло.",
            "key": "O",
            "annotation": {
                "line": "Лінія перетворена на коло.",
                "area": "Полігон перетворено на коло."
            }
        },
        "orthogonalize": {
            "title": "Ортогоналізувати",
            "description": "Зробити кути прямими.",
            "key": "Q",
            "annotation": {
                "line": "Випрямлено кути лінії.",
                "area": "Випрямлено кути полігону."
            }
        },
        "delete": {
            "title": "Вилучити",
            "description": "Вилучити об’єкт з мапи.",
            "annotation": {
                "point": "Вилучено точку.",
                "vertex": "Вилучено точку з лінії.",
                "line": "Вилучено лінію.",
                "area": "Вилучено полігон.",
                "relation": "Вилучено зв’язок.",
                "multiple": "Вилучено {n} обґктів."
            }
        },
        "connect": {
            "annotation": {
                "point": "Лінію приєднано до точки.",
                "vertex": "Лінію приєднано до іншої лінії.",
                "line": "Ліняя з’єднана з іншою лінією.",
                "area": "Лінія з’єднана з полігоном."
            }
        },
        "disconnect": {
            "title": "Роз’єднати",
            "description": "Роз’єднати лінії одна від одної.",
            "key": "D",
            "annotation": "Роз’єднано лінії."
        },
        "merge": {
            "title": "Поєднати",
            "description": "Поєднати лінії.",
            "key": "C",
            "annotation": "З’єднати {n} ліній."
        },
        "move": {
            "title": "Посунтуи",
            "description": "Посунути об’єкт на інше місце.",
            "key": "M",
            "annotation": {
                "point": "Точку посунуто.",
                "vertex": "Точку лінії посунуто.",
                "line": "Лінію посунуто.",
                "area": "Полігон посунуто.",
                "multiple": "Посунуто кілька об’єктів."
            }
        },
        "rotate": {
            "title": "Обернути",
            "description": "Обернути об’єкт навколо його центру.",
            "key": "R",
            "annotation": {
                "line": "Напрямок лінії змінено.",
                "area": "Полігон обернуто."
            }
        },
        "reverse": {
            "title": "Розвернути",
            "description": "Змінити напрямок лінії на протилежний.",
            "key": "V",
            "annotation": "Напрямок лінії змінено."
        },
        "split": {
            "title": "Розділити",
            "description": "Розділити лінію на дві в цій точці.",
            "key": "X",
            "annotation": "Розділити лінію."
        }
    },
    "nothing_to_undo": "Скасовувати нічого.",
    "nothing_to_redo": "Повертати нічого.",
    "just_edited": "Ви тільки що відредагували мапу OpenStreetMap!",
    "browser_notice": "Цей редактор працює в оглядачах Firefox, Chrome, Safari, Opera і Internet Explorer версії 9 і вище.  Будь ласка, оновіть свій оглядач або скористайтеся редактором Potlatch 2.",
    "view_on_osm": "Подивитись в ОСМ",
    "zoom_in_edit": "наблизтесь, щоб редагувати",
    "logout": "вийти",
    "report_a_bug": "повідомити про помилку",
    "commit": {
        "title": "Зберегти зміни",
        "description_placeholder": "Короткий опис ваших правок",
        "upload_explanation": "Зміни, зроблені вами під іменем {user}, з’являться на всіх мапах, що використовують дані OpenStreetMap.",
        "save": "Зберегти",
        "cancel": "Відмінити",
        "warnings": "Попередження",
        "modified": "Змінено",
        "deleted": "Вилучено",
        "created": "Створено"
    },
    "contributors": {
        "list": "Тут мапу редагували: {users}",
        "truncated_list": "Тут мапу редагували {users} та ще {count} інших"
    },
    "geocoder": {
        "title": "Знайти місце",
        "placeholder": "знайти місце",
        "no_results": "Неможливо знайти '{name}'"
    },
    "geolocate": {
        "title": "Моє місцезнаходження"
    },
    "inspector": {
        "no_documentation_combination": "Для цієї комбінації теґів немає документації",
        "no_documentation_key": "Для цього теґа немає документації",
        "show_more": "Ще",
        "new_tag": "Новий теґ",
        "view_on_osm": "Подивтись в ОСМ",
        "editing_feature": "Властивості {feature}",
        "additional": "Додаткові теґи",
        "choose": "Виберіть тип об’єкту",
        "results": "знайдено {n} об’єктів на запит {search}",
        "reference": "Подивитись на OpenStreetMap Wiki →",
        "back_tooltip": "Змінити тип об’єкта"
    },
    "background": {
        "title": "Фон",
        "description": "Налаштування фону",
        "percent_brightness": "прозорість {opacity}%",
        "fix_misalignment": "Виправити зсув",
        "reset": "скинути"
    },
    "restore": {
        "description": "У вас виявилися незбережені правки з минулого разу. Відновити їх?",
        "restore": "Відновити",
        "reset": "Відкинути"
    },
    "save": {
        "title": "Зберегти",
        "help": "Зберегти зміни надіславши їх на OpenStreetMap, та зробивши їх доступними всім іншим.",
        "no_changes": "Зміни для збереження відсутні.",
        "error": "Під час збереження виникла помилка",
        "uploading": "Надсилання змін до OpenStreetMap.",
        "unsaved_changes": "Ви маєте незбережені правки"
    },
    "splash": {
        "welcome": "Ласкаво просимо до редактора OpenStreetMap — iD",
        "text": "Це експериментальна версія {version}. Докладніше на {website}, сповіщайте про помилки на {github}."
    },
    "source_switch": {
        "live": "основна",
        "dev": "тест"
    },
    "tag_reference": {
        "description": "Опис",
        "on_wiki": "{tag} на wiki.osm.org",
        "used_with": "використовується з {type}"
    },
    "validations": {
        "untagged_point": "Точка без теґів, що не є частиною лінію чи полігону",
        "untagged_line": "Лінія без теґів",
        "untagged_area": "Полігон без  теґів",
        "tag_suggests_area": "Теґ {tag} зазвичай ставться на полігони, але об’єкт ним не є",
        "deprecated_tags": "Застарілі теґи: {tags}"
    },
    "zoom": {
        "in": "Наблизитись",
        "out": "Віддалитись"
    },
    "imagery": {
        "provided_by": "Фон наданий {source}"
    },
    "gpx": {
        "local_layer": "Локальний файл GPX",
        "drag_drop": "Перетягніть файл .gpx на сторінку"
    },
    "presets": {
        "fields": {
            "access": {
                "label": "Доступ"
            },
            "address": {
                "label": "Адреса",
                "placeholders": {
                    "housename": "Назвабудинку",
                    "number": "Номер",
                    "street": "Вулиця",
                    "city": "Місто"
                }
            },
            "aeroway": {
                "label": "Тип"
            },
            "amenity": {
                "label": "Тип"
            },
            "atm": {
                "label": "Банкомат"
            },
            "barrier": {
                "label": "Тип"
            },
            "bicycle_parking": {
                "label": "Тип"
            },
            "building": {
                "label": "Будинок"
            },
            "building_area": {
                "label": "Будинок"
            },
            "building_yes": {
                "label": "Будинок"
            },
            "capacity": {
                "label": "Міськість"
            },
            "collection_times": {
                "label": "Час виїмки пошти"
            },
            "construction": {
                "label": "Тип"
            },
            "country": {
                "label": "Країна"
            },
            "crossing": {
                "label": "Тип"
            },
            "cuisine": {
                "label": "Кухня"
            },
            "denomination": {
                "label": "Віросповідання"
            },
            "denotation": {
                "label": "Позначення"
            },
            "elevation": {
                "label": "Висота"
            },
            "emergency": {
                "label": "Аварійні служби"
            },
            "entrance": {
                "label": "Тип"
            },
            "fax": {
                "label": "Факс"
            },
            "fee": {
                "label": "Плата"
            },
            "highway": {
                "label": "Тип"
            },
            "historic": {
                "label": "Тип"
            },
            "internet_access": {
                "label": "Доступ до Інтеренету",
                "options": {
                    "wlan": "Wifi",
                    "wired": "Дротовий",
                    "terminal": "Термінал"
                }
            },
            "landuse": {
                "label": "Тип"
            },
            "layer": {
                "label": "Шар"
            },
            "leisure": {
                "label": "Тип"
            },
            "levels": {
                "label": "Поверхи"
            },
            "man_made": {
                "label": "Тип"
            },
            "maxspeed": {
                "label": "Обмеження швидкості"
            },
            "natural": {
                "label": "Природа"
            },
            "network": {
                "label": "Мережа"
            },
            "note": {
                "label": "Примітка"
            },
            "office": {
                "label": "Тип"
            },
            "oneway": {
                "label": "Односторонній рух"
            },
            "opening_hours": {
                "label": "Години"
            },
            "operator": {
                "label": "Оператор"
            },
            "phone": {
                "label": "Телефон"
            },
            "place": {
                "label": "Тип"
            },
            "power": {
                "label": "Тип"
            },
            "railway": {
                "label": "Тип"
            },
            "ref": {
                "label": "Посилання"
            },
            "religion": {
                "label": "Релігія",
                "options": {
                    "christian": "Християнство",
                    "muslim": "Мусульманство",
                    "buddhist": "Будизм",
                    "jewish": "Іудейство",
                    "hindu": "Хінду",
                    "shinto": "Сінто",
                    "taoist": "Даосизм"
                }
            },
            "service": {
                "label": "Тип"
            },
            "shelter": {
                "label": "Притулок"
            },
            "shop": {
                "label": "Тип"
            },
            "source": {
                "label": "Джерело"
            },
            "sport": {
                "label": "Спорт"
            },
            "structure": {
                "label": "Споруда",
                "options": {
                    "bridge": "Міст",
                    "tunnel": "Тунель",
                    "embankment": "Насип",
                    "cutting": "Виїмка"
                }
            },
            "surface": {
                "label": "Поверхня"
            },
            "tourism": {
                "label": "Тип"
            },
            "water": {
                "label": "Тип"
            },
            "waterway": {
                "label": "Тип"
            },
            "website": {
                "label": "Вебсайт"
            },
            "wetland": {
                "label": "Тип"
            },
            "wheelchair": {
                "label": "Для інвалідних візків"
            },
            "wikipedia": {
                "label": "Вікіпедія"
            },
            "wood": {
                "label": "Тип"
            }
        },
        "presets": {
            "aeroway": {
                "name": "Аеропорт"
            },
            "aeroway/aerodrome": {
                "name": "Аеропорт",
                "terms": "літак,аеропорт,аеродром"
            },
            "aeroway/helipad": {
                "name": "Вертолітний майданчик",
                "terms": "вертоліт,вертолітний майданчик,вертодром"
            },
            "amenity": {
                "name": "Зручності"
            },
            "amenity/bank": {
                "name": "Банк",
                "terms": "депозитний сейф,бухгалтерія,кредитна спілка,казна,фонди,накопичення,інвестиційна компанія,сховище,резерв,скарбниця,сейф,заощадження,біржа,запаси,запас,скарбниця,багатство,казначейство,трастова компанія,сховище"
            },
            "amenity/bar": {
                "name": "Бар"
            },
            "amenity/bench": {
                "name": "Лавка"
            },
            "amenity/bicycle_parking": {
                "name": "Вело-парковка"
            },
            "amenity/bicycle_rental": {
                "name": "Прокат велосипедів"
            },
            "amenity/cafe": {
                "name": "Кафе",
                "terms": "кава,чай,кав’ярня"
            },
            "amenity/cinema": {
                "name": "Кінотеатр"
            },
            "amenity/courthouse": {
                "name": "Суд"
            },
            "amenity/embassy": {
                "name": "Амбасада"
            },
            "amenity/fast_food": {
                "name": "Фаст-Фуд"
            },
            "amenity/fire_station": {
                "name": "Пожежна станція"
            },
            "amenity/fuel": {
                "name": "Заправка"
            },
            "amenity/grave_yard": {
                "name": "Цвинтар"
            },
            "amenity/hospital": {
                "name": "Лікарня"
            },
            "amenity/library": {
                "name": "Бібліотека"
            },
            "amenity/marketplace": {
                "name": "Ринок"
            },
            "amenity/parking": {
                "name": "Стоянка"
            },
            "amenity/pharmacy": {
                "name": "Аптека"
            },
            "amenity/place_of_worship": {
                "name": "Культове місце"
            },
            "amenity/place_of_worship/christian": {
                "name": "Церква"
            },
            "amenity/place_of_worship/jewish": {
                "name": "Синагога",
                "terms": "іудейство,синагога"
            },
            "amenity/place_of_worship/muslim": {
                "name": "Мечеть",
                "terms": "мусульманство,мечеть"
            },
            "amenity/police": {
                "name": "Міліція/Поліція"
            },
            "amenity/post_box": {
                "name": "Поштова скриня"
            },
            "amenity/post_office": {
                "name": "Пошта"
            },
            "amenity/pub": {
                "name": "Паб"
            },
            "amenity/restaurant": {
                "name": "Ресторан"
            },
            "amenity/school": {
                "name": "Школа"
            },
            "amenity/swimming_pool": {
                "name": "Басейн"
            },
            "amenity/telephone": {
                "name": "Телефон"
            },
            "amenity/theatre": {
                "name": "Театр",
                "terms": "театр,вистава,гра,музичний"
            },
            "amenity/toilets": {
                "name": "Туалет"
            },
            "amenity/townhall": {
                "name": "Міська державна адміністрація"
            },
            "amenity/university": {
                "name": "Університет"
            },
            "barrier": {
                "name": "Перепони"
            },
            "barrier/block": {
                "name": "Блок"
            },
            "barrier/bollard": {
                "name": "Стовпчик"
            },
            "barrier/cattle_grid": {
                "name": "Перешкода для худоби"
            },
            "barrier/city_wall": {
                "name": "Міська стіна"
            },
            "barrier/cycle_barrier": {
                "name": "Перешкода для велосипедистів"
            },
            "barrier/ditch": {
                "name": "Канава"
            },
            "barrier/entrance": {
                "name": "Вхід"
            },
            "barrier/fence": {
                "name": "Огорожа"
            },
            "barrier/gate": {
                "name": "Ворота"
            },
            "barrier/hedge": {
                "name": "Жива огорожа"
            },
            "barrier/kissing_gate": {
                "name": "Вузька хвіртка"
            },
            "barrier/lift_gate": {
                "name": "Шлагбаум"
            },
            "barrier/retaining_wall": {
                "name": "Підпірна стіна"
            },
            "barrier/stile": {
                "name": "Перелаз/Турнікет"
            },
            "barrier/toll_booth": {
                "name": "Пункт сплати за проїзд"
            },
            "barrier/wall": {
                "name": "Стіна"
            },
            "building": {
                "name": "Будинок"
            },
            "building/entrance": {
                "name": "Вхід"
            },
            "entrance": {
                "name": "Вхід"
            },
            "highway": {
                "name": "Дорога"
            },
            "highway/bridleway": {
                "name": "Сходи"
            },
            "highway/bus_stop": {
                "name": "Автобусна зупинка"
            },
            "highway/crossing": {
                "name": "Прехресття"
            },
            "highway/cycleway": {
                "name": "Вело-доріжка"
            },
            "highway/footway": {
                "name": "Тротуар"
            },
            "highway/motorway": {
                "name": "Автомагістраль"
            },
            "highway/path": {
                "name": "Тропа"
            },
            "highway/primary": {
                "name": "Головна дорога"
            },
            "highway/residential": {
                "name": "Дорога місцевого значення"
            },
            "highway/secondary": {
                "name": "Другорядна дорога"
            },
            "highway/service": {
                "name": "Третинна дорога"
            },
            "highway/steps": {
                "name": "Сходи"
            },
            "highway/tertiary": {
                "name": "Третинна дорога"
            },
            "highway/track": {
                "name": "Грунтовка"
            },
            "highway/traffic_signals": {
                "name": "Світлофор"
            },
            "highway/trunk": {
                "name": "Шосе"
            },
            "highway/turning_circle": {
                "name": "Місце для розвороту"
            },
            "highway/unclassified": {
                "name": "Не має класифікації"
            },
            "historic": {
                "name": "Історичні місця"
            },
            "historic/archaeological_site": {
                "name": "Археологічні пам’ятки"
            },
            "historic/boundary_stone": {
                "name": "Прикордонний камінь"
            },
            "historic/castle": {
                "name": "За́мок"
            },
            "historic/memorial": {
                "name": "Пам’ятник"
            },
            "historic/monument": {
                "name": "Пам’ятник"
            },
            "historic/ruins": {
                "name": "Руїни"
            },
            "historic/wayside_cross": {
                "name": "Придорожній хрест"
            },
            "historic/wayside_shrine": {
                "name": "Придорожня рака"
            },
            "landuse": {
                "name": "Землекористування"
            },
            "landuse/allotments": {
                "name": "Дачі/горо́ди"
            },
            "landuse/basin": {
                "name": "Водойма"
            },
            "landuse/cemetery": {
                "name": "Кладовище"
            },
            "landuse/commercial": {
                "name": "Діловий район"
            },
            "landuse/construction": {
                "name": "Будівництво"
            },
            "landuse/farm": {
                "name": "Ферма"
            },
            "landuse/farmyard": {
                "name": "Двір ферми"
            },
            "landuse/forest": {
                "name": "Лісовий масив"
            },
            "landuse/grass": {
                "name": "Трава"
            },
            "landuse/industrial": {
                "name": "Промзона"
            },
            "landuse/meadow": {
                "name": "Левада"
            },
            "landuse/orchard": {
                "name": "Сад"
            },
            "landuse/quarry": {
                "name": "Кар’єр"
            },
            "landuse/residential": {
                "name": "Житлова зона"
            },
            "landuse/vineyard": {
                "name": "Виноградник"
            },
            "leisure": {
                "name": "Дозвілля"
            },
            "leisure/garden": {
                "name": "Сад"
            },
            "leisure/golf_course": {
                "name": "Поле для гольфу"
            },
            "leisure/marina": {
                "name": "Пристань для яхт"
            },
            "leisure/park": {
                "name": "Парк"
            },
            "leisure/pitch": {
                "name": "Спортивний майданчик"
            },
            "leisure/pitch/american_football": {
                "name": "Поле для американського футболу"
            },
            "leisure/pitch/baseball": {
                "name": "Бейсбольний майданчик"
            },
            "leisure/pitch/basketball": {
                "name": "Баскетбольний майданчик"
            },
            "leisure/pitch/soccer": {
                "name": "Футбольне поле"
            },
            "leisure/pitch/tennis": {
                "name": "Тенісний майданчик"
            },
            "leisure/playground": {
                "name": "Ігровий майданчик"
            },
            "leisure/slipway": {
                "name": "Сліп"
            },
            "leisure/stadium": {
                "name": "Стадіон"
            },
            "leisure/swimming_pool": {
                "name": "Басейн"
            },
            "man_made": {
                "name": "Штучні споруди"
            },
            "man_made/lighthouse": {
                "name": "Маяк"
            },
            "man_made/pier": {
                "name": "Пірс"
            },
            "man_made/survey_point": {
                "name": "Геодезичний пункт"
            },
            "man_made/water_tower": {
                "name": "Водонапірна вежа"
            },
            "natural": {
                "name": "Природа"
            },
            "natural/bay": {
                "name": "Затока"
            },
            "natural/beach": {
                "name": "Пляж"
            },
            "natural/cliff": {
                "name": "Скеля/Яр"
            },
            "natural/coastline": {
                "name": "Берегова лінія",
                "terms": "прибійна смуга"
            },
            "natural/glacier": {
                "name": "Льодовик"
            },
            "natural/grassland": {
                "name": "Трави"
            },
            "natural/heath": {
                "name": "Пустир/Вереск"
            },
            "natural/peak": {
                "name": "Пік"
            },
            "natural/scrub": {
                "name": "Чагарник"
            },
            "natural/spring": {
                "name": "Джерело"
            },
            "natural/tree": {
                "name": "Дерево"
            },
            "natural/water": {
                "name": "Вода"
            },
            "natural/water/lake": {
                "name": "Озеро"
            },
            "natural/water/pond": {
                "name": "Ставок"
            },
            "natural/water/reservoir": {
                "name": "Резервуар"
            },
            "natural/wetland": {
                "name": "Заболочені землі"
            },
            "natural/wood": {
                "name": "Дерева"
            },
            "office": {
                "name": "Офіс"
            },
            "place": {
                "name": "Місцевість"
            },
            "place/hamlet": {
                "name": "Хутір"
            },
            "place/island": {
                "name": "Острів"
            },
            "place/locality": {
                "name": "Місцевість"
            },
            "place/village": {
                "name": "Село"
            },
            "power": {
                "name": "Енергетика"
            },
            "power/generator": {
                "name": "Електростанція"
            },
            "power/line": {
                "name": "Лінія електропередач"
            },
            "power/pole": {
                "name": "Опора"
            },
            "power/sub_station": {
                "name": "Підстанція"
            },
            "power/tower": {
                "name": "Опора ЛЕП"
            },
            "power/transformer": {
                "name": "Трансформатор"
            },
            "railway": {
                "name": "Залізниця"
            },
            "railway/abandoned": {
                "name": "Занедбані колії"
            },
            "railway/disused": {
                "name": "Путі, що не використовуються"
            },
            "railway/level_crossing": {
                "name": "Залізничний переїзд"
            },
            "railway/monorail": {
                "name": "Монорейка"
            },
            "railway/rail": {
                "name": "Рейки"
            },
            "railway/subway": {
                "name": "Метрополітен"
            },
            "railway/subway_entrance": {
                "name": "Вхід до метро"
            },
            "railway/tram": {
                "name": "Трамвай"
            },
            "shop": {
                "name": "Магазини/Майстерні"
            },
            "shop/bakery": {
                "name": "Булочна"
            },
            "shop/beverages": {
                "name": "Напої"
            },
            "shop/bicycle": {
                "name": "Веломагазин"
            },
            "shop/books": {
                "name": "Книгарня"
            },
            "shop/boutique": {
                "name": "Бутік"
            },
            "shop/butcher": {
                "name": "М’ясна лавка"
            },
            "shop/car": {
                "name": "Автосалон"
            },
            "shop/car_parts": {
                "name": "Автозапчастини"
            },
            "shop/car_repair": {
                "name": "Автомайстерня"
            },
            "shop/chemist": {
                "name": "Побутова хімія"
            },
            "shop/clothes": {
                "name": "Одяг"
            },
            "shop/computer": {
                "name": "Комп’ютери"
            },
            "shop/confectionery": {
                "name": "Кондитерська"
            },
            "shop/convenience": {
                "name": "міні-маркет"
            },
            "shop/deli": {
                "name": "Делікатеси/Вишукана їжа"
            },
            "shop/department_store": {
                "name": "Універмаг"
            },
            "shop/doityourself": {
                "name": "Зроби сам"
            },
            "shop/dry_cleaning": {
                "name": "Хімчистка"
            },
            "shop/electronics": {
                "name": "Електроніка"
            },
            "shop/fishmonger": {
                "name": "Риба"
            },
            "shop/florist": {
                "name": "Квіти"
            },
            "shop/furniture": {
                "name": "Меблі"
            },
            "shop/garden_centre": {
                "name": "Садово-парковий центр"
            },
            "shop/gift": {
                "name": "Подарунки"
            },
            "shop/greengrocer": {
                "name": "Овочевий"
            },
            "shop/hairdresser": {
                "name": "Перукарня"
            },
            "shop/hardware": {
                "name": "Господарські товари"
            },
            "shop/hifi": {
                "name": "Аудіо апаратура"
            },
            "shop/jewelry": {
                "name": "Ювелірні прикраси"
            },
            "shop/kiosk": {
                "name": "Кіоск"
            },
            "shop/laundry": {
                "name": "Пральня"
            },
            "shop/mall": {
                "name": "Торгівельний центр"
            },
            "shop/mobile_phone": {
                "name": "Мобільні телефони"
            },
            "shop/motorcycle": {
                "name": "Мотомагазин"
            },
            "shop/music": {
                "name": "Музичний магазин"
            },
            "shop/optician": {
                "name": "Оптика"
            },
            "shop/outdoor": {
                "name": "Товари для активного відпочинку"
            },
            "shop/pet": {
                "name": "Товари для тварин"
            },
            "shop/shoes": {
                "name": "Взуття"
            },
            "shop/sports": {
                "name": "Спорттовари"
            },
            "shop/stationery": {
                "name": "Канцтовари"
            },
            "shop/supermarket": {
                "name": "Супермаркет"
            },
            "shop/toys": {
                "name": "Іграшки"
            },
            "shop/travel_agency": {
                "name": "Туристична агенція"
            },
            "shop/tyres": {
                "name": "Колеса та шини"
            },
            "shop/vacant": {
                "name": "Здається в оренду"
            },
            "shop/variety_store": {
                "name": "Універсам"
            },
            "shop/video": {
                "name": "Відео"
            },
            "tourism": {
                "name": "Туризм"
            },
            "tourism/alpine_hut": {
                "name": "Гірський притулок"
            },
            "tourism/artwork": {
                "name": "Витвори мистецтв"
            },
            "tourism/attraction": {
                "name": "Визначне місце"
            },
            "tourism/camp_site": {
                "name": "Кемпінг"
            },
            "tourism/caravan_site": {
                "name": "Караван-парк"
            },
            "tourism/chalet": {
                "name": "Шале"
            },
            "tourism/guest_house": {
                "name": "Гостьовий будинок"
            },
            "tourism/hostel": {
                "name": "Хостел"
            },
            "tourism/hotel": {
                "name": "Готель"
            },
            "tourism/information": {
                "name": "Інформація"
            },
            "tourism/motel": {
                "name": "Мотель"
            },
            "tourism/museum": {
                "name": "Музей"
            },
            "tourism/picnic_site": {
                "name": "Місце для пікніка"
            },
            "tourism/theme_park": {
                "name": "Тематичний парк"
            },
            "tourism/viewpoint": {
                "name": "Оглядовий майданчик"
            },
            "tourism/zoo": {
                "name": "Зоопарк"
            },
            "waterway": {
                "name": "Водний шлях"
            },
            "waterway/canal": {
                "name": "Канал"
            },
            "waterway/dam": {
                "name": "Дамба"
            },
            "waterway/ditch": {
                "name": "Канава"
            },
            "waterway/drain": {
                "name": "Дренажний канал"
            },
            "waterway/river": {
                "name": "Ріка"
            },
            "waterway/riverbank": {
                "name": "Берег ріки"
            },
            "waterway/stream": {
                "name": "Струмок"
            },
            "waterway/weir": {
                "name": "Водозлив"
            }
        }
    }
};
locale.vi = {
    "modes": {
        "add_area": {
            "title": "Vùng",
            "description": "Thêm công viên, tòa nhà, hồ nước, hoặc vùng khác vào bản đồ.",
            "tail": "Nhấn vào bản đồ để bắt đầu vẽ vùng."
        },
        "add_line": {
            "title": "Đường",
            "description": "Thêm con đường, lối đi bộ, dòng nước, hoặc đường kẻ khác vào bản đồ.",
            "tail": "Nhấn vào bản đồ để bắt đầu vẽ đường kẻ."
        },
        "add_point": {
            "title": "Điểm",
            "description": "Thêm nhà hàng, đài kỷ niệm, hòm thư, hoặc địa điểm khác.",
            "tail": "Nhấn vào bản đồ để thêm địa điểm."
        },
        "browse": {
            "title": "Duyệt",
            "description": "Di chuyển và thu phóng bản đồ."
        },
        "draw_area": {
            "tail": "Nhấn để thêm nốt vào vùng. Nhấn nốt đầu tiên để hoàn thành vùng."
        },
        "draw_line": {
            "tail": "Nhấn để thêm nốt vào đường kẻ. Nhấn vào đường khác để nối đường lại. Nhấn đúp để hoàn thành đường."
        }
    },
    "operations": {
        "add": {
            "annotation": {
                "point": "Thêm địa điểm.",
                "vertex": "Thêm nốt vào lối."
            }
        },
        "start": {
            "annotation": {
                "line": "Bắt đầu vẽ đường kẻ.",
                "area": "Bắt đầu vẽ vùng."
            }
        },
        "continue": {
            "annotation": {
                "line": "Vẽ tiếp đường kẻ.",
                "area": "Vẽ tiếp vùng."
            }
        },
        "cancel_draw": {
            "annotation": "Hủy vẽ đối tượng."
        },
        "change_tags": {
            "annotation": "Thay đổi thẻ."
        },
        "circularize": {
            "title": "Làm Tròn",
            "description": "Làm tròn một đối tượng.",
            "key": "O",
            "annotation": {
                "line": "Làm tròn một đường kẻ.",
                "area": "Làm tròn một vùng."
            }
        },
        "orthogonalize": {
            "title": "Làm Vuông góc",
            "description": "Làm vuông góc một đối tượng.",
            "key": "Q",
            "annotation": {
                "line": "Làm vuông góc một đường kẻ.",
                "area": "Làm vuông góc một vùng."
            }
        },
        "delete": {
            "title": "Xóa",
            "description": "Xóa đối tượng này khỏi bản đồ.",
            "annotation": {
                "point": "Xóa địa điểm.",
                "vertex": "Xóa nốt khỏi lối.",
                "line": "Xóa đường kẻ.",
                "area": "Xóa vùng.",
                "relation": "Xóa quan hệ.",
                "multiple": "Xóa {n} đối tượng."
            }
        },
        "connect": {
            "annotation": {
                "point": "Nối liền lối với địa điểm.",
                "vertex": "Nối liền đường kẻ với đường khác.",
                "line": "Nối liền lối với đường kẻ.",
                "area": "Nối liền đường kẻ với vùng."
            }
        },
        "disconnect": {
            "title": "Tháo gỡ",
            "description": "Gỡ các lối này khỏi nhau.",
            "key": "G",
            "annotation": "Tháo gỡ lối."
        },
        "merge": {
            "title": "Hợp nhất",
            "description": "Hợp nhất các đường kẻ này.",
            "key": "H",
            "annotation": "Hợp nhất {n} đường kẻ."
        },
        "move": {
            "title": "Di chuyển",
            "description": "Di chuyển đối tượng này sang chỗ khác.",
            "key": "D",
            "annotation": {
                "point": "Di chuyển địa điểm.",
                "vertex": "Di chuyển nốt trong lối.",
                "line": "Di chuyển đường kẻ.",
                "area": "Di chuyển vùng.",
                "multiple": "Di chuyển hơn một đối tượng."
            }
        },
        "rotate": {
            "title": "Xoay",
            "description": "Xoay đối tượng này quanh trung tâm.",
            "key": "X",
            "annotation": {
                "line": "Xoay đường kẻ.",
                "area": "Xoay vùng."
            }
        },
        "reverse": {
            "title": "Đảo ngược",
            "description": "Đảo nguợc chiều đường kẻ này.",
            "key": "V",
            "annotation": "Đảo ngược đường kẻ."
        },
        "split": {
            "title": "Chia cắt",
            "description": "Cắt đôi lối này tại nốt được chọn.",
            "key": "C",
            "annotation": "Cắt đôi một lối."
        }
    },
    "nothing_to_undo": "Không có gì để hoàn tác.",
    "nothing_to_redo": "Không có gì để làm lại.",
    "just_edited": "Bạn vừa sửa đổi OpenStreetMap!",
    "browser_notice": "Chường trình vẽ bản đồ này chạy tốt trong Firefox, Chrome, Safari, Opera, và Internet Explorer 9 trở lên. Xin vui lòng nâng cấp trình duyệt của bạn hoặc sửa đổi bản đồ trong Potlatch 2.",
    "view_on_osm": "Xem tại OSM",
    "zoom_in_edit": "phóng to để sửa đổi bản đồ",
    "logout": "đăng xuất",
    "report_a_bug": "báo cáo lỗi",
    "commit": {
        "title": "Lưu các Thay đổi",
        "description_placeholder": "Tóm lược các đóng góp của bạn",
        "message_label": "Tóm lược sửa đổi",
        "upload_explanation": "Các thay đổi bạn thực hiện dưới tên {user} sẽ xuất hiện trên tất cả các bản đồ sử dụng dữ liệu OpenStreetMap.",
        "save": "Lưu",
        "cancel": "Hủy bỏ",
        "warnings": "Cảnh báo",
        "modified": "Đã Thay đổi",
        "deleted": "Đã Xóa",
        "created": "Đã Tạo"
    },
    "contributors": {
        "list": "Đang xem các đóng góp của {users}",
        "truncated_list": "Đang xem các đóng góp của {users} và {count} người khác"
    },
    "geocoder": {
        "title": "Tìm kiếm địa phương",
        "placeholder": "Tìm kiếm địa phương",
        "no_results": "Không tìm thấy địa phương với tên “{name}”"
    },
    "geolocate": {
        "title": "Nhảy tới Vị trí của Tôi"
    },
    "inspector": {
        "no_documentation_combination": "Không có tài liệu về tổ hợp thẻ này",
        "no_documentation_key": "Không có tài liệu về chìa khóa này",
        "show_more": "Xem thêm",
        "new_tag": "Thẻ mới",
        "view_on_osm": "Xem tại OSM",
        "editing_feature": "Đang sửa {feature}",
        "additional": "Các thẻ nâng cao",
        "choose": "Chọn loại đối tượng",
        "results": "{n} kết quả cho {search}",
        "reference": "Tra cứu OpenStreetMap Wiki →",
        "back_tooltip": "Thay đổi loại đối tượng"
    },
    "background": {
        "title": "Hình nền",
        "description": "Tùy chọn hình nền",
        "percent_brightness": "Sáng {opacity}%",
        "fix_misalignment": "Chỉnh lại hình nền bị chệch",
        "reset": "đặt lại"
    },
    "restore": {
        "heading": "Bạn có thay đổi chưa lưu",
        "description": "Bạn có thay đổi chưa lưu từ một phiên làm việc trước đây. Bạn có muốn khôi phục các thay đổi này không?",
        "restore": "Khôi phục",
        "reset": "Đặt lại"
    },
    "save": {
        "title": "Lưu",
        "help": "Lưu các thay đổi vào OpenStreetMap để cho mọi người xem.",
        "no_changes": "Không có thay đổi nào để lưu.",
        "error": "Đã xuất hiện lỗi khi lưu",
        "uploading": "Đang tải các thay đổi lên OpenStreetMap.",
        "unsaved_changes": "Bạn có Thay đổi Chưa lưu"
    },
    "splash": {
        "welcome": "Chào mừng bạn đến với iD, chương trình sửa đổi OpenStreetMap",
        "text": "Đây là phiên bản đang phát triển {version}. Xem thêm thông tin tại {website} và báo cáo lỗi tại {github}."
    },
    "source_switch": {
        "live": "thật",
        "lose_changes": "Bạn có các thay đổi chưa lưu. Các thay đổi này sẽ bị mất khi bạn đổi máy chủ bản đồ. Bạn có chắc chắn muốn đổi máy chủ?",
        "dev": "thử"
    },
    "tag_reference": {
        "description": "Miêu tả",
        "on_wiki": "{tag} tại wiki.osm.org",
        "used_with": "được sử dụng với {type}"
    },
    "validations": {
        "untagged_point": "Địa điểm không có thẻ mà không trực thuộc đường kẻ hoặc vùng",
        "untagged_line": "Đường kẻ không có thẻ",
        "untagged_area": "Vùng không có thẻ",
        "many_deletions": "Bạn có chắc chắn muốn xóa {n} đối tượng? Các đối tượng này sẽ bị xóa khỏi bản đồ công cộng tại openstreetmap.org.",
        "tag_suggests_area": "Thẻ {tag} có lẽ dành cho vùng nhưng được gắn vào đường kẻ",
        "deprecated_tags": "Thẻ bị phản đối: {tags}"
    },
    "zoom": {
        "in": "Phóng to",
        "out": "Thu nhỏ"
    },
    "imagery": {
        "provided_by": "Hình ảnh do {source} cung cấp"
    },
    "gpx": {
        "local_layer": "Tập tin GPX địa phương",
        "drag_drop": "Kéo thả một tập tin .gpx vào trang"
    },
    "help": {
        "title": "Trợ giúp"
    },
    "presets": {
        "fields": {
            "access": {
                "label": "Quyền Truy cập"
            },
            "address": {
                "label": "Địa chỉ",
                "placeholders": {
                    "housename": "Tên nhà",
                    "number": "123",
                    "street": "Tên đường",
                    "city": "Thành phố"
                }
            },
            "aeroway": {
                "label": "Loại"
            },
            "amenity": {
                "label": "Loại"
            },
            "atm": {
                "label": "Máy Rút tiền"
            },
            "barrier": {
                "label": "Kiểu"
            },
            "bicycle_parking": {
                "label": "Kiểu"
            },
            "building": {
                "label": "Tòa nhà"
            },
            "building_area": {
                "label": "Tòa nhà"
            },
            "building_yes": {
                "label": "Tòa nhà"
            },
            "capacity": {
                "label": "Số Chỗ Đậu Xe"
            },
            "collection_times": {
                "label": "Giờ Lấy thư"
            },
            "construction": {
                "label": "Kiểu"
            },
            "country": {
                "label": "Quốc gia"
            },
            "crossing": {
                "label": "Kiểu"
            },
            "cuisine": {
                "label": "Ẩm thực"
            },
            "denomination": {
                "label": "Giáo phái"
            },
            "denotation": {
                "label": "Tầm Quan trọng"
            },
            "elevation": {
                "label": "Cao độ"
            },
            "emergency": {
                "label": "Khẩn cấp"
            },
            "entrance": {
                "label": "Kiểu"
            },
            "fax": {
                "label": "Số Fax"
            },
            "fee": {
                "label": "Phí"
            },
            "highway": {
                "label": "Kiểu"
            },
            "historic": {
                "label": "Loại"
            },
            "internet_access": {
                "label": "Truy cập Internet",
                "options": {
                    "wlan": "Wi-Fi",
                    "wired": "Qua dây điện",
                    "terminal": "Máy tính công cộng"
                }
            },
            "landuse": {
                "label": "Mục đích"
            },
            "layer": {
                "label": "Lớp"
            },
            "leisure": {
                "label": "Loại"
            },
            "levels": {
                "label": "Số Tầng"
            },
            "man_made": {
                "label": "Loại"
            },
            "maxspeed": {
                "label": "Tốc độ Tối đa"
            },
            "name": {
                "label": "Tên"
            },
            "natural": {
                "label": "Thiên nhiên"
            },
            "network": {
                "label": "Hệ thống"
            },
            "note": {
                "label": "Chú thích"
            },
            "office": {
                "label": "Kiểu"
            },
            "oneway": {
                "label": "Một chiều"
            },
            "oneway_yes": {
                "label": "Một chiều"
            },
            "opening_hours": {
                "label": "Giờ Mở cửa"
            },
            "operator": {
                "label": "Cơ quan Chủ quản"
            },
            "phone": {
                "label": "Số Điện thoại"
            },
            "place": {
                "label": "Kiểu"
            },
            "power": {
                "label": "Kiểu"
            },
            "railway": {
                "label": "Kiểu"
            },
            "ref": {
                "label": "Số"
            },
            "religion": {
                "label": "Tôn giáo",
                "options": {
                    "christian": "Kitô giáo",
                    "muslim": "Hồi giáo",
                    "buddhist": "Phật giáo",
                    "jewish": "Do Thái giáo",
                    "hindu": "Ấn Độ giáo",
                    "shinto": "Thần đạo",
                    "taoist": "Đạo giáo"
                }
            },
            "service": {
                "label": "Kiểu"
            },
            "shelter": {
                "label": "Chỗ che"
            },
            "shop": {
                "label": "Kiểu"
            },
            "source": {
                "label": "Nguồn"
            },
            "sport": {
                "label": "Môn Thể thao"
            },
            "structure": {
                "label": "Cấu trúc",
                "options": {
                    "bridge": "Cầu",
                    "tunnel": "Đường hầm",
                    "embankment": "Đường đắp cao",
                    "cutting": "Đường xẻ"
                }
            },
            "surface": {
                "label": "Mặt"
            },
            "tourism": {
                "label": "Loại"
            },
            "water": {
                "label": "Loại"
            },
            "waterway": {
                "label": "Loại"
            },
            "website": {
                "label": "Trang Web"
            },
            "wetland": {
                "label": "Loại"
            },
            "wheelchair": {
                "label": "Đi Xe lăn Được"
            },
            "wikipedia": {
                "label": "Wikipedia"
            },
            "wood": {
                "label": "Loại"
            }
        },
        "presets": {
            "aeroway": {
                "name": "Hàng không"
            },
            "aeroway/aerodrome": {
                "name": "Sân bay",
                "terms": "máy bay,phi cơ,tàu bay,sân bay,phi trường"
            },
            "aeroway/helipad": {
                "name": "Sân bay Trực thăng",
                "terms": "máy bay trực thăng,máy bay lên thẳng,sân bay trực thăng,sân bay lên thẳng,phi trường trực thăng,sàn đỗ trực thăng,sàn đáp trực thăng"
            },
            "amenity": {
                "name": "Tiện nghi"
            },
            "amenity/bank": {
                "name": "Ngân hàng",
                "terms": "ngân hàng,nhà băng,ngân hàng công đoàn,nhà băng công đoàn,công đoàn tín dụng"
            },
            "amenity/bar": {
                "name": "Quán rượu"
            },
            "amenity/bench": {
                "name": "Ghế"
            },
            "amenity/bicycle_parking": {
                "name": "Chỗ Đậu Xe đạp"
            },
            "amenity/bicycle_rental": {
                "name": "Chỗ Mướn Xe đạp"
            },
            "amenity/cafe": {
                "name": "Quán Cà phê",
                "terms": "cà phê,quán cà phê,trà,quán trà"
            },
            "amenity/cinema": {
                "name": "Rạp phim",
                "terms": "rạp phim,rạp điện ảnh,xi nê, xi-nê,xinê,phim,điện ảnh"
            },
            "amenity/courthouse": {
                "name": "Tòa"
            },
            "amenity/embassy": {
                "name": "Tòa đại sứ"
            },
            "amenity/fast_food": {
                "name": "Nhà hàng Ăn nhanh"
            },
            "amenity/fire_station": {
                "name": "Trạm Cứu hỏa"
            },
            "amenity/fuel": {
                "name": "Cây xăng"
            },
            "amenity/grave_yard": {
                "name": "Nghĩa địa"
            },
            "amenity/hospital": {
                "name": "Bệnh viện",
                "terms": "bệnh viện,nhà thương,phòng khám khẩn cấp,phòng khẩn cấp"
            },
            "amenity/library": {
                "name": "Thư viện"
            },
            "amenity/marketplace": {
                "name": "Chợ phiên"
            },
            "amenity/parking": {
                "name": "Bãi Đậu xe"
            },
            "amenity/pharmacy": {
                "name": "Nhà thuốc"
            },
            "amenity/place_of_worship": {
                "name": "Nơi Thờ phụng",
                "terms": "nơi thờ phụng,nhà thờ,giáo xứ,thánh đường,hội đường"
            },
            "amenity/place_of_worship/christian": {
                "name": "Nhà thờ",
                "terms": "nhà thờ,Kitô giáo,Kitô giáo,Thiên Chúa giáo,đạo Thiên Chúa,giáo xứ,thánh đường"
            },
            "amenity/place_of_worship/jewish": {
                "name": "Nhà thờ Do Thái giáo",
                "terms": "Do Thái giáo,đạo Do Thái,hội đường"
            },
            "amenity/place_of_worship/muslim": {
                "name": "Nhà thờ Hồi giáo",
                "terms": "Hồi giáo,nhà thờ"
            },
            "amenity/police": {
                "name": "Đồn Cảnh sát",
                "terms": "cảnh sát,sở cảnh sát,đồn cảnh sát,trạm cảnh sát,sen đầm,sở sen đầm,đội sen đầm,hiến binh,sở hiến binh,đồn hiến binh,công an,sở công an,đồn công an,trạm công an"
            },
            "amenity/post_box": {
                "name": "Hòm thư",
                "terms": "hòm thư,hộp thư,thùng thư"
            },
            "amenity/post_office": {
                "name": "Bưu điện"
            },
            "amenity/pub": {
                "name": "Quán rượu Pub"
            },
            "amenity/restaurant": {
                "name": "Nhà hàng",
                "terms": "quán ăn,nhà hàng,tiệm ăn,nhà ăn,phòng ăn,quán ăn nhanh,nhà hàng ăn nhanh,quán ăn qua loa,căng tin,căng-tin,xe đẩy,quán rượu,quán bia,tiệm rượu,hiệu chả cá,quán chả nướng,quán phở,tiệm phở,quán cơm,quán bánh cuốn,tiệm bánh cuốn,quán bánh mì,tiệm bánh mì,quán bánh xèo,tiệm bánh xèo,quán chè,tiệm chè,quán gỏi cuốn,quán bún,quán hải sản,quán gà,quán cà ri,quán cà-ri,tiệm cà ri, tiệm cà-ri"
            },
            "amenity/school": {
                "name": "Nhà trường",
                "terms": "trường,trường học,nhà trường,học viện,trường tư,trường tư thực,trường công,trường công lập,tiểu học,trường tiểu học,trung học,trường trung học,trung học cơ sở,trường trung học cơ sở,THCS,TTHCS,trung học phổ thông,trường trung học phổ thông,THPT,TTHPT,trung học chuyên nghiệp,trường trung học chuyên nghiệp,THCN,TTHCN,cao đẳng,trường cao đẳng,CĐ,đại học,trường đại học,ĐH,trường dòng,khoa,học"
            },
            "amenity/swimming_pool": {
                "name": "Hồ Bơi"
            },
            "amenity/telephone": {
                "name": "Điện thoại"
            },
            "amenity/theatre": {
                "name": "Nhà hát",
                "terms": "nhà hát,rạp hát,sân khấu,kịch"
            },
            "amenity/toilets": {
                "name": "Phòng Vệ sinh"
            },
            "amenity/townhall": {
                "name": "Tòa thị chính Thị xã",
                "terms": "tòa thị chính,tòa thị chánh,toà thị chính,toà thị chánh,trụ sở thành phố,trụ sở thị xã,trụ sở làng"
            },
            "amenity/university": {
                "name": "Trường Đại học"
            },
            "barrier": {
                "name": "Chướng ngại"
            },
            "barrier/block": {
                "name": "Tấm Bê tông"
            },
            "barrier/bollard": {
                "name": "Cột Bê tông"
            },
            "barrier/cattle_grid": {
                "name": "Bẫy Trâu bò Trên đường"
            },
            "barrier/city_wall": {
                "name": "Tường thành"
            },
            "barrier/cycle_barrier": {
                "name": "Hàng rào Ngăn Xe đạp"
            },
            "barrier/ditch": {
                "name": "Mương"
            },
            "barrier/entrance": {
                "name": "Cửa vào"
            },
            "barrier/fence": {
                "name": "Hàng rào"
            },
            "barrier/gate": {
                "name": "Cổng"
            },
            "barrier/hedge": {
                "name": "Hàng rào Cây"
            },
            "barrier/kissing_gate": {
                "name": "Cửa Hàng rào Chắn Trâu bò"
            },
            "barrier/lift_gate": {
                "name": "Rào chắn Đóng mở"
            },
            "barrier/retaining_wall": {
                "name": "Tường Chắn Đất"
            },
            "barrier/stile": {
                "name": "Bậc trèo"
            },
            "barrier/toll_booth": {
                "name": "Nhà thu phí"
            },
            "barrier/wall": {
                "name": "Tường"
            },
            "building": {
                "name": "Tòa nhà"
            },
            "building/entrance": {
                "name": "Cửa vào"
            },
            "entrance": {
                "name": "Cửa vào"
            },
            "highway": {
                "name": "Đường Giao thông"
            },
            "highway/bridleway": {
                "name": "Đường mòn Ngựa",
                "terms": "đường mòn ngựa,đường cưỡi ngựa,đường đi ngựa"
            },
            "highway/bus_stop": {
                "name": "Trạm Xe buýt"
            },
            "highway/crossing": {
                "name": "Lối Băng qua Đường",
                "terms": "lối băng qua đường,lối qua đường,đường ngựa vằn"
            },
            "highway/cycleway": {
                "name": "Đường Xe đạp"
            },
            "highway/footway": {
                "name": "Đường Đi bộ",
                "terms": "đường đi bộ,hè,vỉa hè,đường mòn,phố,đường đi dạo"
            },
            "highway/motorway": {
                "name": "Đường Cao tốc"
            },
            "highway/motorway_link": {
                "name": "Nhánh Ra vào Đường Cao tốc",
                "terms": "đường nhánh,đoạn nhánh,đường nhánh rẽ,đoạn nhánh rẽ,đường nhánh chuyển đường,nhánh chuyển đường,lối ra vào,lối ra,lối vào,nhánh ra,nhánh vào,đường nối"
            },
            "highway/path": {
                "name": "Lối"
            },
            "highway/primary": {
                "name": "Đường Chính"
            },
            "highway/primary_link": {
                "name": "Nhánh Ra vào Đường Chính",
                "terms": "đường nhánh,đoạn nhánh,đường nhánh rẽ,đoạn nhánh rẽ,đường nhánh chuyển đường,nhánh chuyển đường,lối ra vào,lối ra,lối vào,nhánh ra,nhánh vào,đường nối"
            },
            "highway/residential": {
                "name": "Ngõ Dân cư"
            },
            "highway/road": {
                "name": "Đường Nói chung"
            },
            "highway/secondary": {
                "name": "Đường Lớn"
            },
            "highway/secondary_link": {
                "name": "Nhánh Ra vào Đường Lớn",
                "terms": "đường nhánh,đoạn nhánh,đường nhánh rẽ,đoạn nhánh rẽ,đường nhánh chuyển đường,nhánh chuyển đường,lối ra vào,lối ra,lối vào,nhánh ra,nhánh vào,đường nối"
            },
            "highway/service": {
                "name": "Ngách"
            },
            "highway/steps": {
                "name": "Cầu thang",
                "terms": "cầu thang"
            },
            "highway/tertiary": {
                "name": "Phố"
            },
            "highway/tertiary_link": {
                "name": "Nhánh Ra vào Phố",
                "terms": "đường nhánh,đoạn nhánh,đường nhánh rẽ,đoạn nhánh rẽ,đường nhánh chuyển đường,nhánh chuyển đường,lối ra vào,lối ra,lối vào,nhánh ra,nhánh vào,đường nối"
            },
            "highway/track": {
                "name": "Đường mòn"
            },
            "highway/traffic_signals": {
                "name": "Đèn Giao thông",
                "terms": "đèn giao thông,đèn tín hiệu giao thông,đèn tín hiệu,đèn điều khiển giao thông,đèn điều khiển,đèn xanh đèn đỏ,đèn xanh đỏ,đèn ngã tư,đèn ngã ba"
            },
            "highway/trunk": {
                "name": "Xa lộ"
            },
            "highway/trunk_link": {
                "name": "Nhánh Ra vào Xa lộ",
                "terms": "đường nhánh,đoạn nhánh,đường nhánh rẽ,đoạn nhánh rẽ,đường nhánh chuyển đường,nhánh chuyển đường,lối ra vào,lối ra,lối vào,nhánh ra,nhánh vào,đường nối"
            },
            "highway/turning_circle": {
                "name": "Cuối đường Vòng tròn"
            },
            "highway/unclassified": {
                "name": "Phố"
            },
            "historic": {
                "name": "Nơi Lịch sử"
            },
            "historic/archaeological_site": {
                "name": "Khu vực Khảo cổ"
            },
            "historic/boundary_stone": {
                "name": "Mốc Biên giới"
            },
            "historic/castle": {
                "name": "Lâu đài"
            },
            "historic/memorial": {
                "name": "Đài Tưởng niệm"
            },
            "historic/monument": {
                "name": "Đài tưởng niệm"
            },
            "historic/ruins": {
                "name": "Tàn tích"
            },
            "historic/wayside_cross": {
                "name": "Thánh Giá Dọc đường"
            },
            "historic/wayside_shrine": {
                "name": "Đền thánh Dọc đường"
            },
            "landuse": {
                "name": "Kiểu Sử dụng Đất"
            },
            "landuse/allotments": {
                "name": "Khu Vườn Gia đình"
            },
            "landuse/basin": {
                "name": "Lưu vực"
            },
            "landuse/cemetery": {
                "name": "Nghĩa địa"
            },
            "landuse/commercial": {
                "name": "Thương mại"
            },
            "landuse/construction": {
                "name": "Công trường Xây dựng"
            },
            "landuse/farm": {
                "name": "Trại"
            },
            "landuse/farmyard": {
                "name": "Sân Trại"
            },
            "landuse/forest": {
                "name": "Rừng Trồng cây"
            },
            "landuse/grass": {
                "name": "Cỏ"
            },
            "landuse/industrial": {
                "name": "Công nghiệp"
            },
            "landuse/meadow": {
                "name": "Đồng cỏ"
            },
            "landuse/orchard": {
                "name": "Vườn Cây"
            },
            "landuse/quarry": {
                "name": "Mỏ Đá"
            },
            "landuse/residential": {
                "name": "Dân cư"
            },
            "landuse/vineyard": {
                "name": "Vườn Nho"
            },
            "leisure": {
                "name": "Giải trí"
            },
            "leisure/garden": {
                "name": "Vườn"
            },
            "leisure/golf_course": {
                "name": "Sân Golf"
            },
            "leisure/marina": {
                "name": "Bến tàu"
            },
            "leisure/park": {
                "name": "Công viên",
                "terms": "công viên,vườn,vườn hoa,vườn cây,bãi cỏ,bãi cỏ xanh,thảm cỏ xanh,vành đai xanh,sân chơi,khu vui chơi,khu vui chơi trẻ em,khu chơi trẻ em,quảng trường,rừng"
            },
            "leisure/pitch": {
                "name": "Sân cỏ"
            },
            "leisure/pitch/american_football": {
                "name": "Sân cỏ Bóng bầu dục Mỹ"
            },
            "leisure/pitch/baseball": {
                "name": "Sân cỏ Bóng chày"
            },
            "leisure/pitch/basketball": {
                "name": "Sân Bóng rổ"
            },
            "leisure/pitch/soccer": {
                "name": "Sân cỏ Bóng đá"
            },
            "leisure/pitch/tennis": {
                "name": "Sân Quần vợt"
            },
            "leisure/playground": {
                "name": "Khu Vui chơi Trẻ em"
            },
            "leisure/slipway": {
                "name": "Đường Trượt tàu"
            },
            "leisure/stadium": {
                "name": "Sân vận động"
            },
            "leisure/swimming_pool": {
                "name": "Hồ Bơi"
            },
            "man_made": {
                "name": "Công trình"
            },
            "man_made/lighthouse": {
                "name": "Hải đăng"
            },
            "man_made/pier": {
                "name": "Cầu tàu"
            },
            "man_made/survey_point": {
                "name": "Điểm Khảo sát"
            },
            "man_made/water_tower": {
                "name": "Tháp nước"
            },
            "natural": {
                "name": "Thiên nhiên"
            },
            "natural/bay": {
                "name": "Vịnh"
            },
            "natural/beach": {
                "name": "Bãi biển"
            },
            "natural/cliff": {
                "name": "Vách đá"
            },
            "natural/coastline": {
                "name": "Bờ biển",
                "terms": "bờ biển,bờ sông,bờ"
            },
            "natural/glacier": {
                "name": "Sông băng"
            },
            "natural/grassland": {
                "name": "Đồng cỏ"
            },
            "natural/heath": {
                "name": "Bãi hoang"
            },
            "natural/peak": {
                "name": "Đỉnh núi",
                "terms": "đồi,núi,đỉnh núi,đỉnh,chỏm núi,chỏm,chóp núi,chóp,chỏm chóp"
            },
            "natural/scrub": {
                "name": "Đất Bụi rậm"
            },
            "natural/spring": {
                "name": "Suối"
            },
            "natural/tree": {
                "name": "Cây"
            },
            "natural/water": {
                "name": "Nước"
            },
            "natural/water/lake": {
                "name": "Hồ",
                "terms": "hồ,hồ nước"
            },
            "natural/water/pond": {
                "name": "Ao nước",
                "terms": "hồ nhỏ,ao,ao cá,hồ cá,hồ đánh cá"
            },
            "natural/water/reservoir": {
                "name": "Bể nước"
            },
            "natural/wetland": {
                "name": "Đầm lầy"
            },
            "natural/wood": {
                "name": "Rừng"
            },
            "office": {
                "name": "Văn phòng"
            },
            "place": {
                "name": "Địa phương"
            },
            "place/hamlet": {
                "name": "Xóm"
            },
            "place/island": {
                "name": "Đảo",
                "terms": "đảo,hòn đảo,quần đảo,đảo san hô,san hô,cồn cát,cồn,đá ngầm,chỗ nông,chỗ cạn"
            },
            "place/locality": {
                "name": "Địa phương"
            },
            "place/village": {
                "name": "Làng"
            },
            "power": {
                "name": "Điện năng"
            },
            "power/generator": {
                "name": "Nhà máy điện"
            },
            "power/line": {
                "name": "Đường Dây điện"
            },
            "power/pole": {
                "name": "Cột điện"
            },
            "power/sub_station": {
                "name": "Trạm Điện Phụ"
            },
            "power/tower": {
                "name": "Cột điện Cao thế"
            },
            "power/transformer": {
                "name": "Máy biến áp"
            },
            "railway": {
                "name": "Đường sắt"
            },
            "railway/abandoned": {
                "name": "Đường sắt Bỏ hoang"
            },
            "railway/disused": {
                "name": "Đường sắt Không hoạt động"
            },
            "railway/level_crossing": {
                "name": "Giao lộ Đường sắt",
                "terms": "giao lộ đường sắt,giao lộ đường ray,nút giao đường sắt"
            },
            "railway/monorail": {
                "name": "Đường sắt Một ray"
            },
            "railway/rail": {
                "name": "Đường sắt"
            },
            "railway/subway": {
                "name": "Đường Tàu điện ngầm"
            },
            "railway/subway_entrance": {
                "name": "Cửa vào Nhà ga Tàu điện ngầm"
            },
            "railway/tram": {
                "name": "Đường Tàu điện",
                "terms": "đường tàu điện,tàu điện,đường xe điện,xe điện"
            },
            "shop": {
                "name": "Tiệm"
            },
            "shop/alcohol": {
                "name": "Tiệm Rượu"
            },
            "shop/bakery": {
                "name": "Tiệm Bánh"
            },
            "shop/beauty": {
                "name": "Tiệm Mỹ phẩm"
            },
            "shop/beverages": {
                "name": "Tiệm Đồ uống"
            },
            "shop/bicycle": {
                "name": "Tiệm Xe đạp"
            },
            "shop/books": {
                "name": "Hiệu Sách"
            },
            "shop/boutique": {
                "name": "Tiệm Thời trang"
            },
            "shop/butcher": {
                "name": "Tiệm Thịt"
            },
            "shop/car": {
                "name": "Tiệm Xe hơi"
            },
            "shop/car_parts": {
                "name": "Tiệm Phụ tùng Xe hơi"
            },
            "shop/car_repair": {
                "name": "Tiệm Sửa Xe"
            },
            "shop/chemist": {
                "name": "Tiệm Dược phẩm"
            },
            "shop/clothes": {
                "name": "Tiệm Quần áo"
            },
            "shop/computer": {
                "name": "Tiệm Máy tính"
            },
            "shop/confectionery": {
                "name": "Tiệm Kẹo"
            },
            "shop/convenience": {
                "name": "Tiệm Tiện lợi"
            },
            "shop/deli": {
                "name": "Tiệm Deli"
            },
            "shop/department_store": {
                "name": "Tiệm Bách hóa"
            },
            "shop/doityourself": {
                "name": "Tiệm Vật liệu Xây dựng"
            },
            "shop/dry_cleaning": {
                "name": "Tiệm Giặt Hấp tẩy"
            },
            "shop/electronics": {
                "name": "Tiệm Thiết bị Điện tử"
            },
            "shop/fishmonger": {
                "name": "Tiệm Cá"
            },
            "shop/florist": {
                "name": "Tiệm Hoa"
            },
            "shop/furniture": {
                "name": "Tiệm Đồ đạc"
            },
            "shop/garden_centre": {
                "name": "Trung tâm Làm vườn"
            },
            "shop/gift": {
                "name": "Tiệm Quà tặng"
            },
            "shop/greengrocer": {
                "name": "Tiệm Rau quả"
            },
            "shop/hairdresser": {
                "name": "Tiệm Làm tóc"
            },
            "shop/hardware": {
                "name": "Tiệm Ngũ kim"
            },
            "shop/hifi": {
                "name": "Tiệm Thiết bị Âm thanh"
            },
            "shop/jewelry": {
                "name": "Tiệm Kim hoàn"
            },
            "shop/kiosk": {
                "name": "Gian hàng"
            },
            "shop/laundry": {
                "name": "Tiệm Máy giặt"
            },
            "shop/mall": {
                "name": "Trung tâm Thương mại"
            },
            "shop/mobile_phone": {
                "name": "Tiệm Điện thoại Di động"
            },
            "shop/motorcycle": {
                "name": "Tiệm Xe máy"
            },
            "shop/music": {
                "name": "Tiệm Âm nhạc"
            },
            "shop/newsagent": {
                "name": "Quầy báo"
            },
            "shop/optician": {
                "name": "Tiệm Kính mắt"
            },
            "shop/outdoor": {
                "name": "Tiệm Thể thao Ngoài trời"
            },
            "shop/pet": {
                "name": "Tiệm Vật nuôi"
            },
            "shop/shoes": {
                "name": "Tiệm Giày"
            },
            "shop/sports": {
                "name": "Tiệm Thể thao"
            },
            "shop/stationery": {
                "name": "Tiệm Văn phòng phẩm"
            },
            "shop/supermarket": {
                "name": "Siêu thị",
                "terms": "siêu thị,chợ,tiệm,cửa hàng,khu buôn bán,trung tâm buôn bán,chợ trời,chợ phiên,chợ xổm"
            },
            "shop/toys": {
                "name": "Tiệm Đồ chơ"
            },
            "shop/travel_agency": {
                "name": "Văn phòng Du lịch"
            },
            "shop/tyres": {
                "name": "Tiệm Lốp xe"
            },
            "shop/vacant": {
                "name": "Tiệm Đóng cửa"
            },
            "shop/variety_store": {
                "name": "Tiệm Tạp hóa"
            },
            "shop/video": {
                "name": "Tiệm Phim"
            },
            "tourism": {
                "name": "Du lịch"
            },
            "tourism/alpine_hut": {
                "name": "Túp lều trên Núi"
            },
            "tourism/artwork": {
                "name": "Nghệ phẩm"
            },
            "tourism/attraction": {
                "name": "Điểm Thu hút Du lịch"
            },
            "tourism/camp_site": {
                "name": "Nơi Cắm trại"
            },
            "tourism/caravan_site": {
                "name": "Bãi Đậu Nhà lưu động"
            },
            "tourism/chalet": {
                "name": "Nhà nghỉ Riêng biệt"
            },
            "tourism/guest_house": {
                "name": "Nhà khách",
                "terms": "nhà khách,nhà trọ"
            },
            "tourism/hostel": {
                "name": "Nhà trọ"
            },
            "tourism/hotel": {
                "name": "Khách sạn"
            },
            "tourism/information": {
                "name": "Thông tin"
            },
            "tourism/motel": {
                "name": "Khách sạn Dọc đường"
            },
            "tourism/museum": {
                "name": "Bảo tàng",
                "terms": "viện bảo tàng,bảo tàng,thư viện,văn thư lưu trữ,lưu trữ,kho"
            },
            "tourism/picnic_site": {
                "name": "Nơi Ăn Ngoài trời"
            },
            "tourism/theme_park": {
                "name": "Công viên Chủ đề"
            },
            "tourism/viewpoint": {
                "name": "Điểm Ngắm cảnh"
            },
            "tourism/zoo": {
                "name": "Vườn thú"
            },
            "waterway": {
                "name": "Đường sông"
            },
            "waterway/canal": {
                "name": "Kênh đào"
            },
            "waterway/dam": {
                "name": "Đập nước"
            },
            "waterway/ditch": {
                "name": "Mương"
            },
            "waterway/drain": {
                "name": "Cống"
            },
            "waterway/river": {
                "name": "Sông",
                "terms": "sông,con sông,dòng sông,nhánh sông,sông nhánh,sông con,suối,suối nước,dòng suối,châu thổ"
            },
            "waterway/riverbank": {
                "name": "Bờ sông"
            },
            "waterway/stream": {
                "name": "Dòng suối",
                "terms": "nhánh sông,sông nhánh,sông con,suối,suối nước,dòng suối"
            },
            "waterway/weir": {
                "name": "Đập Tràn"
            }
        }
    }
};<|MERGE_RESOLUTION|>--- conflicted
+++ resolved
@@ -139,7 +139,7 @@
     "nothing_to_redo": "Nothing to redo.",
     "just_edited": "You just edited OpenStreetMap!",
     "browser_notice": "This editor is supported in Firefox, Chrome, Safari, Opera, and Internet Explorer 9 and above. Please upgrade your browser or use Potlatch 2 to edit the map.",
-    "view_on_osm": "View on OSM",
+    "view_on_osm": "View on OSM →",
     "zoom_in_edit": "zoom in to edit the map",
     "logout": "logout",
     "report_a_bug": "report a bug",
@@ -172,11 +172,7 @@
         "no_documentation_key": "There is no documentation available for this key",
         "show_more": "Show More",
         "new_tag": "New tag",
-<<<<<<< HEAD
-        "view_on_osm": "View on OSM",
-=======
         "view_on_osm": "View on OSM →",
->>>>>>> 6fd8613a
         "editing_feature": "Editing {feature}",
         "additional": "Additional tags",
         "choose": "Select feature type",
