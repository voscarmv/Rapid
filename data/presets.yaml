en:
  presets:
    categories:
      category-barrier:
        name: Barrier Features
      category-building:
        name: Building Features
      category-golf:
        name: Golf Features
      category-landuse:
        name: Land Use Features
      category-natural:
        name: Natural Features
      category-path:
        name: Paths
      category-rail:
        name: Rails
      category-restriction:
        name: Restriction Features
      category-road_major:
        name: Major Roads
      category-road_minor:
        name: Minor Roads
      category-road_service:
        name: Service Roads
      category-route:
        name: Route Features
      category-utility:
        name: Utility Features
      category-water:
        name: Water Bodies
      category-waterway:
        name: Waterways
    fields:
      access:
        # 'access=*, foot=*, motor_vehicle=*, bicycle=*, horse=*'
        label: Allowed Access
        options:
          designated:
            # access=designated
            description: Access allowed according to signs or specific local laws
            # access=designated
            title: Designated
          destination:
            # access=destination
            description: Access allowed only to reach a destination
            # access=destination
            title: Destination
          dismount:
            # access=dismount
            description: Access allowed but rider must dismount
            # access=dismount
            title: Dismount
          'no':
            # access=no
            description: Access not allowed to the general public
            # access=no
            title: Prohibited
          permissive:
            # access=permissive
            description: Access allowed until such time as the owner revokes the permission
            # access=permissive
            title: Permissive
          permit:
            # access=permit
            description: Access allowed only with a valid permit or license
            # access=permit
            title: Permit
          private:
            # access=private
            description: Access allowed only with permission of the owner on an individual basis
            # access=private
            title: Private
          'yes':
            # access=yes
            description: Access allowed by law; a right of way
            # access=yes
            title: Allowed
        # access field placeholder
        placeholder: Not Specified
        terms: '[translate with synonyms or related terms for ''Allowed Access'', separated by commas]'
        types:
          access: All
          bicycle: Bicycles
          foot: Foot
          horse: Horses
          motor_vehicle: Motor Vehicles
      access_aisle:
        # access_aisle=*
        label: Type
      access_simple:
        # access=*
        label: Allowed Access
        # 'terms: permitted,private,public'
        terms: '[translate with synonyms or related terms for ''Allowed Access'', separated by commas]'
      addr/interpolation:
        # 'addr:interpolation=*'
        label: Type
        options:
          # 'addr:interpolation=all'
          all: All
          # 'addr:interpolation=alphabetic'
          alphabetic: Alphabetic
          # 'addr:interpolation=even'
          even: Even
          # 'addr:interpolation=odd'
          odd: Odd
      address:
        # 'addr:block_number=*, addr:city=*, addr:block_number=*, addr:conscriptionnumber=*, addr:county=*, addr:country=*, addr:county=*, addr:district=*, addr:floor=*, addr:hamlet=*, addr:housename=*, addr:housenumber=*, addr:neighbourhood=*, addr:place=*, addr:postcode=*, addr:province=*, addr:quarter=*, addr:state=*, addr:street=*, addr:subdistrict=*, addr:suburb=*, addr:unit=*'
        label: Address
        placeholders:
          block_number: Block Number
          block_number!jp: Block No.
          city: City
          city!cn: City/Prefecture/League
          city!jp: City/Town/Village/Tokyo Special Ward
          city!vn: City/Town
          conscriptionnumber: '123'
          country: Country
          county: County
          county!jp: District
          district: District
          district!cn: District/County/Banner
          district!vn: Arrondissement/Town/District
          floor: Floor
          hamlet: Hamlet
          housename: Housename
          housenumber: '123'
          housenumber!jp: Building No./Lot No.
          neighbourhood: Neighbourhood
          neighbourhood!jp: Chōme/Aza/Koaza
          place: Place
          postcode: Postcode
          province: Province
          province!cn: Province/Municipality/AR/SAR
          province!jp: Prefecture
          quarter: Quarter
          quarter!jp: Ōaza/Machi
          state: State
          street: Street
          subdistrict: Subdistrict
          subdistrict!vn: Ward/Commune/Townlet
          suburb: Suburb
          suburb!jp: Ward
          unit: Unit
        # 'terms: location'
        terms: '[translate with synonyms or related terms for ''Address'', separated by commas]'
      admin_level:
        # admin_level=*
        label: Admin Level
      aerialway:
        # aerialway=*
        label: Type
      aerialway/access:
        # 'aerialway:access=*'
        label: Access
        options:
          # 'aerialway:access=both'
          both: Both
          # 'aerialway:access=entry'
          entry: Entry
          # 'aerialway:access=exit'
          exit: Exit
      aerialway/bubble:
        # 'aerialway:bubble=*'
        label: Bubble
      aerialway/capacity:
        # 'aerialway:capacity=*'
        label: Capacity (per hour)
        # aerialway/capacity field placeholder
        placeholder: '500, 2500, 5000...'
      aerialway/duration:
        # 'aerialway:duration=*'
        label: Duration (minutes)
        # aerialway/duration field placeholder
        placeholder: '1, 2, 3...'
      aerialway/heating:
        # 'aerialway:heating=*'
        label: Heated
      aerialway/occupancy:
        # 'aerialway:occupancy=*'
        label: Occupancy
        # aerialway/occupancy field placeholder
        placeholder: '2, 4, 8...'
      aerialway/summer/access:
        # 'aerialway:summer:access=*'
        label: Access (summer)
        options:
          # 'aerialway:summer:access=both'
          both: Both
          # 'aerialway:summer:access=entry'
          entry: Entry
          # 'aerialway:summer:access=exit'
          exit: Exit
      aeroway:
        # aeroway=*
        label: Type
      agrarian:
        # agrarian=*
        label: Products
      air_conditioning:
        # air_conditioning=*
        label: Air Conditioning
        # 'terms: cooling system,refrigeration'
        terms: '[translate with synonyms or related terms for ''Air Conditioning'', separated by commas]'
      amenity:
        # amenity=*
        label: Type
      animal_boarding:
        # animal_boarding=*
        label: For Animals
      animal_breeding:
        # animal_breeding=*
        label: For Animals
      animal_shelter:
        # animal_shelter=*
        label: For Animals
      architect:
        # architect=*
        label: Architect
        # 'terms: building designer'
        terms: '[translate with synonyms or related terms for ''Architect'', separated by commas]'
      area/highway:
        # 'area:highway=*'
        label: Type
      artist:
        # artist_name=*
        label: Artist
      artwork_type:
        # artwork_type=*
        label: Type
      atm:
        # atm=*
        label: ATM
      attraction:
        # attraction=*
        label: Type
      baby_seat:
        # baby=*
        label: Baby Seat
      backrest:
        # backrest=*
        label: Backrest
      bar:
        # bar=*
        label: Bar
        terms: '[translate with synonyms or related terms for ''Bar'', separated by commas]'
      barrier:
        # barrier=*
        label: Type
      basin:
        # basin=*
        label: Type
      bath/open_air:
        # 'bath:open_air=*'
        label: Open Air
      bath/sand_bath:
        # 'bath:sand_bath=*'
        label: Sand Bath
      bath/type:
        # 'bath:type=*'
        label: Specialty
        options:
          # 'bath:type=foot_bath'
          foot_bath: Foot Bath
          # 'bath:type=hot_spring'
          hot_spring: Hot Spring
          # 'bath:type=onsen'
          onsen: Japanese Onsen
      beauty:
        # beauty=*
        label: Beauty Specialty
      bench:
        # bench=*
        label: Bench
        # 'terms: seating'
        terms: '[translate with synonyms or related terms for ''Bench'', separated by commas]'
      bicycle_parking:
        # bicycle_parking=*
        label: Type
      bin:
        # bin=*
        label: Waste Bin
        # 'terms: garbage can,trash can'
        terms: '[translate with synonyms or related terms for ''Waste Bin'', separated by commas]'
<<<<<<< HEAD
=======
      blind:
        # blind=*
        label: Blind Person Access
        options:
          # blind=limited
          limited: Limited
          # blind=no
          'no': 'No'
          # blind=yes
          'yes': 'Yes'
        # 'terms: sight impairment,vision impairment'
        terms: '[translate with synonyms or related terms for ''Blind Person Access'', separated by commas]'
>>>>>>> 770ab139
      blood_components:
        # 'blood:=*'
        label: Blood Components
        options:
          # 'blood:=plasma'
          plasma: plasma
          # 'blood:=platelets'
          platelets: platelets
          # 'blood:=stemcells'
          stemcells: stem cell samples
          # 'blood:=whole'
          whole: whole blood
      board_type:
        # board_type=*
        label: Type
      bollard:
        # bollard=*
        label: Type
      booth:
        # booth=*
        label: Booth
      boules:
        # boules=*
        label: Type
      boundary:
        # boundary=*
        label: Type
      brand:
        # brand=*
        label: Brand
        terms: '[translate with synonyms or related terms for ''Brand'', separated by commas]'
      brewery:
        # brewery=*
        label: Draft Beers
        # 'terms: on tap'
        terms: '[translate with synonyms or related terms for ''Draft Beers'', separated by commas]'
      bridge:
        # bridge=*
        label: Type
        # bridge field placeholder
        placeholder: Default
      bridge/support:
        # 'bridge:support=*'
        label: Type
      building:
        # building=*
        label: Building
        # 'terms: structure'
        terms: '[translate with synonyms or related terms for ''Building'', separated by commas]'
      building/levels/underground:
        # 'building:levels:underground=*'
        label: Underground Levels
        # building/levels/underground field placeholder
        placeholder: '2, 4, 6...'
        # 'terms: basement levels'
        terms: '[translate with synonyms or related terms for ''Underground Levels'', separated by commas]'
      building/levels_building:
        # 'building:levels=*'
        label: Building Levels
        # building/levels_building field placeholder
        placeholder: '2, 4, 6...'
        terms: '[translate with synonyms or related terms for ''Building Levels'', separated by commas]'
      building/material:
        # 'building:material=*'
        label: Material
        terms: '[translate with synonyms or related terms for ''Material'', separated by commas]'
      building_area:
        # building=*
        label: Building
      bunker_type:
        # bunker_type=*
        label: Type
      cables:
        # cables=*
        label: Cables
        # cables field placeholder
        placeholder: '1, 2, 3...'
      camera/direction:
        # 'camera:direction=*'
        label: Direction (Degrees Clockwise)
        # camera/direction field placeholder
        placeholder: '45, 90, 180, 270'
      camera/mount:
        # 'camera:mount=*'
        label: Camera Mount
      camera/type:
        # 'camera:type=*'
        label: Camera Type
        options:
          # 'camera:type=dome'
          dome: Dome
          # 'camera:type=fixed'
          fixed: Fixed
          # 'camera:type=panning'
          panning: Panning
      capacity:
        # capacity=*
        label: Capacity
        # capacity field placeholder
        placeholder: '50, 100, 200...'
        terms: '[translate with synonyms or related terms for ''Capacity'', separated by commas]'
      cash_in:
        # cash_in=*
        label: Cash In
      castle_type:
        # castle_type=*
        label: Type
      changing_table:
        # changing_table=*
        label: Diaper Changing Table
      charge_fee:
        # charge=*
        label: Fee Amount
        # charge_fee field placeholder
        placeholder: '1 EUR, 5 USD, 10 JPY…'
        terms: '[translate with synonyms or related terms for ''Fee Amount'', separated by commas]'
      charge_toll:
        # charge=*
        label: Toll Amount
        # charge_toll field placeholder
        placeholder: '1 EUR, 5 USD, 10 JPY…'
        terms: '[translate with synonyms or related terms for ''Toll Amount'', separated by commas]'
      check_date:
        # check_date=*
        label: Last Checked Date
      clothes:
        # clothes=*
        label: Clothes
      club:
        # club=*
        label: Type
      collection_times:
        # collection_times=*
        label: Collection Times
      colour:
        # colour=*
        label: Color
        terms: '[translate with synonyms or related terms for ''Color'', separated by commas]'
      comment:
        # comment=*
        label: Changeset Comment
        # comment field placeholder
        placeholder: Brief description of your contributions (required)
      communication_multi:
        # 'communication:=*'
        label: Communication Types
        terms: '[translate with synonyms or related terms for ''Communication Types'', separated by commas]'
      construction:
        # construction=*
        label: Type
      consulate:
        # consulate=*
        label: Type
      consulting:
        # consulting=*
        label: Expertise
      contact/webcam:
        # 'contact:webcam=*'
        label: Webcam URL
        # contact/webcam field placeholder
        placeholder: 'http://example.com/'
      content:
        # content=*
        label: Content
      conveying:
        # conveying=*
        label: Movement Direction
        options:
          # conveying=backward
          backward: Backward
          # conveying=forward
          forward: Forward
          # conveying=reversible
          reversible: Reversible
      conveying_escalator:
        # conveying=*
        label: Escalator
      country:
        # country=*
        label: Country
      couplings:
        # couplings=*
        label: Couplings
        # couplings field placeholder
        placeholder: '1, 2, 3...'
      covered:
        # covered=*
        label: Covered
        terms: '[translate with synonyms or related terms for ''Covered'', separated by commas]'
      craft:
        # craft=*
        label: Type
      crane/type:
        # 'crane:type=*'
        label: Crane Type
        options:
          # 'crane:type=floor-mounted_crane'
          floor-mounted_crane: Floor-mounted Crane
          # 'crane:type=portal_crane'
          portal_crane: Portal Crane
          # 'crane:type=travel_lift'
          travel_lift: Travel Lift
      crop:
        # crop=*
        label: Crops
      crossing:
        # crossing=*
        label: Type
      crossing/island:
        # 'crossing:island=*'
        label: Refuge Island
      cuisine:
        # cuisine=*
        label: Cuisines
      currency_multi:
        # 'currency:=*'
        label: Currency Types
        # 'terms: bills,cash,coins,money'
        terms: '[translate with synonyms or related terms for ''Currency Types'', separated by commas]'
      cutting:
        # cutting=*
        label: Type
        # cutting field placeholder
        placeholder: Default
      cycle_network:
        # cycle_network=*
        label: Network
      cycleway:
        # 'cycleway=*, cycleway:left=*, cycleway:right=*'
        label: Bike Lanes
        options:
          # lane=yes
          lane:
            description: A bike lane separated from auto traffic by a painted line
            title: Standard bike lane
          # none=yes
          none:
            description: No bike lane
            title: None
          # opposite=yes
          opposite:
            description: A bike lane that travels in both directions on a one-way street
            title: Contraflow bike lane
          # opposite_lane=yes
          opposite_lane:
            description: A bike lane that travels in the opposite direction of traffic
            title: Opposite bike lane
          # share_busway=yes
          share_busway:
            description: A bike lane shared with a bus lane
            title: Bike lane shared with bus
          # shared_lane=yes
          shared_lane:
            description: A bike lane with no separation from auto traffic
            title: Shared bike lane
          # track=yes
          track:
            description: A bike lane separated from traffic by a physical barrier
            title: Bike track
        # cycleway field placeholder
        placeholder: none
        terms: '[translate with synonyms or related terms for ''Bike Lanes'', separated by commas]'
        types:
          'cycleway:left': Left side
          'cycleway:right': Right side
      dance/style:
        # 'dance:style=*'
        label: Dance Styles
      date:
        # date=*
        label: Date
      delivery:
        # delivery=*
        label: Delivery
        terms: '[translate with synonyms or related terms for ''Delivery'', separated by commas]'
      denomination:
        # denomination=*
        label: Denomination
        terms: '[translate with synonyms or related terms for ''Denomination'', separated by commas]'
      denotation:
        # denotation=*
        label: Denotation
      departures_board:
        # departures_board=*
        label: Departures Board
        options:
          # departures_board=no
          'no': None
          # departures_board=realtime
          realtime: Realtime
          # departures_board=timetable
          timetable: Timetable
          # departures_board=yes
          'yes': 'Yes'
      description:
        # description=*
        label: Description
        # 'terms: summary'
        terms: '[translate with synonyms or related terms for ''Description'', separated by commas]'
      design:
        # design=*
        label: Design
      destination/ref_oneway:
        # 'destination:ref=*'
        label: Destination Road Numbers
      destination/symbol_oneway:
        # 'destination:symbol=*'
        label: Destination Symbols
        terms: '[translate with synonyms or related terms for ''Destination Symbols'', separated by commas]'
      destination_oneway:
        # destination=*
        label: Destinations
      devices:
        # devices=*
        label: Devices
        # devices field placeholder
        placeholder: '1, 2, 3...'
      diameter:
        # diameter=*
        label: Diameter
        # diameter field placeholder
        placeholder: '5 mm, 10 cm, 15 in…'
      diet_multi:
        # 'diet:=*'
        label: Diet Types
        # 'terms: gluten free,fruitarian,halal,kosher,lactose free,meat,pescatarian,raw,vegan,vegetarian'
        terms: '[translate with synonyms or related terms for ''Diet Types'', separated by commas]'
      diplomatic:
        # diplomatic=*
        label: Type
      diplomatic/services:
        # 'diplomatic:services:=*'
        label: Services
      direction:
        # direction=*
        label: Direction (Degrees Clockwise)
        # direction field placeholder
        placeholder: '45, 90, 180, 270'
      direction_cardinal:
        # direction=*
        label: Direction
        options:
          # direction=E
          E: East
          # direction=ENE
          ENE: East-northeast
          # direction=ESE
          ESE: East-southeast
          # direction=N
          'N': North
          # direction=NE
          NE: Northeast
          # direction=NNE
          NNE: North-northeast
          # direction=NNW
          NNW: North-northwest
          # direction=NW
          NW: Northwest
          # direction=S
          S: South
          # direction=SE
          SE: Southeast
          # direction=SSE
          SSE: South-southeast
          # direction=SSW
          SSW: South-southwest
          # direction=SW
          SW: Southwest
          # direction=W
          W: West
          # direction=WNW
          WNW: West-northwest
          # direction=WSW
          WSW: West-southwest
      direction_clock:
        # direction=*
        label: Direction
        options:
          # direction=anticlockwise
          anticlockwise: Counterclockwise
          # direction=clockwise
          clockwise: Clockwise
      direction_vertex:
        # direction=*
        label: Direction Affected
        options:
          # direction=backward
          backward: Backward
          # direction=both
          both: Both / All
          # direction=forward
          forward: Forward
      dispensing:
        # dispensing=*
        label: Dispenses Prescriptions
      display:
        # display=*
        label: Display
      distance:
        # distance=*
        label: Distance
      dock:
        # dock=*
        label: Type
      dog:
        # dog=*
        label: Dogs
        options:
          # dog=leashed
          leashed: Leashed Only
          # dog=no
          'no': Not Allowed
          # dog=yes
          'yes': Allowed
        # 'terms: animals,pets'
        terms: '[translate with synonyms or related terms for ''Dogs'', separated by commas]'
      door:
        # door=*
        label: Door
      door_type:
        # door=*
        label: Type
      drink_multi:
        # 'drink:=*'
        label: Drinks
      drinking_water:
        # drinking_water=*
        label: Drinkable
        # 'terms: drinkworthy,potable'
        terms: '[translate with synonyms or related terms for ''Drinkable'', separated by commas]'
      drive_through:
        # drive_through=*
        label: Drive-Through
        terms: '[translate with synonyms or related terms for ''Drive-Through'', separated by commas]'
      duration:
        # duration=*
        label: Duration
        # duration field placeholder
        placeholder: '00:00'
        terms: '[translate with synonyms or related terms for ''Duration'', separated by commas]'
      electrified:
        # electrified=*
        label: Electrification
        options:
          # electrified=contact_line
          contact_line: Contact Line
          # electrified=no
          'no': 'No'
          # electrified=rail
          rail: Electrified Rail
          # electrified=yes
          'yes': Yes (unspecified)
        # electrified field placeholder
        placeholder: 'Contact Line, Electrified Rail...'
      elevation:
        # ele=*
        label: Elevation
        # 'terms: altitude'
        terms: '[translate with synonyms or related terms for ''Elevation'', separated by commas]'
      email:
        # email=*
        label: Email
        # email field placeholder
        placeholder: example@example.com
        terms: '[translate with synonyms or related terms for ''Email'', separated by commas]'
      embankment:
        # embankment=*
        label: Type
        # embankment field placeholder
        placeholder: Default
      embassy:
        # embassy=*
        label: Type
      emergency:
        # emergency=*
        label: Emergency
      emergency_combo:
        # emergency=*
        label: Type
      enforcement:
        # enforcement=*
        label: Type
      entrance:
        # entrance=*
        label: Type
      except:
        # except=*
        label: Exceptions
      faces:
        # faces=*
        label: Faces
      fax:
        # fax=*
        label: Fax
        # fax field placeholder
        placeholder: +31 42 123 4567
        terms: '[translate with synonyms or related terms for ''Fax'', separated by commas]'
      fee:
        # fee=*
        label: Fee
        terms: '[translate with synonyms or related terms for ''Fee'', separated by commas]'
      fence_type:
        # fence_type=*
        label: Type
      fire_hydrant/diameter:
        # 'fire_hydrant:diameter=*'
        label: 'Diameter (mm, in, or letters)'
        terms: '[translate with synonyms or related terms for ''Diameter (mm, in, or letters)'', separated by commas]'
      fire_hydrant/pressure:
        # 'fire_hydrant:pressure=*'
        label: Pressure (bar)
        terms: '[translate with synonyms or related terms for ''Pressure (bar)'', separated by commas]'
      fire_hydrant/type:
        # 'fire_hydrant:type=*'
        label: Shape
        options:
          # 'fire_hydrant:type=pillar'
          pillar: Pillar/Aboveground
          # 'fire_hydrant:type=pipe'
          pipe: Capped Pipe
          # 'fire_hydrant:type=underground'
          underground: Underground
          # 'fire_hydrant:type=wall'
          wall: Wall
      fireplace:
        # fireplace=*
        label: Fireplace
      fishing:
        # fishing=*
        label: Fishing
        terms: '[translate with synonyms or related terms for ''Fishing'', separated by commas]'
      fitness_station:
        # fitness_station=*
        label: Equipment Type
      fixme:
        # fixme=*
        label: Fix Me
        # 'terms: help request'
        terms: '[translate with synonyms or related terms for ''Fix Me'', separated by commas]'
      flag/type:
        # 'flag:type=*'
        label: Flag Type
      floating:
        # floating=*
        label: Floating
      flood_prone:
        # flood_prone=*
        label: Flood Prone
        terms: '[translate with synonyms or related terms for ''Flood Prone'', separated by commas]'
      ford:
        # ford=*
        label: Type
        # ford field placeholder
        placeholder: Default
      fountain:
        # fountain=*
        label: Type
      frequency:
        # frequency=*
        label: Operating Frequency
        terms: '[translate with synonyms or related terms for ''Operating Frequency'', separated by commas]'
      frequency_electrified:
        # frequency=*
        label: Operating Frequency
        terms: '[translate with synonyms or related terms for ''Operating Frequency'', separated by commas]'
      from:
        # from=*
        label: From
      fuel:
        # fuel=*
        label: Fuel
      fuel_multi:
        # 'fuel:=*'
        label: Fuel Types
      gauge:
        # gauge=*
        label: Gauge
      gender:
        # 'male=*, female=*, unisex=*'
        label: Gender
        options:
          # female=yes
          female: Female
          # male=yes
          male: Male
          # unisex=yes
          unisex: Unisex
        # gender field placeholder
        placeholder: Unknown
        # 'terms: access,female,male,unisex'
        terms: '[translate with synonyms or related terms for ''Gender'', separated by commas]'
      generator/method:
        # 'generator:method=*'
        label: Method
      generator/output/electricity:
        # 'generator:output:electricity=*'
        label: Power Output
        # generator/output/electricity field placeholder
        placeholder: '50 MW, 100 MW, 200 MW...'
      generator/source:
        # 'generator:source=*'
        label: Source
      generator/type:
        # 'generator:type=*'
        label: Type
      gnis/feature_id:
        # 'gnis:feature_id=*'
        label: GNIS Feature ID
        # 'terms: Federal Geographic Names Information Service,United States Board on Geographic Names,USA'
        terms: '[translate with synonyms or related terms for ''GNIS Feature ID'', separated by commas]'
      government:
        # government=*
        label: Type
      grape_variety:
        # grape_variety=*
        label: Grape Varieties
      guest_house:
        # guest_house=*
        label: Type
      handicap:
        # handicap=*
        label: Handicap
        # handicap field placeholder
        placeholder: 1-18
      handrail:
        # handrail=*
        label: Handrail
        terms: '[translate with synonyms or related terms for ''Handrail'', separated by commas]'
      hashtags:
        # hashtags=*
        label: Suggested Hashtags
        # hashtags field placeholder
        placeholder: '#example'
      healthcare:
        # healthcare=*
        label: Type
      healthcare/speciality:
        # 'healthcare:speciality=*'
        label: Specialties
      height:
        # height=*
        label: Height (Meters)
        terms: '[translate with synonyms or related terms for ''Height (Meters)'', separated by commas]'
      height_building:
        # height=*
        label: Building Height (Meters)
        terms: '[translate with synonyms or related terms for ''Building Height (Meters)'', separated by commas]'
      highspeed:
        # highspeed=*
        label: High-Speed
        terms: '[translate with synonyms or related terms for ''High-Speed'', separated by commas]'
      highway:
        # highway=*
        label: Type
      historic:
        # historic=*
        label: Type
      historic/civilization:
        # 'historic:civilization=*'
        label: Historic Civilization
      historic/wreck/date_sunk:
        # 'wreck:date_sunk=*'
        label: Date Sunk
      historic/wreck/visible_at_high_tide:
        # 'wreck:visible_at_high_tide=*'
        label: Visible At High Tide
      historic/wreck/visible_at_low_tide:
        # 'wreck:visible_at_low_tide=*'
        label: Visible At Low Tide
      hoops:
        # hoops=*
        label: Hoops
        # hoops field placeholder
        placeholder: '1, 2, 4...'
      horse_dressage:
        # sport=*
        label: Dressage Riding
        options:
          # sport=equestrian
          equestrian: 'Yes'
          # sport=undefined
          undefined: 'No'
      horse_riding:
        # leisure=*
        label: Horseback Riding
        options:
          # leisure=horse_riding
          horse_riding: 'Yes'
          # leisure=undefined
          undefined: 'No'
      horse_scale:
        # horse_scale=*
        label: Horseback Riding Difficulty
        options:
          # horse_scale=common
          common: 'Easy: No problems or difficulties. (default)'
          # horse_scale=critical
          critical: 'Borderline: Passable only for experienced riders and horses. Major obstacles. Bridges should be examined carefully.'
          # horse_scale=dangerous
          dangerous: 'Dangerous: Passable only for very experienced riders and horses and only in good weather. Dismount.'
          # horse_scale=demanding
          demanding: 'Use with caution: Uneven way, occasional difficult passages.'
          # horse_scale=difficult
          difficult: 'Difficult: Way narrow and exposed. May contain obstacles to step over and narrow passages.'
          # horse_scale=impossible
          impossible: 'Impassable: Way or bridge not passable for horses. Too narrow, insuffient support, obstacles like ladders. Danger of life.'
        # horse_scale field placeholder
        placeholder: 'Difficult, Dangerous...'
        terms: '[translate with synonyms or related terms for ''Horseback Riding Difficulty'', separated by commas]'
      horse_stables:
        # amenity=*
        label: Riding Stable
        options:
          # amenity=stables
          stables: 'Yes'
          # amenity=undefined
          undefined: 'No'
      iata:
        # iata=*
        label: IATA Airport Code
      icao:
        # icao=*
        label: ICAO Airport Code
      incline:
        # incline=*
        label: Incline
        terms: '[translate with synonyms or related terms for ''Incline'', separated by commas]'
      incline_steps:
        # incline=*
        label: Incline
        options:
          # incline=down
          down: Down
          # incline=up
          up: Up
      indoor:
        # indoor=*
        label: Indoor
        terms: '[translate with synonyms or related terms for ''Indoor'', separated by commas]'
      indoor_type:
        # indoor=*
        label: Type
      industrial:
        # industrial=*
        label: Type
      informal:
        # informal=*
        label: Informal
        terms: '[translate with synonyms or related terms for ''Informal'', separated by commas]'
      information:
        # information=*
        label: Type
      inscription:
        # inscription=*
        label: Inscription
        terms: '[translate with synonyms or related terms for ''Inscription'', separated by commas]'
      intermittent:
        # intermittent=*
        label: Intermittent
        terms: '[translate with synonyms or related terms for ''Intermittent'', separated by commas]'
      intermittent_yes:
        # intermittent=*
        label: Intermittent
      internet_access:
        # internet_access=*
        label: Internet Access
        options:
          # internet_access=no
          'no': 'No'
          # internet_access=terminal
          terminal: Terminal
          # internet_access=wired
          wired: Wired
          # internet_access=wlan
          wlan: Wifi
          # internet_access=yes
          'yes': 'Yes'
        # 'terms: wifi,wlan'
        terms: '[translate with synonyms or related terms for ''Internet Access'', separated by commas]'
      internet_access/fee:
        # 'internet_access:fee=*'
        label: Internet Access Fee
        # 'terms: wifi fee'
        terms: '[translate with synonyms or related terms for ''Internet Access Fee'', separated by commas]'
      internet_access/ssid:
        # 'internet_access:ssid=*'
        label: Wifi Network Name
        # 'terms: ssid'
        terms: '[translate with synonyms or related terms for ''Wifi Network Name'', separated by commas]'
      interval:
        # interval=*
        label: Interval
        terms: '[translate with synonyms or related terms for ''Interval'', separated by commas]'
      junction/ref_oneway:
        # 'junction:ref=*'
        label: Junction Number
        terms: '[translate with synonyms or related terms for ''Junction Number'', separated by commas]'
      junction_line:
        # junction=*
        label: Junction
        options:
          # junction=circular
          circular: Traffic Circle
          # junction=jughandle
          jughandle: Jughandle
          # junction=roundabout
          roundabout: Roundabout
        terms: '[translate with synonyms or related terms for ''Junction'', separated by commas]'
      kerb:
        # kerb=*
        label: Curb
      kerb/height:
        # 'kerb:height=*'
        label: Height
      label:
        # label=*
        label: Label
      lamp_type:
        # lamp_type=*
        label: Type
      landuse:
        # landuse=*
        label: Type
      lanes:
        # lanes=*
        label: Lanes
        # lanes field placeholder
        placeholder: '1, 2, 3...'
        terms: '[translate with synonyms or related terms for ''Lanes'', separated by commas]'
      language_multi:
        # 'language:=*'
        label: Languages
      layer:
        # layer=*
        label: Layer
        # layer field placeholder
        placeholder: '0'
        terms: '[translate with synonyms or related terms for ''Layer'', separated by commas]'
      leaf_cycle:
        # leaf_cycle=*
        label: Leaf Cycle
        options:
          # leaf_cycle=deciduous
          deciduous: Deciduous
          # leaf_cycle=evergreen
          evergreen: Evergreen
          # leaf_cycle=mixed
          mixed: Mixed
          # leaf_cycle=semi_deciduous
          semi_deciduous: Semi-Deciduous
          # leaf_cycle=semi_evergreen
          semi_evergreen: Semi-Evergreen
      leaf_cycle_singular:
        # leaf_cycle=*
        label: Leaf Cycle
        options:
          # leaf_cycle=deciduous
          deciduous: Deciduous
          # leaf_cycle=evergreen
          evergreen: Evergreen
          # leaf_cycle=semi_deciduous
          semi_deciduous: Semi-Deciduous
          # leaf_cycle=semi_evergreen
          semi_evergreen: Semi-Evergreen
      leaf_type:
        # leaf_type=*
        label: Leaf Type
        options:
          # leaf_type=broadleaved
          broadleaved: Broadleaved
          # leaf_type=leafless
          leafless: Leafless
          # leaf_type=mixed
          mixed: Mixed
          # leaf_type=needleleaved
          needleleaved: Needleleaved
      leaf_type_singular:
        # leaf_type=*
        label: Leaf Type
        options:
          # leaf_type=broadleaved
          broadleaved: Broadleaved
          # leaf_type=leafless
          leafless: Leafless
          # leaf_type=needleleaved
          needleleaved: Needleleaved
      leisure:
        # leisure=*
        label: Type
      length:
        # length=*
        label: Length (Meters)
      level:
        # level=*
        label: Level
        # 'terms: building floor,deck,storey,story'
        terms: '[translate with synonyms or related terms for ''Level'', separated by commas]'
<<<<<<< HEAD
=======
      level_semi:
        # level=*
        label: Levels
        # 'terms: building floors,decks,stories,storeys,storys'
        terms: '[translate with synonyms or related terms for ''Levels'', separated by commas]'
>>>>>>> 770ab139
      levels:
        # 'building:levels=*'
        label: Levels
        # levels field placeholder
        placeholder: '2, 4, 6...'
        terms: '[translate with synonyms or related terms for ''Levels'', separated by commas]'
      liaison:
        # liaison=*
        label: Type
      line_attachment:
        # line_attachment=*
        label: Line Attachment
      lit:
        # lit=*
        label: Lit
        # 'terms: lamp,lighting'
        terms: '[translate with synonyms or related terms for ''Lit'', separated by commas]'
      location:
        # location=*
        label: Location
        terms: '[translate with synonyms or related terms for ''Location'', separated by commas]'
      location_pool:
        # location=*
        label: Location
        options:
          # location=indoor
          indoor: Indoor
          # location=outdoor
          outdoor: Outdoor
          # location=roof
          roof: Rooftop
      lock:
        # lock=*
        label: Lock
      lockable:
        # lockable=*
        label: Lockable
        terms: '[translate with synonyms or related terms for ''Lockable'', separated by commas]'
      man_made:
        # man_made=*
        label: Type
      manhole:
        # manhole=*
        label: Type
      manufacturer:
        # manufacturer=*
        label: Manufacturer
        terms: '[translate with synonyms or related terms for ''Manufacturer'', separated by commas]'
      map_size:
        # map_size=*
        label: Coverage
      map_type:
        # map_type=*
        label: Type
      marker:
        # marker=*
        label: Type
      material:
        # material=*
        label: Material
        terms: '[translate with synonyms or related terms for ''Material'', separated by commas]'
<<<<<<< HEAD
=======
      max_age:
        # max_age=*
        label: Maximum Age
        # 'terms: upper age limit'
        terms: '[translate with synonyms or related terms for ''Maximum Age'', separated by commas]'
>>>>>>> 770ab139
      maxheight:
        # maxheight=*
        label: Max Height
        # maxheight field placeholder
        placeholder: '4, 4.5, 5, 14''0", 14''6", 15''0"'
        terms: '[translate with synonyms or related terms for ''Max Height'', separated by commas]'
      maxspeed:
        # maxspeed=*
        label: Speed Limit
        # maxspeed field placeholder
        placeholder: '40, 50, 60...'
        terms: '[translate with synonyms or related terms for ''Speed Limit'', separated by commas]'
      maxspeed/advisory:
        # 'maxspeed:advisory=*'
        label: Advisory Speed Limit
        # maxspeed/advisory field placeholder
        placeholder: '40, 50, 60...'
        terms: '[translate with synonyms or related terms for ''Advisory Speed Limit'', separated by commas]'
      maxstay:
        # maxstay=*
        label: Max Stay
        terms: '[translate with synonyms or related terms for ''Max Stay'', separated by commas]'
      maxweight:
        # maxweight=*
        label: Max Weight
        terms: '[translate with synonyms or related terms for ''Max Weight'', separated by commas]'
      maxweight_bridge:
        # maxweight=*
        label: Max Weight
        terms: '[translate with synonyms or related terms for ''Max Weight'', separated by commas]'
      memorial:
        # memorial=*
        label: Type
      microbrewery:
        # microbrewery=*
        label: Microbrewery
        # 'terms: brewpub,craft beer'
        terms: '[translate with synonyms or related terms for ''Microbrewery'', separated by commas]'
<<<<<<< HEAD
=======
      min_age:
        # min_age=*
        label: Minimum Age
        # 'terms: lower age limit'
        terms: '[translate with synonyms or related terms for ''Minimum Age'', separated by commas]'
>>>>>>> 770ab139
      minspeed:
        # minspeed=*
        label: Minimum Speed Limit
        # minspeed field placeholder
        placeholder: '20, 30, 40...'
        terms: '[translate with synonyms or related terms for ''Minimum Speed Limit'', separated by commas]'
      monitoring_multi:
        # 'monitoring:=*'
        label: Monitoring
      mtb/scale:
        # 'mtb:scale=*'
        label: Mountain Biking Difficulty
        options:
          # 'mtb:scale=0'
          '0': '0: Solid gravel/packed earth, no obstacles, wide curves'
          # 'mtb:scale=1'
          '1': '1: Some loose surface, small obstacles, wide curves'
          # 'mtb:scale=2'
          '2': '2: Much loose surface, large obstacles, easy hairpins'
          # 'mtb:scale=3'
          '3': '3: Slippery surface, large obstacles, tight hairpins'
          # 'mtb:scale=4'
          '4': '4: Loose surface or boulders, dangerous hairpins'
          # 'mtb:scale=5'
          '5': '5: Maximum difficulty, boulder fields, landslides'
          # 'mtb:scale=6'
          '6': '6: Not rideable except by the very best mountain bikers'
        # mtb/scale field placeholder
        placeholder: '0, 1, 2, 3...'
        terms: '[translate with synonyms or related terms for ''Mountain Biking Difficulty'', separated by commas]'
      mtb/scale/imba:
        # 'mtb:scale:imba=*'
        label: IMBA Trail Difficulty
        options:
          # 'mtb:scale:imba=0'
          '0': Easiest (white circle)
          # 'mtb:scale:imba=1'
          '1': Easy (green circle)
          # 'mtb:scale:imba=2'
          '2': Medium (blue square)
          # 'mtb:scale:imba=3'
          '3': Difficult (black diamond)
          # 'mtb:scale:imba=4'
          '4': Extremely Difficult (double black diamond)
        # mtb/scale/imba field placeholder
        placeholder: 'Easy, Medium, Difficult...'
        terms: '[translate with synonyms or related terms for ''IMBA Trail Difficulty'', separated by commas]'
      mtb/scale/uphill:
        # 'mtb:scale:uphill=*'
        label: Mountain Biking Uphill Difficulty
        options:
          # 'mtb:scale:uphill=0'
          '0': '0: Avg. incline <10%, gravel/packed earth, no obstacles'
          # 'mtb:scale:uphill=1'
          '1': '1: Avg. incline <15%, gravel/packed earth, few small objects'
          # 'mtb:scale:uphill=2'
          '2': '2: Avg. incline <20%, stable surface, fistsize rocks/roots'
          # 'mtb:scale:uphill=3'
          '3': '3: Avg. incline <25%, variable surface, fistsize rocks/branches'
          # 'mtb:scale:uphill=4'
          '4': '4: Avg. incline <30%, poor condition, big rocks/branches'
          # 'mtb:scale:uphill=5'
          '5': '5: Very steep, bike generally needs to be pushed or carried'
        # mtb/scale/uphill field placeholder
        placeholder: '0, 1, 2, 3...'
        terms: '[translate with synonyms or related terms for ''Mountain Biking Uphill Difficulty'', separated by commas]'
      name:
        # name=*
        label: Name
        # name field placeholder
        placeholder: Common name (if any)
        # 'terms: label,title'
        terms: '[translate with synonyms or related terms for ''Name'', separated by commas]'
      natural:
        # natural=*
        label: Natural
      network:
        # network=*
        label: Network
        terms: '[translate with synonyms or related terms for ''Network'', separated by commas]'
<<<<<<< HEAD
=======
      network/type:
        # 'network:type=*'
        label: Network Type
        terms: '[translate with synonyms or related terms for ''Network Type'', separated by commas]'
>>>>>>> 770ab139
      network_bicycle:
        # network=*
        label: Network Class
        options:
          # network=icn
          icn: International
          # network=lcn
          lcn: Local
          # network=ncn
          ncn: National
          # network=rcn
          rcn: Regional
        # network_bicycle field placeholder
        placeholder: 'Local, Regional, National, International'
      network_foot:
        # network=*
        label: Network Class
        options:
          # network=iwn
          iwn: International
          # network=lwn
          lwn: Local
          # network=nwn
          nwn: National
          # network=rwn
          rwn: Regional
        # network_foot field placeholder
        placeholder: 'Local, Regional, National, International'
      network_horse:
        # network=*
        label: Network Class
        options:
          # network=ihn
          ihn: International
          # network=lhn
          lhn: Local
          # network=nhn
          nhn: National
          # network=rhn
          rhn: Regional
        # network_horse field placeholder
        placeholder: 'Local, Regional, National, International'
      network_road:
        # network=*
        label: Network
      not/name:
        # 'not:name=*'
        label: Incorrect Names
        # 'terms: common mistake names,wrong names'
        terms: '[translate with synonyms or related terms for ''Incorrect Names'', separated by commas]'
      note:
        # note=*
        label: Note
        # 'terms: comment'
        terms: '[translate with synonyms or related terms for ''Note'', separated by commas]'
      office:
        # office=*
        label: Type
      oneway:
        # oneway=*
        label: One Way
        options:
          # oneway=alternating
          alternating: Alternating
          # oneway=no
          'no': 'No'
          # oneway=reversible
          reversible: Reversible
          # oneway=undefined
          undefined: Assumed to be No
          # oneway=yes
          'yes': 'Yes'
      oneway/bicycle:
        # 'oneway:bicycle=*'
        label: One Way (Bicycles)
        terms: '[translate with synonyms or related terms for ''One Way (Bicycles)'', separated by commas]'
      oneway_yes:
        # oneway=*
        label: One Way
        options:
          # oneway=alternating
          alternating: Alternating
          # oneway=no
          'no': 'No'
          # oneway=reversible
          reversible: Reversible
          # oneway=undefined
          undefined: Assumed to be Yes
          # oneway=yes
          'yes': 'Yes'
      opening_date:
        # opening_date=*
        label: Expected Opening Date
      opening_hours:
        # opening_hours=*
        label: Hours
        # opening_hours field placeholder
        placeholder: Unknown
        terms: '[translate with synonyms or related terms for ''Hours'', separated by commas]'
      operator:
        # operator=*
        label: Operator
        terms: '[translate with synonyms or related terms for ''Operator'', separated by commas]'
      operator/type:
        # 'operator:type=*'
        label: Operator Type
      outdoor_seating:
        # outdoor_seating=*
        label: Outdoor Seating
        terms: '[translate with synonyms or related terms for ''Outdoor Seating'', separated by commas]'
      par:
        # par=*
        label: Par
        # par field placeholder
        placeholder: '3, 4, 5...'
      park_ride:
        # park_ride=*
        label: Park and Ride
        terms: '[translate with synonyms or related terms for ''Park and Ride'', separated by commas]'
      parking:
        # parking=*
        label: Type
        options:
          # parking=carports
          carports: Carports
          # parking=garage_boxes
          garage_boxes: Garage Boxes
          # parking=lane
          lane: Roadside Lane
          # parking=multi-storey
          multi-storey: Multilevel
          # parking=sheds
          sheds: Sheds
          # parking=surface
          surface: Surface
          # parking=underground
          underground: Underground
      payment_multi:
        # 'payment:=*'
        label: Payment Types
        terms: '[translate with synonyms or related terms for ''Payment Types'', separated by commas]'
      payment_multi_fee:
        # 'payment:=*'
        label: Payment Types
        terms: '[translate with synonyms or related terms for ''Payment Types'', separated by commas]'
      phases:
        # phases=*
        label: Phases
        # phases field placeholder
        placeholder: '1, 2, 3...'
      phone:
        # phone=*
        label: Telephone
        # phone field placeholder
        placeholder: +31 42 123 4567
        # 'terms: phone number'
        terms: '[translate with synonyms or related terms for ''Telephone'', separated by commas]'
      piste/difficulty:
        # 'piste:difficulty=*'
        label: Difficulty
        options:
          # 'piste:difficulty=advanced'
          advanced: Advanced
          # 'piste:difficulty=easy'
          easy: Easy
          # 'piste:difficulty=expert'
          expert: Expert
          # 'piste:difficulty=extreme'
          extreme: Extreme
          # 'piste:difficulty=freeride'
          freeride: Freeride
          # 'piste:difficulty=intermediate'
          intermediate: Intermediate
          # 'piste:difficulty=novice'
          novice: Novice
        # piste/difficulty field placeholder
        placeholder: 'Easy, Intermediate, Advanced...'
      piste/difficulty_downhill:
        # 'piste:difficulty=*'
        label: Difficulty
        options:
          # 'piste:difficulty=advanced'
          advanced: Advanced (black diamond)
          # 'piste:difficulty=easy'
          easy: Easy (green circle)
          # 'piste:difficulty=expert'
          expert: Expert (double black diamond)
          # 'piste:difficulty=extreme'
          extreme: Extreme (climbing equipment required)
          # 'piste:difficulty=freeride'
          freeride: Freeride (off-piste)
          # 'piste:difficulty=intermediate'
          intermediate: Intermediate (blue square)
          # 'piste:difficulty=novice'
          novice: Novice (instructional)
        # piste/difficulty_downhill field placeholder
        placeholder: 'Easy, Intermediate, Advanced...'
      piste/difficulty_nordic:
        # 'piste:difficulty=*'
        label: Difficulty
        options:
          # 'piste:difficulty=advanced'
          advanced: 'Advanced - Narrow, steep or icy section, sharp turn'
          # 'piste:difficulty=easy'
          easy: 'Easy - Soft hills, short steep section'
          # 'piste:difficulty=expert'
          expert: Expert - Dangerous terrain around
          # 'piste:difficulty=intermediate'
          intermediate: Intermediate - Steep section
          # 'piste:difficulty=novice'
          novice: 'Novice - Flat, no effort needed'
        # piste/difficulty_nordic field placeholder
        placeholder: 'Easy, Intermediate, Advanced...'
      piste/difficulty_skitour:
        # 'piste:difficulty=*'
        label: Difficulty
        options:
          # 'piste:difficulty=advanced'
          advanced: 'Advanced - S: 40-45° incline'
          # 'piste:difficulty=easy'
          easy: 'Easy - WS: 30-35° incline'
          # 'piste:difficulty=expert'
          expert: 'Expert - SS: 45–50° incline'
          # 'piste:difficulty=extreme'
          extreme: 'Extreme - EX: >55° incline'
          # 'piste:difficulty=freeride'
          freeride: 'Freeride - AS: 50–55° incline'
          # 'piste:difficulty=intermediate'
          intermediate: 'Intermediate - ZS: 35-40° incline'
          # 'piste:difficulty=novice'
          novice: 'Novice - L: <30° incline'
        # piste/difficulty_skitour field placeholder
        placeholder: 'Easy, Intermediate, Advanced...'
      piste/grooming:
        # 'piste:grooming=*'
        label: Grooming
        options:
          # 'piste:grooming=backcountry'
          backcountry: Backcountry
          # 'piste:grooming=classic'
          classic: Classic
          # 'piste:grooming=classic+skating'
          classic+skating: Classic and Skating
          # 'piste:grooming=mogul'
          mogul: Mogul
          # 'piste:grooming=scooter'
          scooter: Scooter/Snowmobile
          # 'piste:grooming=skating'
          skating: Skating
      piste/grooming_downhill:
        # 'piste:grooming=*'
        label: Grooming
        options:
          # 'piste:grooming=backcountry'
          backcountry: Backcountry - no grooming
          # 'piste:grooming=classic'
          classic: Classic
          # 'piste:grooming=mogul'
          mogul: Mogul
      piste/grooming_hike:
        # 'piste:grooming=*'
        label: Grooming
        options:
          # 'piste:grooming=backcountry'
          backcountry: Backcountry - Snowshoeing
          # 'piste:grooming=classic'
          classic: Classic - Winter Hiking
      piste/grooming_nordic:
        # 'piste:grooming=*'
        label: Grooming
        options:
          # 'piste:grooming=backcountry'
          backcountry: 'Backcountry, no grooming'
          # 'piste:grooming=classic'
          classic: Classic
          # 'piste:grooming=classic+skating'
          classic+skating: Classic and Skating
          # 'piste:grooming=scooter'
          scooter: Scooter/Snowmobile
          # 'piste:grooming=skating'
          skating: Skating
      piste/type:
        # 'piste:type=*'
        label: Type
        options:
          # 'piste:type=connection'
          connection: Connection
          # 'piste:type=downhill'
          downhill: Downhill
          # 'piste:type=hike'
          hike: Hike
          # 'piste:type=ice_skate'
          ice_skate: Ice Skate
          # 'piste:type=nordic'
          nordic: Nordic
          # 'piste:type=playground'
          playground: Playground
          # 'piste:type=skitour'
          skitour: Skitour
          # 'piste:type=sled'
          sled: Sled
          # 'piste:type=sleigh'
          sleigh: Sleigh
          # 'piste:type=snow_park'
          snow_park: Snow Park
      place:
        # place=*
        label: Type
      plant:
        # plant=*
        label: Plant
      plant/output/electricity:
        # 'plant:output:electricity=*'
        label: Power Output
        # plant/output/electricity field placeholder
        placeholder: '500 MW, 1000 MW, 2000 MW...'
      playground:
        # playground=*
        label: Type
      playground/theme:
        # 'playground:theme=*'
        label: Theme
      polling_station:
        # polling_station=*
        label: Polling Place
        # 'terms: voting place'
        terms: '[translate with synonyms or related terms for ''Polling Place'', separated by commas]'
      population:
        # population=*
        label: Population
      post:
        # 'post:block_number=*, post:city=*, post:block_number=*, post:conscriptionnumber=*, post:county=*, post:country=*, post:county=*, post:district=*, post:floor=*, post:hamlet=*, post:housename=*, post:housenumber=*, post:neighbourhood=*, post:place=*, post:postcode=*, post:province=*, post:quarter=*, post:state=*, post:street=*, post:subdistrict=*, post:suburb=*, post:unit=*'
        label: Delivery Address
      power:
        # power=*
        label: Type
      power_supply:
        # power_supply=*
        label: Power Supply
        terms: '[translate with synonyms or related terms for ''Power Supply'', separated by commas]'
      preschool:
        # preschool=*
        label: Preschool
      produce:
        # produce=*
        label: Produce
      product:
        # product=*
        label: Products
        terms: '[translate with synonyms or related terms for ''Products'', separated by commas]'
      public_bookcase/type:
        # 'public_bookcase:type=*'
        label: Type
<<<<<<< HEAD
=======
      pump:
        # pump=*
        label: Pump
>>>>>>> 770ab139
      railway:
        # railway=*
        label: Type
      railway/position:
        # 'railway:position=*'
        label: Milestone Position
        # railway/position field placeholder
        placeholder: Distance to one decimal (123.4)
      railway/signal/direction:
        # 'railway:signal:direction=*'
        label: Direction Affected
        options:
          # 'railway:signal:direction=backward'
          backward: Backward
          # 'railway:signal:direction=both'
          both: Both / All
          # 'railway:signal:direction=forward'
          forward: Forward
      rating:
        # rating=*
        label: Power Rating
      rcn_ref:
        # rcn_ref=*
        label: Cycling Code
      recycling_accepts:
        # 'recycling:=*'
        label: Accepts
      recycling_type:
        # recycling_type=*
        label: Type
        options:
          # recycling_type=centre
          centre: Center
          # recycling_type=container
          container: Container
        # recycling_type field placeholder
        placeholder: 'Container, Center'
      ref:
        # ref=*
        label: Reference Code
        terms: '[translate with synonyms or related terms for ''Reference Code'', separated by commas]'
      ref/isil:
        # 'ref:isil=*'
        label: ISIL Code
      ref_aeroway_gate:
        # ref=*
        label: Gate Number
      ref_golf_hole:
        # ref=*
        label: Hole Number
        # ref_golf_hole field placeholder
        placeholder: 1-18
      ref_highway_junction:
        # ref=*
        label: Junction Number
      ref_platform:
        # ref=*
        label: Platform Number
      ref_road_number:
        # ref=*
        label: Road Number
        terms: '[translate with synonyms or related terms for ''Road Number'', separated by commas]'
      ref_room_number:
        # ref=*
        label: Room Number
      ref_route:
        # ref=*
        label: Route Number
        terms: '[translate with synonyms or related terms for ''Route Number'', separated by commas]'
      ref_runway:
        # ref=*
        label: Runway Number
        # ref_runway field placeholder
        placeholder: e.g. 01L/19R
      ref_stop_position:
        # ref=*
        label: Stop Number
      ref_taxiway:
        # ref=*
        label: Taxiway Name
        # ref_taxiway field placeholder
        placeholder: e.g. A5
      relation:
        # type=*
        label: Type
      religion:
        # religion=*
        label: Religion
        terms: '[translate with synonyms or related terms for ''Religion'', separated by commas]'
      reservation:
        # reservation=*
        label: Reservations
        options:
          # reservation=no
          'no': Not Accepted
          # reservation=recommended
          recommended: Recommended
          # reservation=required
          required: Required
          # reservation=yes
          'yes': Accepted
        terms: '[translate with synonyms or related terms for ''Reservations'', separated by commas]'
<<<<<<< HEAD
=======
      residential:
        # residential=*
        label: Type
>>>>>>> 770ab139
      resort:
        # resort=*
        label: Type
      resource:
        # resource=*
        label: Resources
      restriction:
        # restriction=*
        label: Type
      restrictions:
        label: Turn Restrictions
      roof/colour:
        # 'roof:colour=*'
        label: Roof Color
        terms: '[translate with synonyms or related terms for ''Roof Color'', separated by commas]'
      room:
        # room=*
        label: Type
      rooms:
        # rooms=*
        label: Rooms
      route:
        # route=*
        label: Type
      route_master:
        # route_master=*
        label: Type
      rwn_ref:
        # rwn_ref=*
        label: Walking Code
      sac_scale:
        # sac_scale=*
        label: Hiking Difficulty
        options:
          # sac_scale=alpine_hiking
          alpine_hiking: 'T4: Alpine Hiking'
          # sac_scale=demanding_alpine_hiking
          demanding_alpine_hiking: 'T5: Demanding Alpine Hiking'
          # sac_scale=demanding_mountain_hiking
          demanding_mountain_hiking: 'T3: Demanding Mountain Hiking'
          # sac_scale=difficult_alpine_hiking
          difficult_alpine_hiking: 'T6: Difficult Alpine Hiking'
          # sac_scale=hiking
          hiking: 'T1: Hiking'
          # sac_scale=mountain_hiking
          mountain_hiking: 'T2: Mountain Hiking'
        # sac_scale field placeholder
        placeholder: 'Mountain Hiking, Alpine Hiking...'
        terms: '[translate with synonyms or related terms for ''Hiking Difficulty'', separated by commas]'
      salt:
        # salt=*
        label: Salt
        # 'terms: saline,salinated'
        terms: '[translate with synonyms or related terms for ''Salt'', separated by commas]'
      sanitary_dump_station:
        # sanitary_dump_station=*
        label: Toilet Disposal
        terms: '[translate with synonyms or related terms for ''Toilet Disposal'', separated by commas]'
      screen:
        # screen=*
        label: Screens
        # screen field placeholder
        placeholder: '1, 4, 8…'
      scuba_diving:
        # 'scuba_diving:=*'
        label: Services
      seamark/beacon_isolated_danger/shape:
        # 'seamark:beacon_isolated_danger:shape=*'
        label: Shape
      seamark/beacon_lateral/category:
        # 'seamark:beacon_lateral:category=*'
        label: Category
        options:
          # 'seamark:beacon_lateral:category=danger_left'
          danger_left: Danger Left
          # 'seamark:beacon_lateral:category=danger_right'
          danger_right: Danger Right
          # 'seamark:beacon_lateral:category=port'
          port: Port
          # 'seamark:beacon_lateral:category=starboard'
          starboard: Starboard
          # 'seamark:beacon_lateral:category=waterway_left'
          waterway_left: Waterway Left
          # 'seamark:beacon_lateral:category=waterway_right'
          waterway_right: Waterway Right
      seamark/beacon_lateral/colour:
        # 'seamark:beacon_lateral:colour=*'
        label: Color
        options:
          # 'seamark:beacon_lateral:colour=green'
          green: Green
          # 'seamark:beacon_lateral:colour=grey'
          grey: Grey
          # 'seamark:beacon_lateral:colour=red'
          red: Red
      seamark/beacon_lateral/shape:
        # 'seamark:beacon_lateral:shape=*'
        label: Shape
      seamark/beacon_lateral/system:
        # 'seamark:beacon_lateral:system=*'
        label: System
        options:
          # 'seamark:beacon_lateral:system=cevni'
          cevni: CEVNI
          # 'seamark:beacon_lateral:system=iala-a'
          iala-a: IALA A
          # 'seamark:beacon_lateral:system=iala-b'
          iala-b: IALA B
          # 'seamark:beacon_lateral:system=other'
          other: Other
      seamark/buoy_lateral/category:
        # 'seamark:buoy_lateral:category=*'
        label: Category
        options:
          # 'seamark:buoy_lateral:category=channel_left'
          channel_left: Channel Left
          # 'seamark:buoy_lateral:category=channel_right'
          channel_right: Channel Right
          # 'seamark:buoy_lateral:category=danger_left'
          danger_left: Danger Left
          # 'seamark:buoy_lateral:category=danger_right'
          danger_right: Danger Right
          # 'seamark:buoy_lateral:category=port'
          port: Port
          # 'seamark:buoy_lateral:category=preferred_channel_port'
          preferred_channel_port: Preferred Channel Port
          # 'seamark:buoy_lateral:category=preferred_channel_starboard'
          preferred_channel_starboard: Preferred Channel Starboard
          # 'seamark:buoy_lateral:category=starboard'
          starboard: Starboard
          # 'seamark:buoy_lateral:category=waterway_left'
          waterway_left: Waterway Left
          # 'seamark:buoy_lateral:category=waterway_right'
          waterway_right: Waterway Right
      seamark/buoy_lateral/colour:
        # 'seamark:buoy_lateral:colour=*'
        label: Color
        options:
          # 'seamark:buoy_lateral:colour=green'
          green: Green
          # 'seamark:buoy_lateral:colour=green;red;green'
          green;red;green: Green-Red-Green
          # 'seamark:buoy_lateral:colour=green;white;green;white'
          green;white;green;white: Green-White-Green-White
          # 'seamark:buoy_lateral:colour=red'
          red: Red
          # 'seamark:buoy_lateral:colour=red;green;red'
          red;green;red: Red-Green-Red
          # 'seamark:buoy_lateral:colour=red;white;red;white'
          red;white;red;white: Red-White-Red-White
          # 'seamark:buoy_lateral:colour=white'
          white: White
          # 'seamark:buoy_lateral:colour=yellow'
          yellow: Yellow
      seamark/buoy_lateral/shape:
        # 'seamark:buoy_lateral:shape=*'
        label: Shape
      seamark/buoy_lateral/system:
        # 'seamark:buoy_lateral:system=*'
        label: System
        options:
          # 'seamark:buoy_lateral:system=cevni'
          cevni: CEVNI
          # 'seamark:buoy_lateral:system=iala-a'
          iala-a: IALA A
          # 'seamark:buoy_lateral:system=iala-b'
          iala-b: IALA B
          # 'seamark:buoy_lateral:system=other'
          other: Other
      seamark/mooring/category:
        # 'seamark:mooring:category=*'
        label: Category
      seamark/type:
        # 'seamark:type=*'
        label: Seamark
        # 'terms: marine'
        terms: '[translate with synonyms or related terms for ''Seamark'', separated by commas]'
      seamark/wreck/category:
        # 'seamark:wreck:category=*'
        label: Category
      seasonal:
        # seasonal=*
        label: Seasonal
      seats:
        # seats=*
        label: Seats
        # seats field placeholder
        placeholder: '2, 4, 6...'
      second_hand:
        # second_hand=*
        label: Sells Used
        options:
          # second_hand=no
          'no': 'No'
          # second_hand=only
          only: Only
          # second_hand=yes
          'yes': 'Yes'
        # second_hand field placeholder
        placeholder: 'Yes, No, Only'
        terms: '[translate with synonyms or related terms for ''Sells Used'', separated by commas]'
      self_service:
        # self_service=*
        label: Self-Service
      service:
        # service=*
        label: Type
      service/bicycle:
        # 'service:bicycle:=*'
        label: Services
      service/vehicle:
        # 'service:vehicle:=*'
        label: Services
      service_rail:
        # service=*
        label: Service Type
        options:
          # service=crossover
          crossover: Crossover
          # service=siding
          siding: Siding
          # service=spur
          spur: Spur
          # service=yard
          yard: Yard
        terms: '[translate with synonyms or related terms for ''Service Type'', separated by commas]'
      service_times:
        # service_times=*
        label: Service Times
      shelter:
        # shelter=*
        label: Shelter
      shelter_type:
        # shelter_type=*
        label: Type
      shop:
        # shop=*
        label: Type
      siren/purpose:
        # 'siren:purpose=*'
        label: Purpose
      siren/type:
        # 'siren:type=*'
        label: Type
        options:
          # 'siren:type=electronic'
          electronic: Electronic
          # 'siren:type=other'
          other: Other
          # 'siren:type=pneumatic'
          pneumatic: Pneumatic
      site:
        # site=*
        label: Type
      site_type:
        # site_type=*
        label: Site Type
      smoking:
        # smoking=*
        label: Smoking
        options:
          # smoking=dedicated
          dedicated: Dedicated to smokers (e.g. smokers' club)
          # smoking=isolated
          isolated: 'In smoking areas, physically isolated'
          # smoking=no
          'no': No smoking anywhere
          # smoking=outside
          outside: Allowed outside
          # smoking=separated
          separated: 'In smoking areas, not physically isolated'
          # smoking=yes
          'yes': Allowed everywhere
        # smoking field placeholder
        placeholder: 'No, Separated, Yes...'
        terms: '[translate with synonyms or related terms for ''Smoking'', separated by commas]'
      smoothness:
        # smoothness=*
        label: Smoothness
        options:
          # smoothness=bad
          bad: 'Robust Wheels: trekking bike, car, rickshaw'
          # smoothness=excellent
          excellent: 'Thin Rollers: rollerblade, skateboard'
          # smoothness=good
          good: 'Thin Wheels: racing bike'
          # smoothness=horrible
          horrible: 'Off-Road: heavy duty off-road vehicle'
          # smoothness=impassable
          impassable: Impassable / No wheeled vehicle
          # smoothness=intermediate
          intermediate: 'Wheels: city bike, wheelchair, scooter'
          # smoothness=very_bad
          very_bad: 'High Clearance: light duty off-road vehicle'
          # smoothness=very_horrible
          very_horrible: 'Specialized off-road: tractor, ATV'
        # smoothness field placeholder
        placeholder: 'Thin Rollers, Wheels, Off-Road...'
        terms: '[translate with synonyms or related terms for ''Smoothness'', separated by commas]'
<<<<<<< HEAD
=======
      sms:
        # sms=*
        label: SMS
        terms: '[translate with synonyms or related terms for ''SMS'', separated by commas]'
>>>>>>> 770ab139
      social_facility:
        # social_facility=*
        label: Type
      social_facility_for:
        # 'social_facility:for=*'
        label: People Served
      source:
        # source=*
        label: Sources
        # 'terms: reference'
        terms: '[translate with synonyms or related terms for ''Sources'', separated by commas]'
      species/wikidata:
        # 'species:wikidata=*, species:wikipedia=*'
        label: Species Wikidata
        terms: '[translate with synonyms or related terms for ''Species Wikidata'', separated by commas]'
      sport:
        # sport=*
        label: Sports
      sport_ice:
        # sport=*
        label: Sports
      sport_racing_motor:
        # sport=*
        label: Sports
      sport_racing_nonmotor:
        # sport=*
        label: Sports
      stars:
        # stars=*
        label: Stars
        # 'terms: rating'
        terms: '[translate with synonyms or related terms for ''Stars'', separated by commas]'
      start_date:
        # start_date=*
        label: Start Date
        # 'terms: inception'
        terms: '[translate with synonyms or related terms for ''Start Date'', separated by commas]'
      step_count:
        # step_count=*
        label: Number of Steps
        terms: '[translate with synonyms or related terms for ''Number of Steps'', separated by commas]'
      stile:
        # stile=*
        label: Type
      stop:
        # stop=*
        label: Stop Type
        options:
          # stop=all
          all: All Ways
          # stop=minor
          minor: Minor Road
      street_cabinet:
        # street_cabinet=*
        label: Type
      stroller:
        # stroller=*
        label: Stroller Access
<<<<<<< HEAD
=======
        options:
          # stroller=limited
          limited: Limited
          # stroller=no
          'no': 'No'
          # stroller=yes
          'yes': 'Yes'
>>>>>>> 770ab139
        # 'terms: baby carriage,perambulator,pram,pushchair'
        terms: '[translate with synonyms or related terms for ''Stroller Access'', separated by commas]'
      structure:
        # 'bridge=*, tunnel=*, embankment=*, cutting=*, ford=*'
        label: Structure
        options:
          # bridge=yes
          bridge: Bridge
          # cutting=yes
          cutting: Cutting
          # embankment=yes
          embankment: Embankment
          # ford=yes
          ford: Ford
          # tunnel=yes
          tunnel: Tunnel
        # structure field placeholder
        placeholder: Unknown
        terms: '[translate with synonyms or related terms for ''Structure'', separated by commas]'
      structure_waterway:
        # tunnel=*
        label: Structure
        options:
          # tunnel=yes
          tunnel: Tunnel
        # structure_waterway field placeholder
        placeholder: Unknown
      studio:
        # studio=*
        label: Type
      substance:
        # substance=*
        label: Substance
      substation:
        # substation=*
        label: Type
      supervised:
        # supervised=*
        label: Supervised
        # 'terms: guarded,manned'
        terms: '[translate with synonyms or related terms for ''Supervised'', separated by commas]'
      support:
        # support=*
        label: Support
      surface:
        # surface=*
        label: Surface
        terms: '[translate with synonyms or related terms for ''Surface'', separated by commas]'
      surveillance:
        # surveillance=*
        label: Surveillance Kind
      surveillance/type:
        # 'surveillance:type=*'
        label: Surveillance Type
        options:
          # 'surveillance:type=ALPR'
          ALPR: Automatic License Plate Reader
          # 'surveillance:type=camera'
          camera: Camera
          # 'surveillance:type=guard'
          guard: Guard
      surveillance/zone:
        # 'surveillance:zone=*'
        label: Surveillance Zone
      survey/date:
        # 'survey:date=*'
        label: Last Survey Date
        terms: '[translate with synonyms or related terms for ''Last Survey Date'', separated by commas]'
      swimming_pool:
        # swimming_pool=*
        label: Type
      switch:
        # switch=*
        label: Type
        options:
          # switch=circuit_breaker
          circuit_breaker: Circuit Breaker
          # switch=disconnector
          disconnector: Disconnector
          # switch=earthing
          earthing: Earthing
          # switch=mechanical
          mechanical: Mechanical
      tactile_paving:
        # tactile_paving=*
        label: Tactile Paving
        terms: '[translate with synonyms or related terms for ''Tactile Paving'', separated by commas]'
      takeaway:
        # takeaway=*
        label: Takeaway
        options:
          # takeaway=no
          'no': 'No'
          # takeaway=only
          only: Takeaway Only
          # takeaway=yes
          'yes': 'Yes'
        # takeaway field placeholder
        placeholder: 'Yes, No, Takeaway Only...'
        # 'terms: take out,takeout'
        terms: '[translate with synonyms or related terms for ''Takeaway'', separated by commas]'
      target:
        # target=*
        label: Target
      tidal:
        # tidal=*
        label: Tidal
        terms: '[translate with synonyms or related terms for ''Tidal'', separated by commas]'
      to:
        # to=*
        label: To
      toilets/disposal:
        # 'toilets:disposal=*'
        label: Disposal
        options:
          # 'toilets:disposal=bucket'
          bucket: Bucket
          # 'toilets:disposal=chemical'
          chemical: Chemical
          # 'toilets:disposal=flush'
          flush: Flush
          # 'toilets:disposal=pitlatrine'
          pitlatrine: Pit Latrine
      toilets/handwashing:
        # 'toilets:handwashing=*'
        label: Handwashing
        terms: '[translate with synonyms or related terms for ''Handwashing'', separated by commas]'
      toilets/position:
        # 'toilets:position=*'
        label: Positions
        terms: '[translate with synonyms or related terms for ''Positions'', separated by commas]'
      toll:
        # toll=*
        label: Toll
        terms: '[translate with synonyms or related terms for ''Toll'', separated by commas]'
      tomb:
        # tomb=*
        label: Type
      tourism:
        # tourism=*
        label: Type
      tower/construction:
        # 'tower:construction=*'
        label: Construction
        # tower/construction field placeholder
        placeholder: 'Guyed, Lattice, Concealed, ...'
      tower/type:
        # 'tower:type=*'
        label: Type
      townhall/type:
        # 'townhall:type=*'
        label: Type
      tracktype:
        # tracktype=*
        label: Track Type
        options:
          # tracktype=grade1
          grade1: 'Solid: paved or heavily compacted hardcore surface'
          # tracktype=grade2
          grade2: 'Mostly Solid: gravel/rock with some soft material mixed in'
          # tracktype=grade3
          grade3: Even mixture of hard and soft materials
          # tracktype=grade4
          grade4: 'Mostly Soft: soil/sand/grass with some hard material mixed in'
          # tracktype=grade5
          grade5: 'Soft: soil/sand/grass'
        # tracktype field placeholder
        placeholder: 'Solid, Mostly Solid, Soft...'
      trade:
        # trade=*
        label: Type
      traffic_calming:
        # traffic_calming=*
        label: Type
      traffic_sign:
        # traffic_sign=*
        label: Traffic Sign
      traffic_sign/direction:
        # 'traffic_sign:direction=*'
        label: Direction Affected
        options:
          # 'traffic_sign:direction=backward'
          backward: Backward
          # 'traffic_sign:direction=both'
          both: Both / All
          # 'traffic_sign:direction=forward'
          forward: Forward
      traffic_signals:
        # traffic_signals=*
        label: Type
      traffic_signals/direction:
        # 'traffic_signals:direction=*'
        label: Direction Affected
        options:
          # 'traffic_signals:direction=backward'
          backward: Backward
          # 'traffic_signals:direction=both'
          both: Both / All
          # 'traffic_signals:direction=forward'
          forward: Forward
      trail_visibility:
        # trail_visibility=*
        label: Trail Visibility
        options:
          # trail_visibility=bad
          bad: 'Bad: no markers, path sometimes invisible/pathless'
          # trail_visibility=excellent
          excellent: 'Excellent: unambiguous path or markers everywhere'
          # trail_visibility=good
          good: 'Good: markers visible, sometimes require searching'
          # trail_visibility=horrible
          horrible: 'Horrible: often pathless, some orientation skills required'
          # trail_visibility=intermediate
          intermediate: 'Intermediate: few markers, path mostly visible'
          # trail_visibility=no
          'no': 'No: pathless, excellent orientation skills required'
        # trail_visibility field placeholder
        placeholder: 'Excellent, Good, Bad...'
        terms: '[translate with synonyms or related terms for ''Trail Visibility'', separated by commas]'
      transformer:
        # transformer=*
        label: Type
        options:
          # transformer=auto
          auto: Autotransformer
          # transformer=auxiliary
          auxiliary: Auxiliary
          # transformer=converter
          converter: Converter
          # transformer=distribution
          distribution: Distribution
          # transformer=generator
          generator: Generator
          # transformer=phase_angle_regulator
          phase_angle_regulator: Phase Angle Regulator
          # transformer=traction
          traction: Traction
          # transformer=yes
          'yes': Unknown
      trees:
        # trees=*
        label: Trees
      trench:
        # trench=*
        label: Type
      trolley_wire:
        # trolley_wire=*
        label: Overhead Trolley Wires
        terms: '[translate with synonyms or related terms for ''Overhead Trolley Wires'', separated by commas]'
      tunnel:
        # tunnel=*
        label: Type
        # tunnel field placeholder
        placeholder: Default
      usage_rail:
        # usage=*
        label: Usage Type
        options:
          # usage=branch
          branch: Branch
          # usage=industrial
          industrial: Industrial
          # usage=main
          main: Main
          # usage=military
          military: Military
          # usage=test
          test: Test
          # usage=tourism
          tourism: Tourism
        terms: '[translate with synonyms or related terms for ''Usage Type'', separated by commas]'
<<<<<<< HEAD
=======
      utility_semi:
        # utility=*
        label: Utilities
>>>>>>> 770ab139
      valve:
        # valve=*
        label: Type
      vending:
        # vending=*
        label: Types of Goods
      video_calls:
        # video=*
        label: Video Calls
        terms: '[translate with synonyms or related terms for ''Video Calls'', separated by commas]'
      visibility:
        # visibility=*
        label: Visibility
        options:
          # visibility=area
          area: Over 20m (65ft)
          # visibility=house
          house: Up to 5m (16ft)
          # visibility=street
          street: 5 to 20m (16 to 65ft)
      volcano/status:
        # 'volcano:status=*'
        label: Volcano Status
        options:
          # 'volcano:status=active'
          active: Active
          # 'volcano:status=dormant'
          dormant: Dormant
          # 'volcano:status=extinct'
          extinct: Extinct
      volcano/type:
        # 'volcano:type=*'
        label: Volcano Type
        options:
          # 'volcano:type=scoria'
          scoria: Scoria
          # 'volcano:type=shield'
          shield: Shield
          # 'volcano:type=stratovolcano'
          stratovolcano: Stratovolcano
      voltage:
        # voltage=*
        label: Voltage
      voltage/primary:
        # 'voltage:primary=*'
        label: Primary Voltage
        terms: '[translate with synonyms or related terms for ''Primary Voltage'', separated by commas]'
      voltage/secondary:
        # 'voltage:secondary=*'
        label: Secondary Voltage
        terms: '[translate with synonyms or related terms for ''Secondary Voltage'', separated by commas]'
      voltage/tertiary:
        # 'voltage:tertiary=*'
        label: Tertiary Voltage
        terms: '[translate with synonyms or related terms for ''Tertiary Voltage'', separated by commas]'
      voltage_electrified:
        # voltage=*
        label: Voltage
        terms: '[translate with synonyms or related terms for ''Voltage'', separated by commas]'
      wall:
        # wall=*
        label: Type
      waste:
        # waste=*
        label: Waste
      water:
        # water=*
        label: Type
      water_point:
        # water_point=*
        label: Water Point
      water_source:
        # water_source=*
        label: Water Source
      water_volume:
        # water_volume=*
        label: Water Reserve Volume (m³)
        terms: '[translate with synonyms or related terms for ''Water Reserve Volume (m³)'', separated by commas]'
      waterway:
        # waterway=*
        label: Type
      website:
        # website=*
        label: Website
        # website field placeholder
        placeholder: 'https://example.com'
        # 'terms: internet presence,uri,url,webpage'
        terms: '[translate with synonyms or related terms for ''Website'', separated by commas]'
      wetland:
        # wetland=*
        label: Type
      wheelchair:
        # wheelchair=*
        label: Wheelchair Access
<<<<<<< HEAD
=======
        options:
          # wheelchair=limited
          limited: Limited
          # wheelchair=no
          'no': 'No'
          # wheelchair=yes
          'yes': 'Yes'
>>>>>>> 770ab139
        # 'terms: handicap access'
        terms: '[translate with synonyms or related terms for ''Wheelchair Access'', separated by commas]'
      wholesale:
        # wholesale=*
        label: Wholesale
      width:
        # width=*
        label: Width (Meters)
        terms: '[translate with synonyms or related terms for ''Width (Meters)'', separated by commas]'
      wikidata:
        # 'wikidata=*, wikipedia=*'
        label: Wikidata
        terms: '[translate with synonyms or related terms for ''Wikidata'', separated by commas]'
      wikipedia:
        # 'wikipedia=*, wikidata=*'
        label: Wikipedia
        terms: '[translate with synonyms or related terms for ''Wikipedia'', separated by commas]'
      windings:
        # windings=*
        label: Windings
        # windings field placeholder
        placeholder: '1, 2, 3...'
        terms: '[translate with synonyms or related terms for ''Windings'', separated by commas]'
      windings/configuration:
        # 'windings:configuration=*'
        label: Windings Configuration
        options:
          # 'windings:configuration=delta'
          delta: Delta
          # 'windings:configuration=leblanc'
          leblanc: Leblanc
          # 'windings:configuration=open'
          open: Open
          # 'windings:configuration=open-delta'
          open-delta: Open Delta
          # 'windings:configuration=scott'
          scott: Scott
          # 'windings:configuration=star'
          star: Star / Wye
          # 'windings:configuration=zigzag'
          zigzag: Zig Zag
        terms: '[translate with synonyms or related terms for ''Windings Configuration'', separated by commas]'
    presets:
      addr/interpolation:
        # 'addr:interpolation=*'
        name: Address Interpolation
      address:
        # 'addr:*=*'
        name: Address
        terms: '<translate with synonyms or related terms for ''Address'', separated by commas>'
      advertising/billboard:
        # advertising=billboard
        name: Billboard
        terms: '<translate with synonyms or related terms for ''Billboard'', separated by commas>'
      advertising/board:
        # advertising=board
        name: Notice Board
        terms: '<translate with synonyms or related terms for ''Notice Board'', separated by commas>'
      advertising/column:
        # advertising=column
        name: Advertising Column
        terms: '<translate with synonyms or related terms for ''Advertising Column'', separated by commas>'
      advertising/poster_box:
        # advertising=poster_box
        name: Poster Box
        terms: '<translate with synonyms or related terms for ''Poster Box'', separated by commas>'
      advertising/totem:
        # advertising=totem
        name: Advertising Totem
        terms: '<translate with synonyms or related terms for ''Advertising Totem'', separated by commas>'
      aerialway:
        # aerialway=*
        name: Aerialway
      aerialway/cable_car:
        # aerialway=cable_car
        name: Cable Car
        # 'terms: tramway,ropeway'
        terms: '<translate with synonyms or related terms for ''Cable Car'', separated by commas>'
      aerialway/chair_lift:
        # aerialway=chair_lift
        name: Chair Lift
        terms: '<translate with synonyms or related terms for ''Chair Lift'', separated by commas>'
      aerialway/drag_lift:
        # aerialway=drag_lift
        name: Drag Lift
        terms: '<translate with synonyms or related terms for ''Drag Lift'', separated by commas>'
      aerialway/gondola:
        # aerialway=gondola
        name: Gondola
        terms: '<translate with synonyms or related terms for ''Gondola'', separated by commas>'
      aerialway/goods:
        # aerialway=goods
        name: Goods Aerialway
        terms: '<translate with synonyms or related terms for ''Goods Aerialway'', separated by commas>'
      aerialway/j-bar:
        # aerialway=j-bar
        name: J-bar Lift
        # 'terms: jbar'
        terms: '<translate with synonyms or related terms for ''J-bar Lift'', separated by commas>'
      aerialway/magic_carpet:
        # aerialway=magic_carpet
        name: Magic Carpet Lift
        terms: '<translate with synonyms or related terms for ''Magic Carpet Lift'', separated by commas>'
      aerialway/mixed_lift:
        # aerialway=mixed_lift
        name: Mixed Lift
        terms: '<translate with synonyms or related terms for ''Mixed Lift'', separated by commas>'
      aerialway/platter:
        # aerialway=platter
        name: Platter Lift
        # 'terms: button lift,poma lift'
        terms: '<translate with synonyms or related terms for ''Platter Lift'', separated by commas>'
      aerialway/pylon:
        # aerialway=pylon
        name: Aerialway Pylon
        terms: '<translate with synonyms or related terms for ''Aerialway Pylon'', separated by commas>'
      aerialway/rope_tow:
        # aerialway=rope_tow
        name: Rope Tow Lift
        # 'terms: handle tow,bugel lift'
        terms: '<translate with synonyms or related terms for ''Rope Tow Lift'', separated by commas>'
      aerialway/t-bar:
        # aerialway=t-bar
        name: T-bar Lift
        # 'terms: tbar'
        terms: '<translate with synonyms or related terms for ''T-bar Lift'', separated by commas>'
      aerialway/zip_line:
        # aerialway=zip_line
        name: Zip Line
        # 'terms: aerial runway,canopy,flying fox,foefie slide,gravity propelled aerial ropeslide,Tyrolean traverse,zip wire,zip-line,zipline,zipwire'
        terms: '<translate with synonyms or related terms for ''Zip Line'', separated by commas>'
      aeroway:
        # aeroway=*
        name: Aeroway
      aeroway/aerodrome:
        # aeroway=aerodrome
        name: Airport
        # 'terms: aerodrome,aeroway,airplane,airport,jet,plane'
        terms: '<translate with synonyms or related terms for ''Airport'', separated by commas>'
      aeroway/apron:
        # aeroway=apron
        name: Apron
        # 'terms: ramp'
        terms: '<translate with synonyms or related terms for ''Apron'', separated by commas>'
      aeroway/gate:
        # aeroway=gate
        name: Airport Gate
        terms: '<translate with synonyms or related terms for ''Airport Gate'', separated by commas>'
      aeroway/hangar:
        # aeroway=hangar
        name: Hangar
        terms: '<translate with synonyms or related terms for ''Hangar'', separated by commas>'
      aeroway/helipad:
        # aeroway=helipad
        name: Helipad
        # 'terms: helicopter,helipad,heliport'
        terms: '<translate with synonyms or related terms for ''Helipad'', separated by commas>'
      aeroway/holding_position:
        # aeroway=holding_position
        name: Aircraft Holding Position
        terms: '<translate with synonyms or related terms for ''Aircraft Holding Position'', separated by commas>'
      aeroway/jet_bridge:
        # aeroway=jet_bridge
        name: Jet Bridge
        # 'terms: aerobridge,air jetty,airbridge,finger,gangway,jet way,jetway,passenger boarding bridge,PBB,portal,skybridge,terminal gate connector'
        terms: '<translate with synonyms or related terms for ''Jet Bridge'', separated by commas>'
      aeroway/parking_position:
        # aeroway=parking_position
        name: Aircraft Parking Position
        terms: '<translate with synonyms or related terms for ''Aircraft Parking Position'', separated by commas>'
      aeroway/runway:
        # aeroway=runway
        name: Runway
        # 'terms: landing strip'
        terms: '<translate with synonyms or related terms for ''Runway'', separated by commas>'
      aeroway/spaceport:
        # aeroway=spaceport
        name: Spaceport
        # 'terms: cosmodrome,rocket launch center,rocket launch complex,rocket launch site,rocket range,space port'
        terms: '<translate with synonyms or related terms for ''Spaceport'', separated by commas>'
      aeroway/taxiway:
        # aeroway=taxiway
        name: Taxiway
        terms: '<translate with synonyms or related terms for ''Taxiway'', separated by commas>'
      aeroway/terminal:
        # aeroway=terminal
        name: Airport Terminal
        # 'terms: airport,aerodrome'
        terms: '<translate with synonyms or related terms for ''Airport Terminal'', separated by commas>'
      aeroway/windsock:
        # aeroway=windsock
        name: Windsock
        terms: '<translate with synonyms or related terms for ''Windsock'', separated by commas>'
      allotments/plot:
        # allotments=plot
        name: Community Garden Plot
        terms: '<translate with synonyms or related terms for ''Community Garden Plot'', separated by commas>'
      amenity:
        # amenity=*
        name: Amenity
      amenity/animal_boarding:
        # amenity=animal_boarding
        name: Animal Boarding Facility
        # 'terms: boarding,cat,cattery,dog,horse,kennel,kitten,pet,pet boarding,pet care,pet hotel,puppy,reptile'
        terms: '<translate with synonyms or related terms for ''Animal Boarding Facility'', separated by commas>'
      amenity/animal_breeding:
        # amenity=animal_breeding
        name: Animal Breeding Facility
        # 'terms: breeding,bull,cat,cow,dog,horse,husbandry,kitten,livestock,pet breeding,puppy,reptile'
        terms: '<translate with synonyms or related terms for ''Animal Breeding Facility'', separated by commas>'
      amenity/animal_shelter:
        # amenity=animal_shelter
        name: Animal Shelter
        # 'terms: adoption,aspca,cat,dog,horse,kitten,pet care,pet rescue,puppy,raptor,reptile,rescue,spca,pound'
        terms: '<translate with synonyms or related terms for ''Animal Shelter'', separated by commas>'
      amenity/arts_centre:
        # amenity=arts_centre
        name: Arts Center
        terms: '<translate with synonyms or related terms for ''Arts Center'', separated by commas>'
      amenity/atm:
        # amenity=atm
        name: ATM
        # 'terms: money,cash,machine'
        terms: '<translate with synonyms or related terms for ''ATM'', separated by commas>'
      amenity/bank:
        # amenity=bank
        name: Bank
        # 'terms: credit union,check,deposit,fund,investment,repository,reserve,safe,savings,stock,treasury,trust,vault'
        terms: '<translate with synonyms or related terms for ''Bank'', separated by commas>'
      amenity/bar:
        # amenity=bar
        name: Bar
        # 'terms: dive,beer,bier,booze'
        terms: '<translate with synonyms or related terms for ''Bar'', separated by commas>'
      amenity/bar/lgbtq:
        # 'amenity=bar, lgbtq=primary'
        name: LGBTQ+ Bar
        # 'terms: gay bar,lesbian bar,lgbtq bar,lgbt bar,lgb bar'
        terms: '<translate with synonyms or related terms for ''LGBTQ+ Bar'', separated by commas>'
      amenity/bbq:
        # amenity=bbq
        name: Barbecue/Grill
        # 'terms: bbq,grill'
        terms: '<translate with synonyms or related terms for ''Barbecue/Grill'', separated by commas>'
      amenity/bench:
        # amenity=bench
        name: Bench
        # 'terms: seat,chair'
        terms: '<translate with synonyms or related terms for ''Bench'', separated by commas>'
      amenity/bicycle_parking:
        # amenity=bicycle_parking
        name: Bicycle Parking
        # 'terms: bike,cycle parking,cycling'
        terms: '<translate with synonyms or related terms for ''Bicycle Parking'', separated by commas>'
      amenity/bicycle_parking/building:
        # 'amenity=bicycle_parking, bicycle_parking=building'
        name: Bicycle Parking Garage
        # 'terms: Bike Parking Station,cycle parking,cycling,Multi-Storey Bicycle Park,Multi-Storey Bike Park'
        terms: '<translate with synonyms or related terms for ''Bicycle Parking Garage'', separated by commas>'
      amenity/bicycle_parking/lockers:
        # 'amenity=bicycle_parking, bicycle_parking=lockers'
        name: Bicycle Lockers
        # 'terms: cycle locker,cycling,Bike Lockers'
        terms: '<translate with synonyms or related terms for ''Bicycle Lockers'', separated by commas>'
      amenity/bicycle_parking/shed:
        # 'amenity=bicycle_parking, bicycle_parking=shed'
        name: Bicycle Shed
        # 'terms: cycle shed,cycling,Bike Shed'
        terms: '<translate with synonyms or related terms for ''Bicycle Shed'', separated by commas>'
      amenity/bicycle_rental:
        # amenity=bicycle_rental
        name: Bicycle Rental
        # 'terms: bike,bicycle,bikeshare,bike share,bicycle share,cycle dock,cycle hub,cycleshare,cycling'
        terms: '<translate with synonyms or related terms for ''Bicycle Rental'', separated by commas>'
      amenity/bicycle_repair_station:
        # amenity=bicycle_repair_station
        name: Bicycle Repair Tool Stand
        # 'terms: bike chain,bike multitool,bike repair,bike tools,cycle pump,cycle repair,cycling'
        terms: '<translate with synonyms or related terms for ''Bicycle Repair Tool Stand'', separated by commas>'
      amenity/biergarten:
        # amenity=biergarten
        name: Biergarten
        # 'terms: beer,bier,booze'
        terms: '<translate with synonyms or related terms for ''Biergarten'', separated by commas>'
      amenity/boat_rental:
        # amenity=boat_rental
        name: Boat Rental
        terms: '<translate with synonyms or related terms for ''Boat Rental'', separated by commas>'
      amenity/bureau_de_change:
        # amenity=bureau_de_change
        name: Currency Exchange
        # 'terms: bureau de change,money changer'
        terms: '<translate with synonyms or related terms for ''Currency Exchange'', separated by commas>'
      amenity/bus_station:
        # amenity=bus_station
        name: Bus Station / Terminal
      amenity/cafe:
        # amenity=cafe
        name: Cafe
        # 'terms: bistro,coffee,tea'
        terms: '<translate with synonyms or related terms for ''Cafe'', separated by commas>'
      amenity/car_pooling:
        # amenity=car_pooling
        name: Car Pooling
        terms: '<translate with synonyms or related terms for ''Car Pooling'', separated by commas>'
      amenity/car_rental:
        # amenity=car_rental
        name: Car Rental
        terms: '<translate with synonyms or related terms for ''Car Rental'', separated by commas>'
      amenity/car_sharing:
        # amenity=car_sharing
        name: Car Sharing
        terms: '<translate with synonyms or related terms for ''Car Sharing'', separated by commas>'
      amenity/car_wash:
        # amenity=car_wash
        name: Car Wash
        terms: '<translate with synonyms or related terms for ''Car Wash'', separated by commas>'
      amenity/casino:
        # amenity=casino
        name: Casino
        # 'terms: gambling,roulette,craps,poker,blackjack'
        terms: '<translate with synonyms or related terms for ''Casino'', separated by commas>'
      amenity/charging_station:
        # amenity=charging_station
        name: Charging Station
        # 'terms: EV,Electric Vehicle,Supercharger'
        terms: '<translate with synonyms or related terms for ''Charging Station'', separated by commas>'
      amenity/childcare:
        # amenity=childcare
        name: Nursery/Childcare
        # 'terms: daycare,orphanage,playgroup'
        terms: '<translate with synonyms or related terms for ''Nursery/Childcare'', separated by commas>'
      amenity/cinema:
        # amenity=cinema
        name: Cinema
        # 'terms: drive-in,film,flick,movie,theater,picture,show,screen'
        terms: '<translate with synonyms or related terms for ''Cinema'', separated by commas>'
      amenity/clinic:
        # amenity=clinic
        name: Clinic
        # 'terms: medical,urgentcare'
        terms: '<translate with synonyms or related terms for ''Clinic'', separated by commas>'
      amenity/clinic/abortion:
        # 'amenity=clinic, healthcare=clinic, healthcare:speciality=abortion'
        name: Abortion Clinic
        terms: '<translate with synonyms or related terms for ''Abortion Clinic'', separated by commas>'
      amenity/clinic/fertility:
        # 'amenity=clinic, healthcare=clinic, healthcare:speciality=fertility'
        name: Fertility Clinic
        # 'terms: egg,fertility,reproductive,sperm,ovulation'
        terms: '<translate with synonyms or related terms for ''Fertility Clinic'', separated by commas>'
      amenity/clock:
        # amenity=clock
        name: Clock
        # 'terms: time'
        terms: '<translate with synonyms or related terms for ''Clock'', separated by commas>'
      amenity/clock/sundial:
        # 'amenity=clock, display=sundial'
        name: Sundial
        # 'terms: gnomon,shadow'
        terms: '<translate with synonyms or related terms for ''Sundial'', separated by commas>'
      amenity/college:
        # amenity=college
        name: College Grounds
        # 'terms: university,undergraduate school'
        terms: '<translate with synonyms or related terms for ''College Grounds'', separated by commas>'
      amenity/community_centre:
        # amenity=community_centre
        name: Community Center
        # 'terms: event,hall'
        terms: '<translate with synonyms or related terms for ''Community Center'', separated by commas>'
      amenity/community_centre/lgbtq:
        # 'amenity=community_centre, lgbtq=primary'
        name: LGBTQ+ Community Center
        # 'terms: lgbtq event,lgbtq hall,lgbt event,lgbt hall,lgb event,lgb hall'
        terms: '<translate with synonyms or related terms for ''LGBTQ+ Community Center'', separated by commas>'
      amenity/compressed_air:
        # amenity=compressed_air
        name: Compressed Air
        terms: '<translate with synonyms or related terms for ''Compressed Air'', separated by commas>'
      amenity/conference_centre:
        # amenity=conference_centre
        name: Convention Center
        # 'terms: auditorium,conference,exhibition,exposition,lecture'
        terms: '<translate with synonyms or related terms for ''Convention Center'', separated by commas>'
      amenity/courthouse:
        # amenity=courthouse
        name: Courthouse
        terms: '<translate with synonyms or related terms for ''Courthouse'', separated by commas>'
      amenity/coworking_space:
        # amenity=coworking_space
        name: Coworking Space
      amenity/crematorium:
        # amenity=crematorium
        name: Crematorium
        # 'terms: cemetery,funeral'
        terms: '<translate with synonyms or related terms for ''Crematorium'', separated by commas>'
      amenity/dentist:
        # amenity=dentist
        name: Dentist
        # 'terms: tooth,teeth'
        terms: '<translate with synonyms or related terms for ''Dentist'', separated by commas>'
      amenity/dive_centre:
        # amenity=dive_centre
        name: Dive Center
        # 'terms: diving,scuba'
        terms: '<translate with synonyms or related terms for ''Dive Center'', separated by commas>'
      amenity/doctors:
        # amenity=doctors
        name: Doctor
        # 'terms: medic*,physician'
        terms: '<translate with synonyms or related terms for ''Doctor'', separated by commas>'
      amenity/dojo:
        # amenity=dojo
        name: Dojo / Martial Arts Academy
        # 'terms: martial arts,dojang'
        terms: '<translate with synonyms or related terms for ''Dojo / Martial Arts Academy'', separated by commas>'
      amenity/dressing_room:
        # amenity=dressing_room
        name: Changing Room
        # 'terms: changeroom,dressing room,fitting room,locker room'
        terms: '<translate with synonyms or related terms for ''Changing Room'', separated by commas>'
      amenity/drinking_water:
        # amenity=drinking_water
        name: Drinking Water
        # 'terms: potable water source,water fountain,drinking fountain,bubbler,water tap'
        terms: '<translate with synonyms or related terms for ''Drinking Water'', separated by commas>'
      amenity/driving_school:
        # amenity=driving_school
        name: Driving School
        terms: '<translate with synonyms or related terms for ''Driving School'', separated by commas>'
      amenity/embassy:
        # amenity=embassy
        name: Embassy
      amenity/events_venue:
        # amenity=events_venue
        name: Events Venue
        # 'terms: banquet hall,baptism,Bar Mitzvah,Bat Mitzvah,birthdays,celebrations,conferences,confirmation,meetings,parties,party,quinceañera,reunions,weddings'
        terms: '<translate with synonyms or related terms for ''Events Venue'', separated by commas>'
      amenity/fast_food:
        # amenity=fast_food
        name: Fast Food
        # 'terms: restaurant,takeaway'
        terms: '<translate with synonyms or related terms for ''Fast Food'', separated by commas>'
      amenity/fast_food/burger:
        # 'amenity=fast_food, cuisine=burger'
        name: Burger Fast Food
        # 'terms: breakfast,dine,dining,dinner,drive-in,eat,grill,lunch,table'
        terms: '<translate with synonyms or related terms for ''Burger Fast Food'', separated by commas>'
      amenity/fast_food/chicken:
        # 'amenity=fast_food, cuisine=chicken'
        name: Chicken Fast Food
        # 'terms: breakfast,canteen,dine,dining,dinner,drive-in,eat,grill,lunch,table'
        terms: '<translate with synonyms or related terms for ''Chicken Fast Food'', separated by commas>'
      amenity/fast_food/donut:
        # 'amenity=fast_food, cuisine=donut'
        name: Donut Fast Food
        # 'terms: breakfast,brunch,cafe,canteen,coffee,dine,diner,donut,doughnut,dining,eat,lunch,table'
        terms: '<translate with synonyms or related terms for ''Donut Fast Food'', separated by commas>'
      amenity/fast_food/fish_and_chips:
        # 'amenity=fast_food, cuisine=fish_and_chips'
        name: Fish & Chips Fast Food
        # 'terms: breakfast,cafe,café,dine,dining,dinner,drive-in,eat,grill,lunch,table,french fries'
        terms: '<translate with synonyms or related terms for ''Fish & Chips Fast Food'', separated by commas>'
      amenity/fast_food/hot_dog:
        # 'amenity=fast_food, cuisine=hot_dog'
        name: Hot Dog Fast Food
        # 'terms: ballpark,frankfurter,frank,hotdog stand,sandwich,sausage,wiener'
        terms: '<translate with synonyms or related terms for ''Hot Dog Fast Food'', separated by commas>'
      amenity/fast_food/ice_cream:
        # 'amenity=fast_food, cuisine=ice_cream'
        name: Ice Cream Fast Food
      amenity/fast_food/kebab:
        # 'amenity=fast_food, cuisine=kebab'
        name: Kebab Fast Food
        # 'terms: bar,breakfast,cafe,café,canteen,dine,dining,dinner,drive-in,eat,grill,lunch,table'
        terms: '<translate with synonyms or related terms for ''Kebab Fast Food'', separated by commas>'
      amenity/fast_food/mexican:
        # 'amenity=fast_food, cuisine=mexican'
        name: Mexican Fast Food
        # 'terms: breakfast,dine,dining,dinner,drive-in,eat,grill,lunch,table,tacos,burritos,enchiladas,fajitas,nachos,tortillas,salsa,tamales,quesadillas'
        terms: '<translate with synonyms or related terms for ''Mexican Fast Food'', separated by commas>'
      amenity/fast_food/pizza:
        # 'amenity=fast_food, cuisine=pizza'
        name: Pizza Fast Food
        # 'terms: dine,dining,dinner,drive-in,eat,lunch,table,deep dish,thin crust,slice'
        terms: '<translate with synonyms or related terms for ''Pizza Fast Food'', separated by commas>'
      amenity/fast_food/sandwich:
        # 'amenity=fast_food, cuisine=sandwich'
        name: Sandwich Fast Food
        # 'terms: breakfast,cafe,café,dine,dining,dinner,drive-in,eat,grill,lunch,table'
        terms: '<translate with synonyms or related terms for ''Sandwich Fast Food'', separated by commas>'
      amenity/ferry_terminal:
        # amenity=ferry_terminal
        name: Ferry Station / Terminal
      amenity/fire_station:
        # amenity=fire_station
        name: Fire Station
        terms: '<translate with synonyms or related terms for ''Fire Station'', separated by commas>'
      amenity/food_court:
        # amenity=food_court
        name: Food Court
        # 'terms: fast food,restaurant,food'
        terms: '<translate with synonyms or related terms for ''Food Court'', separated by commas>'
      amenity/fountain:
        # amenity=fountain
        name: Fountain
        # 'terms: basin,water'
        terms: '<translate with synonyms or related terms for ''Fountain'', separated by commas>'
      amenity/fuel:
        # amenity=fuel
        name: Gas Station
        # 'terms: petrol,fuel,gasoline,propane,diesel,lng,cng,biodiesel'
        terms: '<translate with synonyms or related terms for ''Gas Station'', separated by commas>'
      amenity/grave_yard:
        # amenity=grave_yard
        name: Graveyard
        terms: '<translate with synonyms or related terms for ''Graveyard'', separated by commas>'
      amenity/grit_bin:
        # amenity=grit_bin
        name: Grit Bin
        # 'terms: salt,sand'
        terms: '<translate with synonyms or related terms for ''Grit Bin'', separated by commas>'
      amenity/hospital:
        # amenity=hospital
        name: Hospital Grounds
        # 'terms: clinic,doctor,emergency room,health,infirmary,institution,sanatorium,sanitarium,sick,surgery,ward'
        terms: '<translate with synonyms or related terms for ''Hospital Grounds'', separated by commas>'
      amenity/hunting_stand:
        # amenity=hunting_stand
        name: Hunting Stand
        # 'terms: game,gun,lookout,rifle,shoot*,wild,watch'
        terms: '<translate with synonyms or related terms for ''Hunting Stand'', separated by commas>'
      amenity/ice_cream:
        # amenity=ice_cream
        name: Ice Cream Shop
        # 'terms: gelato,sorbet,sherbet,frozen,yogurt'
        terms: '<translate with synonyms or related terms for ''Ice Cream Shop'', separated by commas>'
      amenity/internet_cafe:
        # amenity=internet_cafe
        name: Internet Cafe
        # 'terms: cybercafe,taxiphone,teleboutique,coffee,cafe,net,lanhouse'
        terms: '<translate with synonyms or related terms for ''Internet Cafe'', separated by commas>'
      amenity/karaoke:
        # amenity=karaoke_box
        name: Karaoke Box
        # 'terms: karaoke club,karaoke room,karaoke television,KTV'
        terms: '<translate with synonyms or related terms for ''Karaoke Box'', separated by commas>'
      amenity/kindergarten:
        # amenity=kindergarten
        name: Preschool/Kindergarten Grounds
        # 'terms: kindergarden,pre-school'
        terms: '<translate with synonyms or related terms for ''Preschool/Kindergarten Grounds'', separated by commas>'
      amenity/language_school:
        # amenity=language_school
        name: Language School
        # 'terms: esl'
        terms: '<translate with synonyms or related terms for ''Language School'', separated by commas>'
      amenity/letter_box:
        # amenity=letter_box
        name: Letter Box
        # 'terms: curbside delivery box,home delivery box,direct-to-door delivery box,letter hole,letter plate,letter slot,letterbox,letterhole,letterplate,letterslot,mail box,mail hole,mail slot,mailbox,mailhole,mailslot,through-door delivery box'
        terms: '<translate with synonyms or related terms for ''Letter Box'', separated by commas>'
      amenity/library:
        # amenity=library
        name: Library
        # 'terms: book'
        terms: '<translate with synonyms or related terms for ''Library'', separated by commas>'
      amenity/loading_dock:
        # amenity=loading_dock
        name: Loading Dock
        # 'terms: door,loading bay,shipping,unloading,warehouse'
        terms: '<translate with synonyms or related terms for ''Loading Dock'', separated by commas>'
      amenity/love_hotel:
        # amenity=love_hotel
        name: Love Hotel
        terms: '<translate with synonyms or related terms for ''Love Hotel'', separated by commas>'
      amenity/marketplace:
        # amenity=marketplace
        name: Marketplace
        terms: '<translate with synonyms or related terms for ''Marketplace'', separated by commas>'
      amenity/monastery:
        # amenity=monastery
        name: Monastery Grounds
        # 'terms: abbey,basilica,bethel,cathedral,chancel,chantry,chapel,church,fold,house of God,house of prayer,house of worship,minster,mission,monastery,mosque,oratory,parish,sacellum,sanctuary,shrine,synagogue,tabernacle,temple'
        terms: '<translate with synonyms or related terms for ''Monastery Grounds'', separated by commas>'
      amenity/money_transfer:
        # amenity=money_transfer
        name: Money Transfer Station
        # 'terms: money order,check,bill,currency,finance,wire transfer,cable,person to person,cash to cash,exchange'
        terms: '<translate with synonyms or related terms for ''Money Transfer Station'', separated by commas>'
      amenity/motorcycle_parking:
        # amenity=motorcycle_parking
        name: Motorcycle Parking
        terms: '<translate with synonyms or related terms for ''Motorcycle Parking'', separated by commas>'
      amenity/music_school:
        # amenity=music_school
        name: Music School
        # 'terms: school of music'
        terms: '<translate with synonyms or related terms for ''Music School'', separated by commas>'
      amenity/nightclub:
        # amenity=nightclub
        name: Nightclub
        # 'terms: disco*,night club,dancing,dance club'
        terms: '<translate with synonyms or related terms for ''Nightclub'', separated by commas>'
      amenity/nightclub/lgbtq:
        # 'amenity=nightclub, lgbtq=primary'
        name: LGBTQ+ Nightclub
        # 'terms: gay nightclub,lesbian nightclub,lgbtq nightclub,lgbt nightclub,lgb nightclub'
        terms: '<translate with synonyms or related terms for ''LGBTQ+ Nightclub'', separated by commas>'
      amenity/nursing_home:
        # amenity=nursing_home
        name: Nursing Home
      amenity/parking:
        # amenity=parking
        name: Parking Lot
        # 'terms: automobile parking,car lot,car parking,rv parking,truck parking,vehicle parking'
        terms: '<translate with synonyms or related terms for ''Parking Lot'', separated by commas>'
      amenity/parking/multi-storey:
        # 'amenity=parking, parking=multi-storey'
        name: Multilevel Parking Garage
        # 'terms: car,indoor parking,multistorey car park,parkade,parking building,parking deck,parking garage,parking ramp,parking structure'
        terms: '<translate with synonyms or related terms for ''Multilevel Parking Garage'', separated by commas>'
      amenity/parking/park_ride:
        # 'amenity=parking, park_ride=yes'
        name: Park & Ride Lot
        # 'terms: commuter parking lot,incentive parking lot,metro parking lot,park and pool lot,park and ride lot,P+R,public transport parking lot,public transit parking lot,train parking lot'
        terms: '<translate with synonyms or related terms for ''Park & Ride Lot'', separated by commas>'
      amenity/parking/underground:
        # 'amenity=parking, parking=underground'
        name: Underground Parking
        # 'terms: automobile parking,car lot,car parking,rv parking,subsurface parking,truck parking,vehicle parking'
        terms: '<translate with synonyms or related terms for ''Underground Parking'', separated by commas>'
      amenity/parking_entrance:
        # amenity=parking_entrance
        name: Parking Garage Entrance/Exit
        terms: '<translate with synonyms or related terms for ''Parking Garage Entrance/Exit'', separated by commas>'
      amenity/parking_space:
        # amenity=parking_space
        name: Parking Space
        terms: '<translate with synonyms or related terms for ''Parking Space'', separated by commas>'
      amenity/payment_centre:
        # amenity=payment_centre
        name: Payment Center
        # 'terms: check,tax pay,bill pay,currency,finance,cash,money'
        terms: '<translate with synonyms or related terms for ''Payment Center'', separated by commas>'
      amenity/payment_terminal:
        # amenity=payment_terminal
        name: Payment Terminal
        # 'terms: interactive kiosk,ekiosk,atm,bill pay,tax pay,phone pay,finance,cash,money transfer,card'
        terms: '<translate with synonyms or related terms for ''Payment Terminal'', separated by commas>'
      amenity/pharmacy:
        # amenity=pharmacy
        name: Pharmacy Counter
        # 'terms: apothecary,drug store,drugstore,med*,prescription'
        terms: '<translate with synonyms or related terms for ''Pharmacy Counter'', separated by commas>'
      amenity/photo_booth:
        # amenity=photo_booth
        name: Photo Booth
        # 'terms: photobooth,photo,booth,kiosk,camera'
        terms: '<translate with synonyms or related terms for ''Photo Booth'', separated by commas>'
      amenity/place_of_worship:
        # amenity=place_of_worship
        name: Place of Worship
        # 'terms: abbey,basilica,bethel,cathedral,chancel,chantry,chapel,church,fold,house of God,house of prayer,house of worship,minster,mission,mosque,oratory,parish,sacellum,sanctuary,shrine,synagogue,tabernacle,temple'
        terms: '<translate with synonyms or related terms for ''Place of Worship'', separated by commas>'
      amenity/place_of_worship/buddhist:
        # 'amenity=place_of_worship, religion=buddhist'
        name: Buddhist Temple
        # 'terms: stupa,vihara,monastery,temple,pagoda,zendo,dojo'
        terms: '<translate with synonyms or related terms for ''Buddhist Temple'', separated by commas>'
      amenity/place_of_worship/christian:
        # 'amenity=place_of_worship, religion=christian'
        name: Christian Church
        # 'terms: christian,abbey,basilica,bethel,cathedral,chancel,chantry,chapel,fold,house of God,house of prayer,house of worship,minster,mission,oratory,parish,sacellum,sanctuary,shrine,tabernacle,temple'
        terms: '<translate with synonyms or related terms for ''Christian Church'', separated by commas>'
      amenity/place_of_worship/christian/jehovahs_witness:
        # 'amenity=place_of_worship, religion=christian, denomination=jehovahs_witness'
        name: Kingdom Hall of Jehovah's Witnesses
        # 'terms: christian,church,house of God,house of prayer,house of worship'
        terms: '<translate with synonyms or related terms for ''Kingdom Hall of Jehovah''s Witnesses'', separated by commas>'
      amenity/place_of_worship/christian/la_luz_del_mundo:
        # 'amenity=place_of_worship, religion=christian, denomination=la_luz_del_mundo'
        name: La Luz del Mundo Temple
        # 'terms: christian,church,house of God,house of prayer,house of worship,the light of the world church'
        terms: '<translate with synonyms or related terms for ''La Luz del Mundo Temple'', separated by commas>'
      amenity/place_of_worship/christian/quaker:
        # 'amenity=place_of_worship, religion=christian, denomination=quaker'
        name: Quaker Friends Meeting House
        # 'terms: christian,church,house of God,house of prayer,house of worship'
        terms: '<translate with synonyms or related terms for ''Quaker Friends Meeting House'', separated by commas>'
      amenity/place_of_worship/hindu:
        # 'amenity=place_of_worship, religion=hindu'
        name: Hindu Temple
        # 'terms: kovil,devasthana,mandir,kshetram,alayam,shrine,temple'
        terms: '<translate with synonyms or related terms for ''Hindu Temple'', separated by commas>'
      amenity/place_of_worship/jewish:
        # 'amenity=place_of_worship, religion=jewish'
        name: Jewish Synagogue
        # 'terms: jewish'
        terms: '<translate with synonyms or related terms for ''Jewish Synagogue'', separated by commas>'
      amenity/place_of_worship/muslim:
        # 'amenity=place_of_worship, religion=muslim'
        name: Muslim Mosque
        # 'terms: islam,islamic center,muslim'
        terms: '<translate with synonyms or related terms for ''Muslim Mosque'', separated by commas>'
      amenity/place_of_worship/shinto:
        # 'amenity=place_of_worship, religion=shinto'
        name: Shinto Shrine
        # 'terms: kami,torii'
        terms: '<translate with synonyms or related terms for ''Shinto Shrine'', separated by commas>'
      amenity/place_of_worship/sikh:
        # 'amenity=place_of_worship, religion=sikh'
        name: Sikh Temple
        # 'terms: gurudwara,temple'
        terms: '<translate with synonyms or related terms for ''Sikh Temple'', separated by commas>'
      amenity/place_of_worship/taoist:
        # 'amenity=place_of_worship, religion=taoist'
        name: Taoist Temple
        # 'terms: daoist,monastery,temple'
        terms: '<translate with synonyms or related terms for ''Taoist Temple'', separated by commas>'
      amenity/planetarium:
        # amenity=planetarium
        name: Planetarium
        # 'terms: museum,astronomy,observatory'
        terms: '<translate with synonyms or related terms for ''Planetarium'', separated by commas>'
      amenity/police:
        # amenity=police
        name: Police
        # 'terms: badge,constable,constabulary,cop,detective,fed,law,enforcement,officer,patrol'
        terms: '<translate with synonyms or related terms for ''Police'', separated by commas>'
      amenity/polling_station:
        # amenity=polling_station
        name: Permanent Polling Place
        # 'terms: ballot box,ballot drop,democracy,elections,polling place,vote,voting booth,voting machine'
        terms: '<translate with synonyms or related terms for ''Permanent Polling Place'', separated by commas>'
      amenity/post_box:
        # amenity=post_box
<<<<<<< HEAD
        name: Mailbox
        # 'terms: letter drop,mail box,package drop,post box,postal box'
        terms: '<translate with synonyms or related terms for ''Mailbox'', separated by commas>'
=======
        name: Mail Drop Box
        # 'terms: drop box,dropbox,letter drop,mail box,mail collection box,mail drop,mail dropoff,mailbox,package drop,pillar box,pillarbox,post box,postal box,postbox'
        terms: '<translate with synonyms or related terms for ''Mail Drop Box'', separated by commas>'
>>>>>>> 770ab139
      amenity/post_depot:
        # amenity=post_depot
        name: Post Sorting Office
        # 'terms: mail processing and distribution center,post depot'
        terms: '<translate with synonyms or related terms for ''Post Sorting Office'', separated by commas>'
      amenity/post_office:
        # amenity=post_office
        name: Post Office
        # 'terms: letter,mail'
        terms: '<translate with synonyms or related terms for ''Post Office'', separated by commas>'
      amenity/prep_school:
        # amenity=prep_school
        name: Test Prep / Tutoring School
        # 'terms: academic,ACT,SAT,homework,math,reading,test prep,tutoring,writing'
        terms: '<translate with synonyms or related terms for ''Test Prep / Tutoring School'', separated by commas>'
      amenity/prison:
        # amenity=prison
        name: Prison Grounds
        # 'terms: cell,jail,correction'
        terms: '<translate with synonyms or related terms for ''Prison Grounds'', separated by commas>'
      amenity/pub:
        # amenity=pub
        name: Pub
        # 'terms: alcohol,drink,dive,beer,bier,booze'
        terms: '<translate with synonyms or related terms for ''Pub'', separated by commas>'
      amenity/pub/lgbtq:
        # 'amenity=pub, lgbtq=primary'
        name: LGBTQ+ Pub
        # 'terms: gay pub,lesbian pub,lgbtq pub,lgbt pub,lgb pub'
        terms: '<translate with synonyms or related terms for ''LGBTQ+ Pub'', separated by commas>'
      amenity/pub/microbrewery:
        # 'amenity=pub, microbrewery=yes'
        name: Brewpub
        # 'terms: alcohol,drink,dive,beer,bier,booze,craft brewery,microbrewery,small batch brewery'
        terms: '<translate with synonyms or related terms for ''Brewpub'', separated by commas>'
      amenity/public_bath:
        # amenity=public_bath
        name: Public Bath
        # 'terms: onsen,foot bath,hot springs'
        terms: '<translate with synonyms or related terms for ''Public Bath'', separated by commas>'
      amenity/public_bookcase:
        # amenity=public_bookcase
        name: Public Bookcase
        # 'terms: library,bookcrossing'
        terms: '<translate with synonyms or related terms for ''Public Bookcase'', separated by commas>'
      amenity/ranger_station:
        # amenity=ranger_station
        name: Ranger Station
        # 'terms: visitor center,visitor centre,permit center,permit centre,backcountry office,warden office,warden center'
        terms: '<translate with synonyms or related terms for ''Ranger Station'', separated by commas>'
      amenity/recycling:
        # amenity=recycling
        name: Recycling
      amenity/recycling/container/electrical_items:
        # 'amenity=recycling, recycling_type=container, recycling:electrical_items=yes'
        name: E-Waste Container
        # 'terms: computers,electronic waste,electronics recycling,ewaste bin,phones,tablets'
        terms: '<translate with synonyms or related terms for ''E-Waste Container'', separated by commas>'
      amenity/recycling/container/green_waste:
        # 'amenity=recycling, recycling_type=container, recycling:green_waste=yes'
        name: Green Waste Container
        # 'terms: biodegradable,biological,compost,decomposable,garbage bin,garden waste,organic,rubbish,food scrap'
        terms: '<translate with synonyms or related terms for ''Green Waste Container'', separated by commas>'
      amenity/recycling_centre:
        # 'amenity=recycling, recycling_type=centre'
        name: Recycling Center
        # 'terms: bottle,can,dump,glass,garbage,rubbish,scrap,trash'
        terms: '<translate with synonyms or related terms for ''Recycling Center'', separated by commas>'
      amenity/recycling_container:
        # 'amenity=recycling, recycling_type=container'
        name: Recycling Container
        # 'terms: bin,can,bottle,glass,garbage,rubbish,scrap,trash'
        terms: '<translate with synonyms or related terms for ''Recycling Container'', separated by commas>'
      amenity/register_office:
        # amenity=register_office
        name: Register Office
      amenity/research_institute:
        # amenity=research_institute
        name: Research Institute Grounds
        # 'terms: applied research,experimentation,r&d,r & d,r and d,research and development,research institution,research laboratory,research labs'
        terms: '<translate with synonyms or related terms for ''Research Institute Grounds'', separated by commas>'
      amenity/restaurant:
        # amenity=restaurant
        name: Restaurant
        # 'terms: bar,breakfast,cafe,café,canteen,coffee,dine,dining,dinner,drive-in,eat,grill,lunch,table'
        terms: '<translate with synonyms or related terms for ''Restaurant'', separated by commas>'
      amenity/restaurant/american:
        # 'amenity=restaurant, cuisine=american'
        name: American Restaurant
        # 'terms: bar,breakfast,cafe,café,canteen,coffee,dine,dining,dinner,drive-in,eat,grill,lunch,table'
        terms: '<translate with synonyms or related terms for ''American Restaurant'', separated by commas>'
      amenity/restaurant/asian:
        # 'amenity=restaurant, cuisine=asian'
        name: Asian Restaurant
        # 'terms: bar,breakfast,cafe,café,canteen,dine,dining,dinner,drive-in,eat,grill,lunch,table'
        terms: '<translate with synonyms or related terms for ''Asian Restaurant'', separated by commas>'
      amenity/restaurant/chinese:
        # 'amenity=restaurant, cuisine=chinese'
        name: Chinese Restaurant
        # 'terms: bar,breakfast,cafe,café,canteen,dine,dining,dinner,drive-in,eat,grill,lunch,table'
        terms: '<translate with synonyms or related terms for ''Chinese Restaurant'', separated by commas>'
      amenity/restaurant/french:
        # 'amenity=restaurant, cuisine=french'
        name: French Restaurant
        # 'terms: bar,breakfast,cafe,café,canteen,dine,dining,dinner,drive-in,eat,grill,lunch,table'
        terms: '<translate with synonyms or related terms for ''French Restaurant'', separated by commas>'
      amenity/restaurant/german:
        # 'amenity=restaurant, cuisine=german'
        name: German Restaurant
        # 'terms: bar,breakfast,cafe,café,canteen,dine,dining,dinner,drive-in,eat,grill,lunch,table'
        terms: '<translate with synonyms or related terms for ''German Restaurant'', separated by commas>'
      amenity/restaurant/greek:
        # 'amenity=restaurant, cuisine=greek'
        name: Greek Restaurant
        # 'terms: bar,breakfast,cafe,café,canteen,dine,dining,dinner,drive-in,eat,grill,lunch,table,gyros,pitas,olives'
        terms: '<translate with synonyms or related terms for ''Greek Restaurant'', separated by commas>'
      amenity/restaurant/indian:
        # 'amenity=restaurant, cuisine=indian'
        name: Indian Restaurant
        # 'terms: bar,breakfast,dine,dining,dinner,drive-in,eat,grill,lunch,table,curry'
        terms: '<translate with synonyms or related terms for ''Indian Restaurant'', separated by commas>'
      amenity/restaurant/italian:
        # 'amenity=restaurant, cuisine=italian'
        name: Italian Restaurant
        # 'terms: bar,breakfast,cafe,café,canteen,dine,dining,dinner,drive-in,eat,grill,lunch,table,pasta,pizza'
        terms: '<translate with synonyms or related terms for ''Italian Restaurant'', separated by commas>'
      amenity/restaurant/japanese:
        # 'amenity=restaurant, cuisine=japanese'
        name: Japanese Restaurant
        # 'terms: bar,breakfast,cafe,café,canteen,dine,dining,dinner,drive-in,eat,grill,lunch,table'
        terms: '<translate with synonyms or related terms for ''Japanese Restaurant'', separated by commas>'
      amenity/restaurant/mexican:
        # 'amenity=restaurant, cuisine=mexican'
        name: Mexican Restaurant
        # 'terms: bar,breakfast,dine,dining,dinner,drive-in,eat,grill,lunch,table,tacos,burritos,enchiladas,fajitas,nachos,tortillas,salsa,tamales,quesadillas'
        terms: '<translate with synonyms or related terms for ''Mexican Restaurant'', separated by commas>'
      amenity/restaurant/noodle:
        # 'amenity=restaurant, cuisine=noodle'
        name: Noodle Restaurant
        # 'terms: bar,breakfast,cafe,café,canteen,dine,dining,dinner,drive-in,eat,grill,lunch,table,ramen noodles,soup,soba noodles,cellophane noodles,rice noodles'
        terms: '<translate with synonyms or related terms for ''Noodle Restaurant'', separated by commas>'
      amenity/restaurant/pizza:
        # 'amenity=restaurant, cuisine=pizza'
        name: Pizza Restaurant
        # 'terms: bar,dine,dining,dinner,drive-in,eat,lunch,table,deep dish,thin crust,slice'
        terms: '<translate with synonyms or related terms for ''Pizza Restaurant'', separated by commas>'
      amenity/restaurant/seafood:
        # 'amenity=restaurant, cuisine=seafood'
        name: Seafood Restaurant
        # 'terms: bar,breakfast,cafe,café,dine,dining,dinner,drive-in,eat,grill,lunch,table,fish,shellfish,molluscs,crustaceans,clams,oysters,lobsters,crab,shrimp,squid,octopus'
        terms: '<translate with synonyms or related terms for ''Seafood Restaurant'', separated by commas>'
      amenity/restaurant/steakhouse:
        # 'amenity=restaurant, cuisine=steak_house'
        name: Steakhouse
        # 'terms: bar,breakfast,cafe,café,canteen,dine,dining,dinner,drive-in,eat,grill,lunch,table,steak house,chop house,beef'
        terms: '<translate with synonyms or related terms for ''Steakhouse'', separated by commas>'
      amenity/restaurant/sushi:
        # 'amenity=restaurant, cuisine=sushi'
        name: Sushi Restaurant
        # 'terms: bar,breakfast,cafe,café,canteen,dine,dining,dinner,drive-in,eat,grill,lunch,table'
        terms: '<translate with synonyms or related terms for ''Sushi Restaurant'', separated by commas>'
      amenity/restaurant/thai:
        # 'amenity=restaurant, cuisine=thai'
        name: Thai Restaurant
        # 'terms: bar,breakfast,cafe,café,canteen,dine,dining,dinner,drive-in,eat,grill,lunch,table'
        terms: '<translate with synonyms or related terms for ''Thai Restaurant'', separated by commas>'
      amenity/restaurant/turkish:
        # 'amenity=restaurant, cuisine=turkish'
        name: Turkish Restaurant
        # 'terms: bar,breakfast,cafe,café,canteen,dine,dining,dinner,drive-in,eat,grill,lunch,table'
        terms: '<translate with synonyms or related terms for ''Turkish Restaurant'', separated by commas>'
      amenity/restaurant/vietnamese:
        # 'amenity=restaurant, cuisine=vietnamese'
        name: Vietnamese Restaurant
        # 'terms: bar,breakfast,cafe,café,canteen,dine,dining,dinner,drive-in,eat,grill,lunch,table'
        terms: '<translate with synonyms or related terms for ''Vietnamese Restaurant'', separated by commas>'
      amenity/sanitary_dump_station:
        # amenity=sanitary_dump_station
        name: RV Toilet Disposal
        # 'terms: Motor Home,Camper,Sanitary,Dump Station,Elsan,CDP,CTDP,Chemical Toilet'
        terms: '<translate with synonyms or related terms for ''RV Toilet Disposal'', separated by commas>'
      amenity/school:
        # amenity=school
        name: School Grounds
        # 'terms: academy,elementary school,middle school,high school'
        terms: '<translate with synonyms or related terms for ''School Grounds'', separated by commas>'
      amenity/scrapyard:
        # amenity=scrapyard
        name: Scrap Yard
      amenity/shelter:
        # amenity=shelter
        name: Shelter
        # 'terms: lean-to,gazebo,picnic'
        terms: '<translate with synonyms or related terms for ''Shelter'', separated by commas>'
      amenity/shelter/gazebo:
        # 'amenity=shelter, shelter_type=gazebo'
        name: Gazebo
        terms: '<translate with synonyms or related terms for ''Gazebo'', separated by commas>'
      amenity/shelter/lean_to:
        # 'amenity=shelter, shelter_type=lean_to'
        name: Lean-To
        terms: '<translate with synonyms or related terms for ''Lean-To'', separated by commas>'
      amenity/shelter/picnic_shelter:
        # 'amenity=shelter, shelter_type=picnic_shelter'
        name: Picnic Shelter
        # 'terms: pavilion'
        terms: '<translate with synonyms or related terms for ''Picnic Shelter'', separated by commas>'
      amenity/shelter/public_transport:
        # 'amenity=shelter, shelter_type=public_transport'
        name: Transit Shelter
        # 'terms: bus stop,metro stop,public transit shelter,public transport shelter,tram stop shelter,waiting'
        terms: '<translate with synonyms or related terms for ''Transit Shelter'', separated by commas>'
      amenity/shower:
        # amenity=shower
        name: Shower
        # 'terms: rain closet'
        terms: '<translate with synonyms or related terms for ''Shower'', separated by commas>'
      amenity/smoking_area:
        # amenity=smoking_area
        name: Smoking Area
        terms: '<translate with synonyms or related terms for ''Smoking Area'', separated by commas>'
      amenity/social_centre:
        # amenity=social_centre
        name: Social Center
        # 'terms: event,fraternal,fraternity,hall,organization,professional,society,sorority,union,vetern'
        terms: '<translate with synonyms or related terms for ''Social Center'', separated by commas>'
      amenity/social_facility:
        # amenity=social_facility
        name: Social Facility
        terms: '<translate with synonyms or related terms for ''Social Facility'', separated by commas>'
      amenity/social_facility/ambulatory_care:
        # 'amenity=social_facility, social_facility=ambulatory_care'
        name: Ambulatory Care
        terms: '<translate with synonyms or related terms for ''Ambulatory Care'', separated by commas>'
      amenity/social_facility/food_bank:
        # 'amenity=social_facility, social_facility=food_bank'
        name: Food Bank
        terms: '<translate with synonyms or related terms for ''Food Bank'', separated by commas>'
      amenity/social_facility/group_home:
        # 'amenity=social_facility, social_facility=group_home, social_facility:for=senior'
        name: Elderly Group Home
        # 'terms: old,senior,living,care home,assisted living'
        terms: '<translate with synonyms or related terms for ''Elderly Group Home'', separated by commas>'
      amenity/social_facility/homeless_shelter:
        # 'amenity=social_facility, social_facility=shelter, social_facility:for=homeless'
        name: Homeless Shelter
        # 'terms: houseless,unhoused,displaced'
        terms: '<translate with synonyms or related terms for ''Homeless Shelter'', separated by commas>'
      amenity/social_facility/nursing_home:
        # 'amenity=social_facility, social_facility=nursing_home, social_facility:for=senior'
        name: Nursing Home
        # 'terms: elderly,living,nursing,old,senior,assisted living'
        terms: '<translate with synonyms or related terms for ''Nursing Home'', separated by commas>'
      amenity/studio:
        # amenity=studio
        name: Studio
        # 'terms: recording,radio,television'
        terms: '<translate with synonyms or related terms for ''Studio'', separated by commas>'
      amenity/studio/audio:
        # 'amenity=studio, studio=audio'
        name: Recording Studio
        # 'terms: audio mixing,audio production,audio recording,audio studio'
        terms: '<translate with synonyms or related terms for ''Recording Studio'', separated by commas>'
      amenity/studio/radio:
        # 'amenity=studio, studio=radio'
        name: Radio Station
        # 'terms: am radio,fm radio,radio broadcast,radio studio'
        terms: '<translate with synonyms or related terms for ''Radio Station'', separated by commas>'
      amenity/studio/television:
        # 'amenity=studio, studio=television'
        name: Television Station
        # 'terms: television broadcast,television studio,tv broadcast,tv station,tv studio'
        terms: '<translate with synonyms or related terms for ''Television Station'', separated by commas>'
      amenity/studio/video:
        # 'amenity=studio, studio=video'
        name: Film Studio
        # 'terms: movie production,movie studio,video production,video recording,video studio'
        terms: '<translate with synonyms or related terms for ''Film Studio'', separated by commas>'
      amenity/swimming_pool:
        # amenity=swimming_pool
        name: Swimming Pool
      amenity/taxi:
        # amenity=taxi
        name: Taxi Stand
        # 'terms: cab'
        terms: '<translate with synonyms or related terms for ''Taxi Stand'', separated by commas>'
      amenity/telephone:
        # amenity=telephone
        name: Telephone
        # 'terms: phone'
        terms: '<translate with synonyms or related terms for ''Telephone'', separated by commas>'
      amenity/theatre:
        # amenity=theatre
        name: Theater
        # 'terms: theatre,performance,play,musical'
        terms: '<translate with synonyms or related terms for ''Theater'', separated by commas>'
      amenity/theatre/type/amphi:
        # 'amenity=theatre, theatre:type=amphi'
        name: Amphitheatre
        # 'terms: open air,outdoor,greek,ampi'
        terms: '<translate with synonyms or related terms for ''Amphitheatre'', separated by commas>'
      amenity/toilets:
        # amenity=toilets
        name: Toilets
        # 'terms: bathroom,restroom,outhouse,privy,head,lavatory,latrine,water closet,WC,W.C.'
        terms: '<translate with synonyms or related terms for ''Toilets'', separated by commas>'
      amenity/toilets/disposal/flush:
        # 'amenity=toilets, toilets:disposal=flush'
        name: Flush Toilets
        # 'terms: bathroom,head,lavatory,privy,restroom,water closet,WC,W.C.'
        terms: '<translate with synonyms or related terms for ''Flush Toilets'', separated by commas>'
      amenity/toilets/disposal/pitlatrine:
        # 'amenity=toilets, toilets:disposal=pitlatrine'
        name: Pit Latrine
        # 'terms: head,lavatory,long drop,outhouse,pit toilet,privy'
        terms: '<translate with synonyms or related terms for ''Pit Latrine'', separated by commas>'
      amenity/townhall:
        # amenity=townhall
        name: Town Hall
        # 'terms: village,city,government,courthouse,municipal'
        terms: '<translate with synonyms or related terms for ''Town Hall'', separated by commas>'
      amenity/townhall/city:
        # 'amenity=townhall, townhall:type=city'
        name: City Hall
        # 'terms: council,courthouse,government,mayor,municipality'
        terms: '<translate with synonyms or related terms for ''City Hall'', separated by commas>'
      amenity/toy_library:
        # amenity=toy_library
        name: Toy Library
        # 'terms: game,toy'
        terms: '<translate with synonyms or related terms for ''Toy Library'', separated by commas>'
      amenity/university:
        # amenity=university
        name: University Grounds
        # 'terms: college,graduate school,PhD program,master''s degree program'
        terms: '<translate with synonyms or related terms for ''University Grounds'', separated by commas>'
      amenity/vehicle_inspection:
        # amenity=vehicle_inspection
        name: Vehicle Inspection
        # 'terms: car inspection'
        terms: '<translate with synonyms or related terms for ''Vehicle Inspection'', separated by commas>'
      amenity/vending_machine:
        # amenity=vending_machine
        name: Vending Machine
        terms: '<translate with synonyms or related terms for ''Vending Machine'', separated by commas>'
      amenity/vending_machine/bottle_return:
        # 'amenity=vending_machine, vending=bottle_return'
        name: Bottle Return Machine
        # 'terms: bottle return'
        terms: '<translate with synonyms or related terms for ''Bottle Return Machine'', separated by commas>'
<<<<<<< HEAD
=======
      amenity/vending_machine/bread:
        # 'amenity=vending_machine, vending=bread'
        name: Bread Vending Machine
        # 'terms: baguette,bread'
        terms: '<translate with synonyms or related terms for ''Bread Vending Machine'', separated by commas>'
>>>>>>> 770ab139
      amenity/vending_machine/cigarettes:
        # 'amenity=vending_machine, vending=cigarettes'
        name: Cigarette Vending Machine
        # 'terms: cigarette'
        terms: '<translate with synonyms or related terms for ''Cigarette Vending Machine'', separated by commas>'
      amenity/vending_machine/coffee:
        # 'amenity=vending_machine, vending=coffee'
        name: Coffee Vending Machine
        # 'terms: coffee'
        terms: '<translate with synonyms or related terms for ''Coffee Vending Machine'', separated by commas>'
      amenity/vending_machine/condoms:
        # 'amenity=vending_machine, vending=condoms'
        name: Condom Vending Machine
        # 'terms: condom'
        terms: '<translate with synonyms or related terms for ''Condom Vending Machine'', separated by commas>'
      amenity/vending_machine/drinks:
        # 'amenity=vending_machine, vending=drinks'
        name: Drink Vending Machine
        # 'terms: drink,soda,beverage,juice,pop'
        terms: '<translate with synonyms or related terms for ''Drink Vending Machine'', separated by commas>'
      amenity/vending_machine/eggs:
        # 'amenity=vending_machine, vending=eggs'
        name: Egg Vending Machine
        # 'terms: egg'
        terms: '<translate with synonyms or related terms for ''Egg Vending Machine'', separated by commas>'
      amenity/vending_machine/electronics:
        # 'amenity=vending_machine, vending=electronics'
        name: Electronics Vending Machine
        # 'terms: cable,charger,earbud,headphone,phone,tablet'
        terms: '<translate with synonyms or related terms for ''Electronics Vending Machine'', separated by commas>'
      amenity/vending_machine/elongated_coin:
        # 'amenity=vending_machine, vending=elongated_coin'
        name: Flat Coin Vending Machine
        # 'terms: coin,crush,elongated,flatten,penny,souvenir'
        terms: '<translate with synonyms or related terms for ''Flat Coin Vending Machine'', separated by commas>'
      amenity/vending_machine/excrement_bags:
        # 'amenity=vending_machine, vending=excrement_bags'
        name: Excrement Bag Dispenser
        # 'terms: excrement bags,poop,waste,dog,animal'
        terms: '<translate with synonyms or related terms for ''Excrement Bag Dispenser'', separated by commas>'
      amenity/vending_machine/feminine_hygiene:
        # 'amenity=vending_machine, vending=feminine_hygiene'
        name: Feminine Hygiene Vending Machine
        # 'terms: condom,tampon,pad,woman,women,menstrual hygiene products,personal care'
        terms: '<translate with synonyms or related terms for ''Feminine Hygiene Vending Machine'', separated by commas>'
      amenity/vending_machine/food:
        # 'amenity=vending_machine, vending=food'
        name: Food Vending Machine
        # 'terms: food'
        terms: '<translate with synonyms or related terms for ''Food Vending Machine'', separated by commas>'
      amenity/vending_machine/fuel:
        # 'amenity=vending_machine, vending=fuel'
        name: Gas Pump
        # 'terms: petrol,fuel,gasoline,propane,diesel,lng,cng,biodiesel'
        terms: '<translate with synonyms or related terms for ''Gas Pump'', separated by commas>'
      amenity/vending_machine/ice_cream:
        # 'amenity=vending_machine, vending=ice_cream'
        name: Ice Cream Vending Machine
        # 'terms: chocolate,ice cream,frozen,popsicle,vanilla'
        terms: '<translate with synonyms or related terms for ''Ice Cream Vending Machine'', separated by commas>'
      amenity/vending_machine/ice_cubes:
        # 'amenity=vending_machine, vending=ice_cubes'
        name: Ice Vending Machine
        # 'terms: cubes,ice'
        terms: '<translate with synonyms or related terms for ''Ice Vending Machine'', separated by commas>'
      amenity/vending_machine/newspapers:
        # 'amenity=vending_machine, vending=newspapers'
        name: Newspaper Vending Machine
        # 'terms: newspaper'
        terms: '<translate with synonyms or related terms for ''Newspaper Vending Machine'', separated by commas>'
      amenity/vending_machine/parcel_pickup:
        # 'amenity=vending_machine, vending=parcel_pickup'
        name: Parcel Pickup Locker
        # 'terms: amazon,locker,mail,packstation,parcel,pickup'
        terms: '<translate with synonyms or related terms for ''Parcel Pickup Locker'', separated by commas>'
      amenity/vending_machine/parcel_pickup_dropoff:
        # 'amenity=vending_machine, vending=parcel_pickup;parcel_mail_in'
        name: Parcel Pickup/Dropoff Locker
        # 'terms: mail,packstation,parcel,pickup'
        terms: '<translate with synonyms or related terms for ''Parcel Pickup/Dropoff Locker'', separated by commas>'
      amenity/vending_machine/parking_tickets:
        # 'amenity=vending_machine, vending=parking_tickets'
        name: Parking Ticket Vending Machine
        # 'terms: parking,ticket'
        terms: '<translate with synonyms or related terms for ''Parking Ticket Vending Machine'', separated by commas>'
      amenity/vending_machine/public_transport_tickets:
        # 'amenity=vending_machine, vending=public_transport_tickets'
        name: Transit Ticket Vending Machine
        # 'terms: bus,train,ferry,rail,ticket,transportation'
        terms: '<translate with synonyms or related terms for ''Transit Ticket Vending Machine'', separated by commas>'
      amenity/vending_machine/stamps:
        # 'amenity=vending_machine, vending=stamps'
        name: Postage Vending Machine
        # 'terms: mail,postage,stamp'
        terms: '<translate with synonyms or related terms for ''Postage Vending Machine'', separated by commas>'
      amenity/vending_machine/sweets:
        # 'amenity=vending_machine, vending=sweets'
        name: Snack Vending Machine
        # 'terms: candy,gum,chip,pretzel,cookie,cracker'
        terms: '<translate with synonyms or related terms for ''Snack Vending Machine'', separated by commas>'
      amenity/veterinary:
        # amenity=veterinary
        name: Veterinary
        # 'terms: pet clinic,veterinarian,animal hospital,pet doctor'
        terms: '<translate with synonyms or related terms for ''Veterinary'', separated by commas>'
      amenity/waste/dog_excrement:
        # 'amenity=waste_basket, waste=dog_excrement'
        name: Dog Excrement Bin
        # 'terms: bin,garbage,rubbish,litter,trash,poo,dog'
        terms: '<translate with synonyms or related terms for ''Dog Excrement Bin'', separated by commas>'
      amenity/waste_basket:
        # amenity=waste_basket
        name: Waste Basket
        # 'terms: bin,garbage,rubbish,litter,trash'
        terms: '<translate with synonyms or related terms for ''Waste Basket'', separated by commas>'
      amenity/waste_disposal:
        # amenity=waste_disposal
        name: Garbage Dumpster
        # 'terms: garbage,rubbish,litter,trash'
        terms: '<translate with synonyms or related terms for ''Garbage Dumpster'', separated by commas>'
      amenity/waste_transfer_station:
        # amenity=waste_transfer_station
        name: Waste Transfer Station
        # 'terms: dump,garbage,recycling,rubbish,scrap,trash'
        terms: '<translate with synonyms or related terms for ''Waste Transfer Station'', separated by commas>'
      amenity/water_point:
        # amenity=water_point
        name: RV Drinking Water
        # 'terms: water faucet,water point,water tap,water source,water spigot'
        terms: '<translate with synonyms or related terms for ''RV Drinking Water'', separated by commas>'
      amenity/watering_place:
        # amenity=watering_place
        name: Animal Watering Place
        terms: '<translate with synonyms or related terms for ''Animal Watering Place'', separated by commas>'
      amenity/weighbridge:
        # amenity=weighbridge
        name: Truck Scale
        # 'terms: weigh station,weighbridge'
        terms: '<translate with synonyms or related terms for ''Truck Scale'', separated by commas>'
      area:
        # area=yes
        name: Area
        # 'terms: polygon'
        terms: '<translate with synonyms or related terms for ''Area'', separated by commas>'
      area/highway:
        # 'area:highway=*'
        name: Road Area
        # 'terms: area:highway,edge of pavement,highway area,highway shape,pavement,road shape,street area'
        terms: '<translate with synonyms or related terms for ''Road Area'', separated by commas>'
      attraction:
        # attraction=*
        name: Attraction
      attraction/amusement_ride:
        # attraction=amusement_ride
        name: Amusement Ride
        # 'terms: theme park,carnival ride'
        terms: '<translate with synonyms or related terms for ''Amusement Ride'', separated by commas>'
      attraction/animal:
        # attraction=animal
        name: Animal Enclosure
        # 'terms: amphibian,animal park,aquarium,bear,bird,fish,insect,lion,mammal,monkey,penguin,reptile,safari,theme park,tiger,zoo'
        terms: '<translate with synonyms or related terms for ''Animal Enclosure'', separated by commas>'
      attraction/big_wheel:
        # attraction=big_wheel
        name: Big Wheel
        # 'terms: ferris wheel,theme park,amusement ride'
        terms: '<translate with synonyms or related terms for ''Big Wheel'', separated by commas>'
      attraction/bumper_car:
        # attraction=bumper_car
        name: Bumper Cars
        # 'terms: theme park,dodgem cars,autoscooter'
        terms: '<translate with synonyms or related terms for ''Bumper Cars'', separated by commas>'
      attraction/bungee_jumping:
        # attraction=bungee_jumping
        name: Bungee Jumping
        # 'terms: theme park,bungy jumping,jumping platform'
        terms: '<translate with synonyms or related terms for ''Bungee Jumping'', separated by commas>'
      attraction/carousel:
        # attraction=carousel
        name: Carousel
        # 'terms: theme park,roundabout,merry-go-round,galloper,jumper,horseabout,flying horses'
        terms: '<translate with synonyms or related terms for ''Carousel'', separated by commas>'
      attraction/dark_ride:
        # attraction=dark_ride
        name: Dark Ride
        # 'terms: theme park,ghost train'
        terms: '<translate with synonyms or related terms for ''Dark Ride'', separated by commas>'
      attraction/drop_tower:
        # attraction=drop_tower
        name: Drop Tower
        # 'terms: theme park,amusement ride,gondola,tower,big drop'
        terms: '<translate with synonyms or related terms for ''Drop Tower'', separated by commas>'
      attraction/kiddie_ride:
        # attraction=kiddie_ride
        name: Kiddie Ride
        terms: '<translate with synonyms or related terms for ''Kiddie Ride'', separated by commas>'
      attraction/log_flume:
        # attraction=log_flume
        name: Log Flume
        # 'terms: theme park,amusement ride,flume'
        terms: '<translate with synonyms or related terms for ''Log Flume'', separated by commas>'
      attraction/maze:
        # attraction=maze
        name: Maze
        # 'terms: theme park,amusement ride,labyrinth'
        terms: '<translate with synonyms or related terms for ''Maze'', separated by commas>'
      attraction/pirate_ship:
        # attraction=pirate_ship
        name: Pirate Ship Ride
        # 'terms: theme park,carnival ride,amusement ride'
        terms: '<translate with synonyms or related terms for ''Pirate Ship Ride'', separated by commas>'
      attraction/river_rafting:
        # attraction=river_rafting
        name: River Rapids Ride
        # 'terms: theme park,aquatic park,water park,rafting simulator,river rafting ride,river rapids ride'
        terms: '<translate with synonyms or related terms for ''River Rapids Ride'', separated by commas>'
      attraction/roller_coaster:
        # attraction=roller_coaster
        name: Roller Coaster
        # 'terms: theme park,amusement ride'
        terms: '<translate with synonyms or related terms for ''Roller Coaster'', separated by commas>'
      attraction/summer_toboggan:
        # attraction=summer_toboggan
        name: Summer Toboggan
        # 'terms: alpine slide,mountain coaster'
        terms: '<translate with synonyms or related terms for ''Summer Toboggan'', separated by commas>'
      attraction/swing_carousel:
        # attraction=swing_carousel
        name: Swing Carousel
        # 'terms: theme park,amusement ride,carousel,tower,carousel tower'
        terms: '<translate with synonyms or related terms for ''Swing Carousel'', separated by commas>'
      attraction/train:
        # attraction=train
        name: Tourist Train
        # 'terms: theme park,rackless train,road train,Tschu-Tschu train,dotto train,park train'
        terms: '<translate with synonyms or related terms for ''Tourist Train'', separated by commas>'
      attraction/water_slide:
        # attraction=water_slide
        name: Water Slide
        # 'terms: theme park,aquatic park,water park,flumes,water chutes,hydroslides'
        terms: '<translate with synonyms or related terms for ''Water Slide'', separated by commas>'
      barrier:
        # barrier=*
        name: Barrier
        terms: '<translate with synonyms or related terms for ''Barrier'', separated by commas>'
      barrier/block:
        # barrier=block
        name: Block
        terms: '<translate with synonyms or related terms for ''Block'', separated by commas>'
      barrier/bollard:
        # barrier=bollard
        name: Bollard
        terms: '<translate with synonyms or related terms for ''Bollard'', separated by commas>'
      barrier/bollard_line:
        # barrier=bollard
        name: Bollard Row
        terms: '<translate with synonyms or related terms for ''Bollard Row'', separated by commas>'
      barrier/border_control:
        # barrier=border_control
        name: Border Control
        terms: '<translate with synonyms or related terms for ''Border Control'', separated by commas>'
      barrier/cattle_grid:
        # barrier=cattle_grid
        name: Cattle Grid
        # 'terms: cattle guard,cattle stop,livestock grid,stock gate,stock grid,stock stop,Texas gate,vehicle pass'
        terms: '<translate with synonyms or related terms for ''Cattle Grid'', separated by commas>'
      barrier/chain:
        # barrier=chain
        name: Chain
        terms: '<translate with synonyms or related terms for ''Chain'', separated by commas>'
      barrier/city_wall:
        # barrier=city_wall
        name: City Wall
        terms: '<translate with synonyms or related terms for ''City Wall'', separated by commas>'
      barrier/cycle_barrier:
        # barrier=cycle_barrier
        name: Cycle Barrier
        terms: '<translate with synonyms or related terms for ''Cycle Barrier'', separated by commas>'
      barrier/ditch:
        # barrier=ditch
        name: Trench
        terms: '<translate with synonyms or related terms for ''Trench'', separated by commas>'
      barrier/entrance:
        # barrier=entrance
        name: Entrance
      barrier/fence:
        # barrier=fence
        name: Fence
        terms: '<translate with synonyms or related terms for ''Fence'', separated by commas>'
      barrier/fence/railing:
        # 'barrier=fence, fence_type=railing'
        name: Railing
        # 'terms: railing,handrail,guard rail'
        terms: '<translate with synonyms or related terms for ''Railing'', separated by commas>'
      barrier/gate:
        # barrier=gate
        name: Gate
        terms: '<translate with synonyms or related terms for ''Gate'', separated by commas>'
      barrier/guard_rail:
        # barrier=guard_rail
        name: Guard Rail
        # 'terms: guardrail,traffic barrier,crash barrier,median barrier,roadside barrier,Armco barrier'
        terms: '<translate with synonyms or related terms for ''Guard Rail'', separated by commas>'
      barrier/hedge:
        # barrier=hedge
        name: Hedge
        terms: '<translate with synonyms or related terms for ''Hedge'', separated by commas>'
      barrier/height_restrictor:
        # barrier=height_restrictor
        name: Height Restrictor
        terms: '<translate with synonyms or related terms for ''Height Restrictor'', separated by commas>'
      barrier/kerb:
        # barrier=kerb
        name: Curb
        terms: '<translate with synonyms or related terms for ''Curb'', separated by commas>'
      barrier/kerb/flush:
        # kerb=flush
        name: Flush Curb
        # 'terms: even curb,level curb,tactile curb'
        terms: '<translate with synonyms or related terms for ''Flush Curb'', separated by commas>'
      barrier/kerb/lowered:
        # kerb=lowered
        name: Lowered Curb
        # 'terms: curb cut,curb ramp,kerb ramp,dropped kerb,pram ramp'
        terms: '<translate with synonyms or related terms for ''Lowered Curb'', separated by commas>'
      barrier/kerb/raised:
        # kerb=raised
        name: Raised Curb
        terms: '<translate with synonyms or related terms for ''Raised Curb'', separated by commas>'
      barrier/kerb/rolled:
        # kerb=rolled
        name: Rolled Curb
        # 'terms: gutter'
        terms: '<translate with synonyms or related terms for ''Rolled Curb'', separated by commas>'
      barrier/kissing_gate:
        # barrier=kissing_gate
        name: Kissing Gate
        terms: '<translate with synonyms or related terms for ''Kissing Gate'', separated by commas>'
      barrier/lift_gate:
        # barrier=lift_gate
        name: Lift Gate
        terms: '<translate with synonyms or related terms for ''Lift Gate'', separated by commas>'
      barrier/retaining_wall:
        # barrier=retaining_wall
        name: Retaining Wall
        terms: '<translate with synonyms or related terms for ''Retaining Wall'', separated by commas>'
      barrier/sally_port:
        # barrier=sally_port
        name: Sally Port
        # 'terms: Postern,castle side gate'
        terms: '<translate with synonyms or related terms for ''Sally Port'', separated by commas>'
      barrier/stile:
        # barrier=stile
        name: Stile
        terms: '<translate with synonyms or related terms for ''Stile'', separated by commas>'
      barrier/toll_booth:
        # barrier=toll_booth
        name: Toll Booth
        terms: '<translate with synonyms or related terms for ''Toll Booth'', separated by commas>'
      barrier/turnstile:
        # barrier=turnstile
        name: Turnstile
        # 'terms: baffle gate,turnstyle'
        terms: '<translate with synonyms or related terms for ''Turnstile'', separated by commas>'
      barrier/wall:
        # barrier=wall
        name: Wall
        terms: '<translate with synonyms or related terms for ''Wall'', separated by commas>'
      barrier/wall/noise_barrier:
        # 'barrier=wall, wall=noise_barrier'
        name: Noise Barrier
        # 'terms: acoustical barrier,noise wall,noisewall,sound barrier,sound berm,sound wall,soundberm,soundwall'
        terms: '<translate with synonyms or related terms for ''Noise Barrier'', separated by commas>'
      boundary:
        # boundary=*
        name: Boundary
      boundary/administrative:
        # boundary=administrative
        name: Administrative Boundary
        terms: '<translate with synonyms or related terms for ''Administrative Boundary'', separated by commas>'
      bridge/support:
        # 'bridge:support=*'
        name: Bridge Support
        terms: '<translate with synonyms or related terms for ''Bridge Support'', separated by commas>'
      bridge/support/pier:
        # 'bridge:support=pier'
        name: Bridge Pier
        terms: '<translate with synonyms or related terms for ''Bridge Pier'', separated by commas>'
      building:
        # building=*
        name: Building
        terms: '<translate with synonyms or related terms for ''Building'', separated by commas>'
      building/apartments:
        # building=apartments
        name: Apartment Building
        terms: '<translate with synonyms or related terms for ''Apartment Building'', separated by commas>'
      building/barn:
        # building=barn
        name: Barn
        terms: '<translate with synonyms or related terms for ''Barn'', separated by commas>'
      building/boathouse:
        # building=boathouse
        name: Boathouse
        terms: '<translate with synonyms or related terms for ''Boathouse'', separated by commas>'
      building/bungalow:
        # building=bungalow
        name: Bungalow
        # 'terms: home,detached'
        terms: '<translate with synonyms or related terms for ''Bungalow'', separated by commas>'
      building/bunker:
        # building=bunker
        name: Bunker
      building/cabin:
        # building=cabin
        name: Cabin
        terms: '<translate with synonyms or related terms for ''Cabin'', separated by commas>'
      building/carport:
        # building=carport
        name: Carport
        # 'terms: covered parking space,garage,car,porch'
        terms: '<translate with synonyms or related terms for ''Carport'', separated by commas>'
      building/cathedral:
        # building=cathedral
        name: Cathedral Building
        terms: '<translate with synonyms or related terms for ''Cathedral Building'', separated by commas>'
      building/chapel:
        # building=chapel
        name: Chapel Building
        terms: '<translate with synonyms or related terms for ''Chapel Building'', separated by commas>'
      building/church:
        # building=church
        name: Church Building
        terms: '<translate with synonyms or related terms for ''Church Building'', separated by commas>'
      building/civic:
        # building=civic
        name: Civic Building
        terms: '<translate with synonyms or related terms for ''Civic Building'', separated by commas>'
      building/college:
        # building=college
        name: College Building
        # 'terms: university'
        terms: '<translate with synonyms or related terms for ''College Building'', separated by commas>'
      building/commercial:
        # building=commercial
        name: Commercial Building
        terms: '<translate with synonyms or related terms for ''Commercial Building'', separated by commas>'
      building/construction:
        # building=construction
        name: Building Under Construction
        terms: '<translate with synonyms or related terms for ''Building Under Construction'', separated by commas>'
      building/detached:
        # building=detached
        name: Detached House
        # 'terms: home,single,family,residence,dwelling'
        terms: '<translate with synonyms or related terms for ''Detached House'', separated by commas>'
      building/dormitory:
        # building=dormitory
        name: Dormitory
        terms: '<translate with synonyms or related terms for ''Dormitory'', separated by commas>'
      building/entrance:
        # building=entrance
        name: Entrance/Exit
      building/farm:
        # building=farm
        name: Farm House
        terms: '<translate with synonyms or related terms for ''Farm House'', separated by commas>'
      building/farm_auxiliary:
        # building=farm_auxiliary
        name: Farm Building
        terms: '<translate with synonyms or related terms for ''Farm Building'', separated by commas>'
      building/garage:
        # building=garage
        name: Garage
        terms: '<translate with synonyms or related terms for ''Garage'', separated by commas>'
      building/garages:
        # building=garages
        name: Garages
        terms: '<translate with synonyms or related terms for ''Garages'', separated by commas>'
      building/grandstand:
        # building=grandstand
        name: Grandstand
        # 'terms: tribune,stand,stands,bleachers'
        terms: '<translate with synonyms or related terms for ''Grandstand'', separated by commas>'
      building/greenhouse:
        # building=greenhouse
        name: Greenhouse
        terms: '<translate with synonyms or related terms for ''Greenhouse'', separated by commas>'
      building/hangar:
        # building=hangar
        name: Hangar Building
        terms: '<translate with synonyms or related terms for ''Hangar Building'', separated by commas>'
      building/hospital:
        # building=hospital
        name: Hospital Building
        terms: '<translate with synonyms or related terms for ''Hospital Building'', separated by commas>'
      building/hotel:
        # building=hotel
        name: Hotel Building
        terms: '<translate with synonyms or related terms for ''Hotel Building'', separated by commas>'
      building/house:
        # building=house
        name: House
        # 'terms: home,family,residence,dwelling'
        terms: '<translate with synonyms or related terms for ''House'', separated by commas>'
      building/houseboat:
        # building=houseboat
        name: Houseboat
        # 'terms: home,family,residence,dwelling'
        terms: '<translate with synonyms or related terms for ''Houseboat'', separated by commas>'
      building/hut:
        # building=hut
        name: Hut
        terms: '<translate with synonyms or related terms for ''Hut'', separated by commas>'
      building/industrial:
        # building=industrial
        name: Industrial Building
        terms: '<translate with synonyms or related terms for ''Industrial Building'', separated by commas>'
      building/kindergarten:
        # building=kindergarten
        name: Preschool/Kindergarten Building
        # 'terms: kindergarden,pre-school'
        terms: '<translate with synonyms or related terms for ''Preschool/Kindergarten Building'', separated by commas>'
      building/mosque:
        # building=mosque
        name: Mosque Building
        terms: '<translate with synonyms or related terms for ''Mosque Building'', separated by commas>'
      building/pavilion:
        # building=pavilion
        name: Pavilion Building
        # 'terms: sports'
        terms: '<translate with synonyms or related terms for ''Pavilion Building'', separated by commas>'
      building/public:
        # building=public
        name: Public Building
        terms: '<translate with synonyms or related terms for ''Public Building'', separated by commas>'
      building/residential:
        # building=residential
        name: Residential Building
        terms: '<translate with synonyms or related terms for ''Residential Building'', separated by commas>'
      building/retail:
        # building=retail
        name: Retail Building
        terms: '<translate with synonyms or related terms for ''Retail Building'', separated by commas>'
      building/roof:
        # building=roof
        name: Roof
        terms: '<translate with synonyms or related terms for ''Roof'', separated by commas>'
      building/ruins:
        # building=ruins
        name: Building Ruins
        terms: '<translate with synonyms or related terms for ''Building Ruins'', separated by commas>'
      building/school:
        # building=school
        name: School Building
        # 'terms: academy,elementary school,middle school,high school'
        terms: '<translate with synonyms or related terms for ''School Building'', separated by commas>'
      building/semidetached_house:
        # building=semidetached_house
        name: Semi-Detached House
        # 'terms: home,double,duplex,twin,family,residence,dwelling'
        terms: '<translate with synonyms or related terms for ''Semi-Detached House'', separated by commas>'
      building/service:
        # building=service
        name: Service Building
        terms: '<translate with synonyms or related terms for ''Service Building'', separated by commas>'
      building/shed:
        # building=shed
        name: Shed
        terms: '<translate with synonyms or related terms for ''Shed'', separated by commas>'
      building/stable:
        # building=stable
        name: Stable
        # 'terms: horse shelter'
        terms: '<translate with synonyms or related terms for ''Stable'', separated by commas>'
      building/stadium:
        # building=stadium
        name: Stadium Building
        terms: '<translate with synonyms or related terms for ''Stadium Building'', separated by commas>'
      building/static_caravan:
        # building=static_caravan
        name: Static Mobile Home
        terms: '<translate with synonyms or related terms for ''Static Mobile Home'', separated by commas>'
      building/temple:
        # building=temple
        name: Temple Building
        terms: '<translate with synonyms or related terms for ''Temple Building'', separated by commas>'
      building/terrace:
        # building=terrace
        name: Row Houses
        # 'terms: home,terrace,brownstone,family,residence,dwelling'
        terms: '<translate with synonyms or related terms for ''Row Houses'', separated by commas>'
      building/train_station:
        # building=train_station
        name: Train Station Building
      building/transportation:
        # building=transportation
        name: Transportation Building
        terms: '<translate with synonyms or related terms for ''Transportation Building'', separated by commas>'
      building/university:
        # building=university
        name: University Building
        # 'terms: college'
        terms: '<translate with synonyms or related terms for ''University Building'', separated by commas>'
      building/warehouse:
        # building=warehouse
        name: Warehouse
        terms: '<translate with synonyms or related terms for ''Warehouse'', separated by commas>'
      building_part:
        # 'building:part=*'
        name: Building Part
        # 'terms: roof,simple 3D buildings'
        terms: '<translate with synonyms or related terms for ''Building Part'', separated by commas>'
      building_point:
        # building=*
        name: Building
      club:
        # club=*
        name: Club
        # 'terms: social'
        terms: '<translate with synonyms or related terms for ''Club'', separated by commas>'
      club/sport:
        # club=sport
        name: Sports Club
        # 'terms: athletics club,sporting club,sports association,sports society'
        terms: '<translate with synonyms or related terms for ''Sports Club'', separated by commas>'
      craft:
        # craft=*
        name: Craft
        terms: '<translate with synonyms or related terms for ''Craft'', separated by commas>'
      craft/agricultural_engines:
        # craft=agricultural_engines
        name: Argricultural Engines Mechanic
        terms: '<translate with synonyms or related terms for ''Argricultural Engines Mechanic'', separated by commas>'
      craft/basket_maker:
        # craft=basket_maker
        name: Basket Maker
        terms: '<translate with synonyms or related terms for ''Basket Maker'', separated by commas>'
      craft/beekeeper:
        # craft=beekeeper
        name: Beekeeper
        terms: '<translate with synonyms or related terms for ''Beekeeper'', separated by commas>'
      craft/blacksmith:
        # craft=blacksmith
        name: Blacksmith
        terms: '<translate with synonyms or related terms for ''Blacksmith'', separated by commas>'
      craft/boatbuilder:
        # craft=boatbuilder
        name: Boat Builder
        terms: '<translate with synonyms or related terms for ''Boat Builder'', separated by commas>'
      craft/bookbinder:
        # craft=bookbinder
        name: Bookbinder
        # 'terms: book repair'
        terms: '<translate with synonyms or related terms for ''Bookbinder'', separated by commas>'
      craft/brewery:
        # craft=brewery
        name: Brewery
        # 'terms: alcohol,beer,beverage,bier,booze,cider'
        terms: '<translate with synonyms or related terms for ''Brewery'', separated by commas>'
      craft/carpenter:
        # craft=carpenter
        name: Carpenter
        # 'terms: woodworker'
        terms: '<translate with synonyms or related terms for ''Carpenter'', separated by commas>'
      craft/carpet_layer:
        # craft=carpet_layer
        name: Carpet Layer
        terms: '<translate with synonyms or related terms for ''Carpet Layer'', separated by commas>'
      craft/caterer:
        # craft=caterer
        name: Caterer
        terms: '<translate with synonyms or related terms for ''Caterer'', separated by commas>'
      craft/chimney_sweeper:
        # craft=chimney_sweeper
        name: Chimney Sweeper
        terms: '<translate with synonyms or related terms for ''Chimney Sweeper'', separated by commas>'
      craft/clockmaker:
        # craft=clockmaker
        name: Clockmaker
        terms: '<translate with synonyms or related terms for ''Clockmaker'', separated by commas>'
      craft/confectionery:
        # craft=confectionery
        name: Candy Maker
        # 'terms: sweet,candy'
        terms: '<translate with synonyms or related terms for ''Candy Maker'', separated by commas>'
      craft/distillery:
        # craft=distillery
        name: Distillery
        # 'terms: alcohol,beverage,bourbon,booze,brandy,gin,hooch,liquor,mezcal,moonshine,rum,scotch,spirits,still,tequila,vodka,whiskey,whisky'
        terms: '<translate with synonyms or related terms for ''Distillery'', separated by commas>'
      craft/dressmaker:
        # craft=dressmaker
        name: Dressmaker
        # 'terms: seamstress'
        terms: '<translate with synonyms or related terms for ''Dressmaker'', separated by commas>'
      craft/electrician:
        # craft=electrician
        name: Electrician
        # 'terms: power,wire'
        terms: '<translate with synonyms or related terms for ''Electrician'', separated by commas>'
      craft/electronics_repair:
        # craft=electronics_repair
        name: Electronics Repair Shop
        terms: '<translate with synonyms or related terms for ''Electronics Repair Shop'', separated by commas>'
      craft/floorer:
        # craft=floorer
        name: Floorer
        terms: '<translate with synonyms or related terms for ''Floorer'', separated by commas>'
      craft/gardener:
        # craft=gardener
        name: Gardener
        # 'terms: landscaper,grounds keeper'
        terms: '<translate with synonyms or related terms for ''Gardener'', separated by commas>'
      craft/glaziery:
        # craft=glaziery
        name: Glaziery
        # 'terms: glass,stained-glass,window'
        terms: '<translate with synonyms or related terms for ''Glaziery'', separated by commas>'
      craft/handicraft:
        # craft=handicraft
        name: Handicraft
        terms: '<translate with synonyms or related terms for ''Handicraft'', separated by commas>'
      craft/hvac:
        # craft=hvac
        name: HVAC
        # 'terms: heat*,vent*,air conditioning'
        terms: '<translate with synonyms or related terms for ''HVAC'', separated by commas>'
      craft/insulator:
        # craft=insulation
        name: Insulator
        terms: '<translate with synonyms or related terms for ''Insulator'', separated by commas>'
      craft/joiner:
        # craft=joiner
        name: Joiner
        # 'terms: furniture'
        terms: '<translate with synonyms or related terms for ''Joiner'', separated by commas>'
      craft/key_cutter:
        # craft=key_cutter
        name: Key Cutter
        terms: '<translate with synonyms or related terms for ''Key Cutter'', separated by commas>'
      craft/locksmith:
        # craft=locksmith
        name: Locksmith
      craft/metal_construction:
        # craft=metal_construction
        name: Metal Construction
        terms: '<translate with synonyms or related terms for ''Metal Construction'', separated by commas>'
      craft/painter:
        # craft=painter
        name: Painter
        terms: '<translate with synonyms or related terms for ''Painter'', separated by commas>'
      craft/parquet_layer:
        # craft=parquet_layer
        name: Parquet Layer
        terms: '<translate with synonyms or related terms for ''Parquet Layer'', separated by commas>'
      craft/photographer:
        # craft=photographer
        name: Photographer
        terms: '<translate with synonyms or related terms for ''Photographer'', separated by commas>'
      craft/photographic_laboratory:
        # craft=photographic_laboratory
        name: Photographic Laboratory
        # 'terms: film'
        terms: '<translate with synonyms or related terms for ''Photographic Laboratory'', separated by commas>'
      craft/plasterer:
        # craft=plasterer
        name: Plasterer
        terms: '<translate with synonyms or related terms for ''Plasterer'', separated by commas>'
      craft/plumber:
        # craft=plumber
        name: Plumber
        # 'terms: pipe'
        terms: '<translate with synonyms or related terms for ''Plumber'', separated by commas>'
      craft/pottery:
        # craft=pottery
        name: Pottery
        # 'terms: ceramic'
        terms: '<translate with synonyms or related terms for ''Pottery'', separated by commas>'
      craft/rigger:
        # craft=rigger
        name: Rigger
        terms: '<translate with synonyms or related terms for ''Rigger'', separated by commas>'
      craft/roofer:
        # craft=roofer
        name: Roofer
        terms: '<translate with synonyms or related terms for ''Roofer'', separated by commas>'
      craft/saddler:
        # craft=saddler
        name: Saddler
        terms: '<translate with synonyms or related terms for ''Saddler'', separated by commas>'
      craft/sailmaker:
        # craft=sailmaker
        name: Sailmaker
        terms: '<translate with synonyms or related terms for ''Sailmaker'', separated by commas>'
      craft/sawmill:
        # craft=sawmill
        name: Sawmill
        # 'terms: lumber'
        terms: '<translate with synonyms or related terms for ''Sawmill'', separated by commas>'
      craft/scaffolder:
        # craft=scaffolder
        name: Scaffolder
        terms: '<translate with synonyms or related terms for ''Scaffolder'', separated by commas>'
      craft/sculptor:
        # craft=sculptor
        name: Sculptor
        terms: '<translate with synonyms or related terms for ''Sculptor'', separated by commas>'
      craft/shoemaker:
        # craft=shoemaker
        name: Shoemaker
        # 'terms: cobbler'
        terms: '<translate with synonyms or related terms for ''Shoemaker'', separated by commas>'
      craft/signmaker:
        # craft=signmaker
        name: Signmaker
        terms: '<translate with synonyms or related terms for ''Signmaker'', separated by commas>'
      craft/stonemason:
        # craft=stonemason
        name: Stonemason
        # 'terms: masonry'
        terms: '<translate with synonyms or related terms for ''Stonemason'', separated by commas>'
      craft/tailor:
        # craft=tailor
        name: Tailor
      craft/tiler:
        # craft=tiler
        name: Tiler
        terms: '<translate with synonyms or related terms for ''Tiler'', separated by commas>'
      craft/tinsmith:
        # craft=tinsmith
        name: Tinsmith
        terms: '<translate with synonyms or related terms for ''Tinsmith'', separated by commas>'
      craft/upholsterer:
        # craft=upholsterer
        name: Upholsterer
        terms: '<translate with synonyms or related terms for ''Upholsterer'', separated by commas>'
      craft/watchmaker:
        # craft=watchmaker
        name: Watchmaker
        terms: '<translate with synonyms or related terms for ''Watchmaker'', separated by commas>'
      craft/window_construction:
        # craft=window_construction
        name: Window Construction
        # 'terms: glass'
        terms: '<translate with synonyms or related terms for ''Window Construction'', separated by commas>'
      craft/winery:
        # craft=winery
        name: Winery
        terms: '<translate with synonyms or related terms for ''Winery'', separated by commas>'
      cycleway/asl:
        # cycleway=asl
        name: Advanced Stop Line
        # 'terms: advanced stop box,asl,bicycle box,bike box,bikebox,cycle box,cycle stop marking'
        terms: '<translate with synonyms or related terms for ''Advanced Stop Line'', separated by commas>'
      embankment:
        # embankment=yes
        name: Embankment
      emergency:
        # emergency=*
        name: Emergency Feature
      emergency/ambulance_station:
        # emergency=ambulance_station
        name: Ambulance Station
        # 'terms: EMS,EMT,rescue'
        terms: '<translate with synonyms or related terms for ''Ambulance Station'', separated by commas>'
      emergency/defibrillator:
        # emergency=defibrillator
        name: Defibrillator
        # 'terms: AED'
        terms: '<translate with synonyms or related terms for ''Defibrillator'', separated by commas>'
      emergency/designated:
        # emergency=designated
        name: Emergency Access Designated
      emergency/destination:
        # emergency=destination
        name: Emergency Access Destination
      emergency/fire_alarm:
        # emergency=fire_alarm_box
        name: Fire Alarm Call Box
        terms: '<translate with synonyms or related terms for ''Fire Alarm Call Box'', separated by commas>'
      emergency/fire_extinguisher:
        # emergency=fire_extinguisher
        name: Fire Extinguisher
        terms: '<translate with synonyms or related terms for ''Fire Extinguisher'', separated by commas>'
      emergency/fire_hose:
        # emergency=fire_hose
        name: Fire Hose
        terms: '<translate with synonyms or related terms for ''Fire Hose'', separated by commas>'
      emergency/fire_hydrant:
        # emergency=fire_hydrant
        name: Fire Hydrant
        # 'terms: fire plug,fire water well,hydrant'
        terms: '<translate with synonyms or related terms for ''Fire Hydrant'', separated by commas>'
      emergency/first_aid_kit:
        # emergency=first_aid_kit
        name: First Aid Kit
        # 'terms: bandage,first aid,med,med kit,medic*,medkit'
        terms: '<translate with synonyms or related terms for ''First Aid Kit'', separated by commas>'
      emergency/life_ring:
        # emergency=life_ring
        name: Life Ring
        # 'terms: life buoy,kisby ring,kisbie ring,perry buoy'
        terms: '<translate with synonyms or related terms for ''Life Ring'', separated by commas>'
      emergency/lifeguard:
        # emergency=lifeguard
        name: Lifeguard
        # 'terms: CPR,rescue'
        terms: '<translate with synonyms or related terms for ''Lifeguard'', separated by commas>'
      emergency/no:
        # emergency=no
        name: Emergency Access No
      emergency/official:
        # emergency=official
        name: Emergency Access Official
      emergency/phone:
        # emergency=phone
        name: Emergency Phone
        terms: '<translate with synonyms or related terms for ''Emergency Phone'', separated by commas>'
      emergency/private:
        # emergency=private
        name: Emergency Access Private
      emergency/siren:
        # emergency=siren
        name: Siren
        # 'terms: air raid,loud,noise,storm,tornado,warning'
        terms: '<translate with synonyms or related terms for ''Siren'', separated by commas>'
      emergency/water_tank:
        # emergency=water_tank
        name: Emergency Water Tank
        # 'terms: water tank,cistern,reservoir'
        terms: '<translate with synonyms or related terms for ''Emergency Water Tank'', separated by commas>'
      emergency/yes:
        # emergency=yes
        name: Emergency Access Yes
      entrance:
        # entrance=*
        name: Entrance/Exit
        # 'terms: entrance,exit,door'
        terms: '<translate with synonyms or related terms for ''Entrance/Exit'', separated by commas>'
      ford:
        # ford=yes
        name: Ford
        terms: '<translate with synonyms or related terms for ''Ford'', separated by commas>'
      ford_line:
        # ford=*
        name: Ford
      golf/bunker:
        # golf=bunker
        name: Sand Trap
        # 'terms: hazard,bunker'
        terms: '<translate with synonyms or related terms for ''Sand Trap'', separated by commas>'
      golf/cartpath:
        # golf=cartpath
        name: Golf Cartpath
        terms: '<translate with synonyms or related terms for ''Golf Cartpath'', separated by commas>'
      golf/driving_range:
        # golf=driving_range
        name: Driving Range
        terms: '<translate with synonyms or related terms for ''Driving Range'', separated by commas>'
      golf/fairway:
        # golf=fairway
        name: Fairway
        terms: '<translate with synonyms or related terms for ''Fairway'', separated by commas>'
      golf/green:
        # golf=green
        name: Putting Green
        terms: '<translate with synonyms or related terms for ''Putting Green'', separated by commas>'
      golf/hole:
        # golf=hole
        name: Golf Hole
        terms: '<translate with synonyms or related terms for ''Golf Hole'', separated by commas>'
      golf/lateral_water_hazard:
        # golf=lateral_water_hazard
        name: Lateral Water Hazard
        terms: '<translate with synonyms or related terms for ''Lateral Water Hazard'', separated by commas>'
      golf/path:
        # golf=path
        name: Golf Walking Path
        terms: '<translate with synonyms or related terms for ''Golf Walking Path'', separated by commas>'
      golf/rough:
        # golf=rough
        name: Rough
        terms: '<translate with synonyms or related terms for ''Rough'', separated by commas>'
      golf/tee:
        # golf=tee
        name: Tee Box
        # 'terms: teeing ground'
        terms: '<translate with synonyms or related terms for ''Tee Box'', separated by commas>'
      golf/water_hazard:
        # golf=water_hazard
        name: Water Hazard
        terms: '<translate with synonyms or related terms for ''Water Hazard'', separated by commas>'
      healthcare:
        # healthcare=*
        name: Healthcare Facility
        # 'terms: clinic,doctor,disease,health,institution,sick,surgery,wellness'
        terms: '<translate with synonyms or related terms for ''Healthcare Facility'', separated by commas>'
      healthcare/alternative:
        # healthcare=alternative
        name: Alternative Medicine
        # 'terms: acupuncture,anthroposophical,applied kinesiology,aromatherapy,ayurveda,herbalism,homeopathy,hydrotherapy,hypnosis,naturopathy,osteopathy,reflexology,reiki,shiatsu,traditional,tuina,unani'
        terms: '<translate with synonyms or related terms for ''Alternative Medicine'', separated by commas>'
      healthcare/alternative/chiropractic:
        # 'healthcare=alternative, healthcare:speciality=chiropractic'
        name: Chiropractor
        # 'terms: back,pain,spine'
        terms: '<translate with synonyms or related terms for ''Chiropractor'', separated by commas>'
      healthcare/audiologist:
        # healthcare=audiologist
        name: Audiologist
        # 'terms: ear,hearing,sound'
        terms: '<translate with synonyms or related terms for ''Audiologist'', separated by commas>'
      healthcare/birthing_center:
        # healthcare=birthing_center
        name: Birthing Center
        # 'terms: baby,childbirth,delivery,labour,labor,pregnancy'
        terms: '<translate with synonyms or related terms for ''Birthing Center'', separated by commas>'
      healthcare/blood_donation:
        # healthcare=blood_donation
        name: Blood Donor Center
        # 'terms: blood bank,blood donation,blood transfusion,apheresis,plasmapheresis,plateletpheresis,stem cell donation'
        terms: '<translate with synonyms or related terms for ''Blood Donor Center'', separated by commas>'
      healthcare/counselling:
        # healthcare=counselling
        name: Counselling Center
        terms: '<translate with synonyms or related terms for ''Counselling Center'', separated by commas>'
      healthcare/hospice:
        # healthcare=hospice
        name: Hospice
        # 'terms: terminal,illness'
        terms: '<translate with synonyms or related terms for ''Hospice'', separated by commas>'
      healthcare/laboratory:
        # healthcare=laboratory
        name: Medical Laboratory
        # 'terms: medical_laboratory,medical_lab,blood_check'
        terms: '<translate with synonyms or related terms for ''Medical Laboratory'', separated by commas>'
      healthcare/midwife:
        # healthcare=midwife
        name: Midwife
        # 'terms: baby,childbirth,delivery,labour,labor,pregnancy'
        terms: '<translate with synonyms or related terms for ''Midwife'', separated by commas>'
      healthcare/occupational_therapist:
        # healthcare=occupational_therapist
        name: Occupational Therapist
        # 'terms: therapist,therapy'
        terms: '<translate with synonyms or related terms for ''Occupational Therapist'', separated by commas>'
      healthcare/optometrist:
        # healthcare=optometrist
        name: Optometrist
        # 'terms: eye,glasses,lasik,lenses,vision'
        terms: '<translate with synonyms or related terms for ''Optometrist'', separated by commas>'
      healthcare/physiotherapist:
        # healthcare=physiotherapist
        name: Physiotherapist
        # 'terms: physical,therapist,therapy'
        terms: '<translate with synonyms or related terms for ''Physiotherapist'', separated by commas>'
      healthcare/podiatrist:
        # healthcare=podiatrist
        name: Podiatrist
        # 'terms: foot,feet,nails'
        terms: '<translate with synonyms or related terms for ''Podiatrist'', separated by commas>'
      healthcare/psychotherapist:
        # healthcare=psychotherapist
        name: Psychotherapist
        # 'terms: anxiety,counselor,depression,mental health,mind,suicide,therapist,therapy'
        terms: '<translate with synonyms or related terms for ''Psychotherapist'', separated by commas>'
      healthcare/rehabilitation:
        # healthcare=rehabilitation
        name: Rehabilitation Facility
        # 'terms: rehab,therapist,therapy'
        terms: '<translate with synonyms or related terms for ''Rehabilitation Facility'', separated by commas>'
      healthcare/speech_therapist:
        # healthcare=speech_therapist
        name: Speech Therapist
        # 'terms: speech,therapist,therapy,voice'
        terms: '<translate with synonyms or related terms for ''Speech Therapist'', separated by commas>'
      highway:
        # highway=*
        name: Highway
      highway/bridleway:
        # highway=bridleway
        name: Bridle Path
        # 'terms: bridleway,equestrian,horse,trail'
        terms: '<translate with synonyms or related terms for ''Bridle Path'', separated by commas>'
      highway/bus_guideway:
        # highway=bus_guideway
        name: Bus Guideway
        terms: '<translate with synonyms or related terms for ''Bus Guideway'', separated by commas>'
      highway/bus_stop:
        # highway=bus_stop
        name: Bus Stop
      highway/construction:
        # 'highway=construction, access=no'
        name: Road Closed
        # 'terms: closed,closure,construction'
        terms: '<translate with synonyms or related terms for ''Road Closed'', separated by commas>'
      highway/corridor:
        # highway=corridor
        name: Indoor Corridor
        # 'terms: gallery,hall,hallway,indoor,passage,passageway'
        terms: '<translate with synonyms or related terms for ''Indoor Corridor'', separated by commas>'
      highway/crossing:
        # highway=crossing
        name: Crossing
      highway/crossing/marked:
        # 'highway=crossing, crossing=marked'
        name: Marked Crosswalk
        # 'terms: zebra crossing,marked crossing,crosswalk'
        terms: '<translate with synonyms or related terms for ''Marked Crosswalk'', separated by commas>'
      highway/crossing/marked-raised:
        # 'highway=crossing, crossing=marked, traffic_calming=table'
        name: Marked Crosswalk (Raised)
        # 'terms: zebra crossing,marked crossing,crosswalk,flat top,hump,speed,slow'
        terms: '<translate with synonyms or related terms for ''Marked Crosswalk (Raised)'', separated by commas>'
      highway/crossing/unmarked:
        # 'highway=crossing, crossing=unmarked'
        name: Unmarked Crossing
        terms: '<translate with synonyms or related terms for ''Unmarked Crossing'', separated by commas>'
      highway/crossing/unmarked-raised:
        # 'highway=crossing, crossing=unmarked, traffic_calming=table'
        name: Unmarked Crossing (Raised)
        # 'terms: flat top,hump,speed,slow'
        terms: '<translate with synonyms or related terms for ''Unmarked Crossing (Raised)'', separated by commas>'
      highway/crossing/zebra:
        # 'highway=crossing, crossing=zebra'
        name: Marked Crosswalk
      highway/crossing/zebra-raised:
        # 'highway=crossing, crossing=zebra, traffic_calming=table'
        name: Marked Crosswalk (Raised)
      highway/cycleway:
        # highway=cycleway
        name: Cycle Path
        # 'terms: bicyle path,bike path,cycling path'
        terms: '<translate with synonyms or related terms for ''Cycle Path'', separated by commas>'
      highway/cycleway/bicycle_foot:
        # 'highway=cycleway, foot=designated'
        name: Cycle & Foot Path
        # 'terms: bicycle and foot path,bike and pedestrian path,green way,greenway,mixed-use trail,multi-use trail,segregated trail,rail trail'
        terms: '<translate with synonyms or related terms for ''Cycle & Foot Path'', separated by commas>'
      highway/cycleway/crossing:
        # cycleway=crossing
        name: Cycle Crossing
      highway/cycleway/crossing/marked:
        # 'cycleway=crossing, crossing=marked'
        name: Marked Cycle Crossing
        # 'terms: cycle crosswalk,cycle path crossing,cycleway crossing,bicycle crossing,bike crossing'
        terms: '<translate with synonyms or related terms for ''Marked Cycle Crossing'', separated by commas>'
      highway/cycleway/crossing/unmarked:
        # 'cycleway=crossing, crossing=unmarked'
        name: Unmarked Cycle Crossing
        # 'terms: cycle path crossing,cycleway crossing,bicycle crossing,bike crossing'
        terms: '<translate with synonyms or related terms for ''Unmarked Cycle Crossing'', separated by commas>'
      highway/elevator:
        # highway=elevator
        name: Elevator
        # 'terms: lift'
        terms: '<translate with synonyms or related terms for ''Elevator'', separated by commas>'
      highway/emergency_bay:
        # highway=emergency_bay
        name: Emergency Stopping Place
        # 'terms: Highway Emergency Bay'
        terms: '<translate with synonyms or related terms for ''Emergency Stopping Place'', separated by commas>'
      highway/footway:
        # highway=footway
        name: Foot Path
        # 'terms: hike,hiking,promenade,trackway,trail,walk'
        terms: '<translate with synonyms or related terms for ''Foot Path'', separated by commas>'
      highway/footway/access_aisle:
        # 'highway=footway, footway=access_aisle'
        name: Access Aisle
        # 'terms: accessible van loading zone,disabled parking access zone,handicap parking access zone,parking lot aisle,striped zone,tow zone,tow-away zone,towaway zone,wheelchair aisle'
        terms: '<translate with synonyms or related terms for ''Access Aisle'', separated by commas>'
      highway/footway/conveying:
        # 'highway=footway, conveying=*'
        name: Moving Walkway
        # 'terms: moving sidewalk,autwalk,skywalk,travolator,travelator,travellator,conveyor'
        terms: '<translate with synonyms or related terms for ''Moving Walkway'', separated by commas>'
      highway/footway/crossing:
        # footway=crossing
        name: Pedestrian Crossing
      highway/footway/marked:
        # 'footway=crossing, crossing=marked'
        name: Marked Crosswalk
        # 'terms: marked foot path crossing,marked crossing,marked pedestrian crosswalk,zebra crossing'
        terms: '<translate with synonyms or related terms for ''Marked Crosswalk'', separated by commas>'
      highway/footway/marked-raised:
        # 'footway=crossing, crossing=marked, traffic_calming=table'
        name: Marked Crosswalk (Raised)
        # 'terms: zebra crossing,marked crossing,crosswalk,flat top,hump,speed,slow'
        terms: '<translate with synonyms or related terms for ''Marked Crosswalk (Raised)'', separated by commas>'
      highway/footway/sidewalk:
        # footway=sidewalk
        name: Sidewalk
        # 'terms: pavement,sidepath'
        terms: '<translate with synonyms or related terms for ''Sidewalk'', separated by commas>'
      highway/footway/unmarked:
        # 'footway=crossing, crossing=unmarked'
        name: Unmarked Crossing
        # 'terms: unmarked foot path crossing,unmarked crosswalk,unmarked pedestrian crossing'
        terms: '<translate with synonyms or related terms for ''Unmarked Crossing'', separated by commas>'
      highway/footway/unmarked-raised:
        # 'footway=crossing, crossing=unmarked, traffic_calming=table'
        name: Unmarked Crossing (Raised)
        # 'terms: flat top,hump,speed,slow'
        terms: '<translate with synonyms or related terms for ''Unmarked Crossing (Raised)'', separated by commas>'
      highway/footway/zebra:
        # 'highway=footway, footway=crossing, crossing=zebra'
        name: Marked Crosswalk
      highway/footway/zebra-raised:
        # 'highway=footway, footway=crossing, crossing=zebra, traffic_calming=table'
        name: Marked Crosswalk (Raised)
      highway/give_way:
        # highway=give_way
        name: Yield Sign
        # 'terms: give way,yield,sign'
        terms: '<translate with synonyms or related terms for ''Yield Sign'', separated by commas>'
      highway/living_street:
        # highway=living_street
        name: Living Street
        terms: '<translate with synonyms or related terms for ''Living Street'', separated by commas>'
      highway/milestone:
        # highway=milestone
        name: Highway Milestone
        # 'terms: mile marker,mile post,mile stone,mileage marker,milemarker,milepost'
        terms: '<translate with synonyms or related terms for ''Highway Milestone'', separated by commas>'
      highway/mini_roundabout:
        # highway=mini_roundabout
        name: Mini-Roundabout
        # 'terms: traffic circle'
        terms: '<translate with synonyms or related terms for ''Mini-Roundabout'', separated by commas>'
      highway/motorway:
        # highway=motorway
        name: Motorway
        # 'terms: autobahn,expressway,freeway,highway,interstate,parkway,road,street,thruway,turnpike'
        terms: '<translate with synonyms or related terms for ''Motorway'', separated by commas>'
      highway/motorway_junction:
        # highway=motorway_junction
        name: Motorway Junction / Exit
        # 'terms: exit'
        terms: '<translate with synonyms or related terms for ''Motorway Junction / Exit'', separated by commas>'
      highway/motorway_link:
        # highway=motorway_link
        name: Motorway Link
        # 'terms: exit,ramp,road,street,on ramp,off ramp'
        terms: '<translate with synonyms or related terms for ''Motorway Link'', separated by commas>'
      highway/passing_place:
        # highway=passing_place
        name: Passing Place
        # 'terms: turnout, pullout'
        terms: '<translate with synonyms or related terms for ''Passing Place'', separated by commas>'
      highway/path:
        # highway=path
        name: Path
        # 'terms: hike,hiking,trackway,trail,walk'
        terms: '<translate with synonyms or related terms for ''Path'', separated by commas>'
      highway/path/informal:
        # 'highway=path, informal=yes'
        name: Informal Path
        # 'terms: bootleg trail,cow path,desire line,desire path,desireline,desirepath,elephant path,game trail,goat track,herd path,pig trail,shortcut,social trail,use trail'
        terms: '<translate with synonyms or related terms for ''Informal Path'', separated by commas>'
      highway/pedestrian_area:
        # 'highway=pedestrian, area=yes'
        name: Pedestrian Area
        # 'terms: center,centre,plaza,quad,square,walkway'
        terms: '<translate with synonyms or related terms for ''Pedestrian Area'', separated by commas>'
      highway/pedestrian_line:
        # highway=pedestrian
        name: Pedestrian Street
        # 'terms: center,centre,plaza,quad,square,walkway'
        terms: '<translate with synonyms or related terms for ''Pedestrian Street'', separated by commas>'
      highway/primary:
        # highway=primary
        name: Primary Road
        # 'terms: road,street'
        terms: '<translate with synonyms or related terms for ''Primary Road'', separated by commas>'
      highway/primary_link:
        # highway=primary_link
        name: Primary Link
        # 'terms: on ramp,off ramp,ramp,road,street'
        terms: '<translate with synonyms or related terms for ''Primary Link'', separated by commas>'
      highway/raceway:
        # highway=raceway
        name: Motorsport Racetrack
        # 'terms: auto*,formula one,kart,motocross,nascar,race*,track'
        terms: '<translate with synonyms or related terms for ''Motorsport Racetrack'', separated by commas>'
      highway/raceway/karting:
        # 'highway=raceway, sport=karting'
        name: Karting Racetrack
        # 'terms: carting,go carts,go karts,go-karts,gokarts,kart racing,karting track,motorsports,shifter karts,superkarts'
        terms: '<translate with synonyms or related terms for ''Karting Racetrack'', separated by commas>'
      highway/raceway/motocross:
        # 'highway=raceway, sport=motocross'
        name: Motocross Racetrack
        # 'terms: off-road racing,offroad moto racing,motocross circuit,motorcycle track,motorsports'
        terms: '<translate with synonyms or related terms for ''Motocross Racetrack'', separated by commas>'
      highway/residential:
        # highway=residential
        name: Residential Road
        # 'terms: road,street'
        terms: '<translate with synonyms or related terms for ''Residential Road'', separated by commas>'
      highway/rest_area:
        # highway=rest_area
        name: Rest Area
        # 'terms: rest stop'
        terms: '<translate with synonyms or related terms for ''Rest Area'', separated by commas>'
      highway/road:
        # highway=road
        name: Unknown Road
        # 'terms: road,street'
        terms: '<translate with synonyms or related terms for ''Unknown Road'', separated by commas>'
      highway/secondary:
        # highway=secondary
        name: Secondary Road
        # 'terms: road,street'
        terms: '<translate with synonyms or related terms for ''Secondary Road'', separated by commas>'
      highway/secondary_link:
        # highway=secondary_link
        name: Secondary Link
        # 'terms: on ramp,off ramp,ramp,road,street'
        terms: '<translate with synonyms or related terms for ''Secondary Link'', separated by commas>'
      highway/service:
        # highway=service
        name: Service Road
        # 'terms: road,street'
        terms: '<translate with synonyms or related terms for ''Service Road'', separated by commas>'
      highway/service/alley:
        # 'highway=service, service=alley'
        name: Alley
        terms: '<translate with synonyms or related terms for ''Alley'', separated by commas>'
      highway/service/drive-through:
        # 'highway=service, service=drive-through'
        name: Drive-Through
        terms: '<translate with synonyms or related terms for ''Drive-Through'', separated by commas>'
      highway/service/driveway:
        # 'highway=service, service=driveway'
        name: Driveway
        terms: '<translate with synonyms or related terms for ''Driveway'', separated by commas>'
      highway/service/emergency_access:
        # 'highway=service, service=emergency_access'
        name: Emergency Access
        terms: '<translate with synonyms or related terms for ''Emergency Access'', separated by commas>'
      highway/service/parking_aisle:
        # 'highway=service, service=parking_aisle'
        name: Parking Aisle
        terms: '<translate with synonyms or related terms for ''Parking Aisle'', separated by commas>'
      highway/services:
        # highway=services
        name: Service Area
        # 'terms: services,travel plaza,service station'
        terms: '<translate with synonyms or related terms for ''Service Area'', separated by commas>'
      highway/speed_camera:
        # highway=speed_camera
        name: Speed Camera
        terms: '<translate with synonyms or related terms for ''Speed Camera'', separated by commas>'
      highway/steps:
        # highway=steps
        name: Steps
        # 'terms: stairs,staircase,stairway'
        terms: '<translate with synonyms or related terms for ''Steps'', separated by commas>'
      highway/steps/conveying:
        # 'highway=steps, conveying=*'
        name: Escalator
        # 'terms: moving staircase,moving stairway,people mover'
        terms: '<translate with synonyms or related terms for ''Escalator'', separated by commas>'
      highway/stop:
        # highway=stop
        name: Stop Sign
        # 'terms: stop,halt,sign'
        terms: '<translate with synonyms or related terms for ''Stop Sign'', separated by commas>'
      highway/street_lamp:
        # highway=street_lamp
        name: Street Lamp
        # 'terms: streetlight,street light,lamp,light,gaslight'
        terms: '<translate with synonyms or related terms for ''Street Lamp'', separated by commas>'
      highway/tertiary:
        # highway=tertiary
        name: Tertiary Road
        # 'terms: road,street'
        terms: '<translate with synonyms or related terms for ''Tertiary Road'', separated by commas>'
      highway/tertiary_link:
        # highway=tertiary_link
        name: Tertiary Link
        # 'terms: on ramp,off ramp,ramp,road,street'
        terms: '<translate with synonyms or related terms for ''Tertiary Link'', separated by commas>'
      highway/track:
        # highway=track
        name: Unmaintained Track Road
        # 'terms: woods road,forest road,logging road,fire road,farm road,agricultural road,ranch road,carriage road,primitive,unmaintained,rut,offroad,4wd,4x4,four wheel drive,atv,quad,jeep,double track,two track'
        terms: '<translate with synonyms or related terms for ''Unmaintained Track Road'', separated by commas>'
      highway/traffic_mirror:
        # highway=traffic_mirror
        name: Traffic Mirror
        # 'terms: blind spot,convex,corner,curved,roadside,round,safety,sphere,visibility'
        terms: '<translate with synonyms or related terms for ''Traffic Mirror'', separated by commas>'
      highway/traffic_signals:
        # highway=traffic_signals
        name: Traffic Signals
        # 'terms: light,stoplight,traffic light'
        terms: '<translate with synonyms or related terms for ''Traffic Signals'', separated by commas>'
      highway/trailhead:
        # highway=trailhead
        name: Trailhead
        # 'terms: hiking,mile zero,mountain biking,mountaineering,trail endpoint,trail start,staging area,trekking'
        terms: '<translate with synonyms or related terms for ''Trailhead'', separated by commas>'
      highway/trunk:
        # highway=trunk
        name: Trunk Road
        # 'terms: road,street'
        terms: '<translate with synonyms or related terms for ''Trunk Road'', separated by commas>'
      highway/trunk_link:
        # highway=trunk_link
        name: Trunk Link
        # 'terms: on ramp,off ramp,ramp,road,street'
        terms: '<translate with synonyms or related terms for ''Trunk Link'', separated by commas>'
      highway/turning_circle:
        # highway=turning_circle
        name: Turning Circle
        # 'terms: cul-de-sac'
        terms: '<translate with synonyms or related terms for ''Turning Circle'', separated by commas>'
      highway/turning_loop:
        # highway=turning_loop
        name: Turning Loop (Island)
        # 'terms: cul-de-sac'
        terms: '<translate with synonyms or related terms for ''Turning Loop (Island)'', separated by commas>'
      highway/unclassified:
        # highway=unclassified
        name: Minor/Unclassified Road
        # 'terms: road,street'
        terms: '<translate with synonyms or related terms for ''Minor/Unclassified Road'', separated by commas>'
      historic:
        # historic=*
        name: Historic Site
        terms: '<translate with synonyms or related terms for ''Historic Site'', separated by commas>'
      historic/archaeological_site:
        # historic=archaeological_site
        name: Archaeological Site
        terms: '<translate with synonyms or related terms for ''Archaeological Site'', separated by commas>'
      historic/boundary_stone:
        # historic=boundary_stone
        name: Boundary Stone
        terms: '<translate with synonyms or related terms for ''Boundary Stone'', separated by commas>'
      historic/castle:
        # historic=castle
        name: Castle
        terms: '<translate with synonyms or related terms for ''Castle'', separated by commas>'
      historic/castle/fortress:
        # 'historic=castle, castle_type=fortress'
        name: Historic Fortress
        # 'terms: citadel,military'
        terms: '<translate with synonyms or related terms for ''Historic Fortress'', separated by commas>'
      historic/castle/palace:
        # 'historic=castle, castle_type=palace'
        name: Palace
        # 'terms: Royal Residence,royal,king,queen'
        terms: '<translate with synonyms or related terms for ''Palace'', separated by commas>'
      historic/castle/stately:
        # 'historic=castle, castle_type=stately'
        name: Château
        # 'terms: Historic Country House,Stately Home,nobility,gentry,representative'
        terms: '<translate with synonyms or related terms for ''Château'', separated by commas>'
      historic/city_gate:
        # historic=city_gate
        name: City Gate
        # 'terms: Town Gate'
        terms: '<translate with synonyms or related terms for ''City Gate'', separated by commas>'
      historic/fort:
        # historic=fort
        name: Historic Fort
        # 'terms: military'
        terms: '<translate with synonyms or related terms for ''Historic Fort'', separated by commas>'
      historic/manor:
        # historic=manor
        name: Manor House
        # 'terms: Mansion,gentry,nobility,estate'
        terms: '<translate with synonyms or related terms for ''Manor House'', separated by commas>'
      historic/memorial:
        # historic=memorial
        name: Memorial
        # 'terms: dedicatory,epitaph,remember,remembrance,memory,monument,stolperstein'
        terms: '<translate with synonyms or related terms for ''Memorial'', separated by commas>'
      historic/memorial/plaque:
        # 'historic=memorial, memorial=plaque'
        name: Commemorative Plaque
        # 'terms: dedicatory,epitaph,historical marker,remember,remembrance,memory'
        terms: '<translate with synonyms or related terms for ''Commemorative Plaque'', separated by commas>'
      historic/monument:
        # historic=monument
        name: Monument
        terms: '<translate with synonyms or related terms for ''Monument'', separated by commas>'
      historic/ruins:
        # historic=ruins
        name: Ruins
        terms: '<translate with synonyms or related terms for ''Ruins'', separated by commas>'
      historic/tomb:
        # historic=tomb
        name: Tomb
        terms: '<translate with synonyms or related terms for ''Tomb'', separated by commas>'
      historic/wayside_cross:
        # historic=wayside_cross
        name: Wayside Cross
        terms: '<translate with synonyms or related terms for ''Wayside Cross'', separated by commas>'
      historic/wayside_shrine:
        # historic=wayside_shrine
        name: Wayside Shrine
        terms: '<translate with synonyms or related terms for ''Wayside Shrine'', separated by commas>'
      historic/wreck:
        # historic=wreck
        name: Shipwreck
        # 'terms: hull,mast,maritime,remains,ship,boat'
        terms: '<translate with synonyms or related terms for ''Shipwreck'', separated by commas>'
      indoor:
        # indoor=*
        name: Indoor Feature
      indoor/area:
        # indoor=area
        name: Indoor Area
        # 'terms: indoor space'
        terms: '<translate with synonyms or related terms for ''Indoor Area'', separated by commas>'
      indoor/corridor:
        # indoor=corridor
        name: Indoor Corridor
        # 'terms: concourse,foyer,hallway,passageway'
        terms: '<translate with synonyms or related terms for ''Indoor Corridor'', separated by commas>'
      indoor/corridor_line:
        # indoor=corridor
        name: Indoor Corridor
      indoor/door:
        # indoor=door
        name: Indoor Door
        # 'terms: doorframe,doorway,portal,room access,threshold'
        terms: '<translate with synonyms or related terms for ''Indoor Door'', separated by commas>'
      indoor/elevator:
        # 'indoor=room, elevator=yes'
        name: Indoor Elevator Shaft
        # 'terms: elevator,lift'
        terms: '<translate with synonyms or related terms for ''Indoor Elevator Shaft'', separated by commas>'
      indoor/room:
        # indoor=room
        name: Room
        # 'terms: antechamber,anteroom,atrium,cell,chamber,concourse,foyer,indoor room,lobby,vestibule'
        terms: '<translate with synonyms or related terms for ''Room'', separated by commas>'
      indoor/stairs:
        # 'indoor=room, stairs=yes'
        name: Indoor Stairwell
        # 'terms: stair,stairs,staircase,stairway,stairwell,steps'
        terms: '<translate with synonyms or related terms for ''Indoor Stairwell'', separated by commas>'
      indoor/wall:
        # indoor=wall
        name: Indoor Wall
        # 'terms: indoor barrier,room divider,room partition'
        terms: '<translate with synonyms or related terms for ''Indoor Wall'', separated by commas>'
      internet_access/wlan:
        # internet_access=wlan
        name: Wi-Fi Hotspot
        # 'terms: wi-fi,wifi,hotspot'
        terms: '<translate with synonyms or related terms for ''Wi-Fi Hotspot'', separated by commas>'
      junction:
        # junction=yes
        name: Junction
        terms: '<translate with synonyms or related terms for ''Junction'', separated by commas>'
      landuse:
        # landuse=*
        name: Land Use
      landuse/allotments:
        # landuse=allotments
        name: Community Garden
        # 'terms: allotment,garden'
        terms: '<translate with synonyms or related terms for ''Community Garden'', separated by commas>'
      landuse/aquaculture:
        # landuse=aquaculture
        name: Aquaculture
        # 'terms: fish farm,crustacean,algae,aquafarming,shrimp farm,oyster farm,mariculture,algaculture'
        terms: '<translate with synonyms or related terms for ''Aquaculture'', separated by commas>'
      landuse/basin:
        # landuse=basin
        name: Basin
      landuse/brownfield:
        # landuse=brownfield
        name: Brownfield
        terms: '<translate with synonyms or related terms for ''Brownfield'', separated by commas>'
      landuse/cemetery:
        # landuse=cemetery
        name: Cemetery
        terms: '<translate with synonyms or related terms for ''Cemetery'', separated by commas>'
      landuse/churchyard:
        # landuse=churchyard
        name: Churchyard
        terms: '<translate with synonyms or related terms for ''Churchyard'', separated by commas>'
      landuse/commercial:
        # landuse=commercial
        name: Commercial Area
        terms: '<translate with synonyms or related terms for ''Commercial Area'', separated by commas>'
      landuse/construction:
        # landuse=construction
        name: Construction Area
        # 'terms: building,bulldozer,construction site,construction zone,crane,demolition,development,infrastructure'
        terms: '<translate with synonyms or related terms for ''Construction Area'', separated by commas>'
      landuse/farm:
        # landuse=farm
        name: Farmland
      landuse/farmland:
        # landuse=farmland
        name: Farmland
        # 'terms: crop,grow,plant'
        terms: '<translate with synonyms or related terms for ''Farmland'', separated by commas>'
      landuse/farmyard:
        # landuse=farmyard
        name: Farmyard
        # 'terms: crop,grow,plant'
        terms: '<translate with synonyms or related terms for ''Farmyard'', separated by commas>'
      landuse/flowerbed:
        # landuse=flowerbed
        name: Flowerbed
        # 'terms: floral garden,flower garden'
        terms: '<translate with synonyms or related terms for ''Flowerbed'', separated by commas>'
      landuse/forest:
        # landuse=forest
        name: Managed Forest
        # 'terms: cut,forest,forestry,lumber,silviculture,tree'
        terms: '<translate with synonyms or related terms for ''Managed Forest'', separated by commas>'
      landuse/garages:
        # landuse=garages
        name: Garage Landuse
        terms: '<translate with synonyms or related terms for ''Garage Landuse'', separated by commas>'
      landuse/grass:
        # landuse=grass
        name: Grass
        terms: '<translate with synonyms or related terms for ''Grass'', separated by commas>'
      landuse/greenfield:
        # landuse=greenfield
        name: Greenfield
        terms: '<translate with synonyms or related terms for ''Greenfield'', separated by commas>'
      landuse/greenhouse_horticulture:
        # landuse=greenhouse_horticulture
        name: Greenhouse Horticulture
        # 'terms: flower,greenhouse,horticulture,grow,vivero'
        terms: '<translate with synonyms or related terms for ''Greenhouse Horticulture'', separated by commas>'
      landuse/harbour:
        # landuse=harbour
        name: Harbor
        # 'terms: boat'
        terms: '<translate with synonyms or related terms for ''Harbor'', separated by commas>'
      landuse/industrial:
        # landuse=industrial
        name: Industrial Area
        terms: '<translate with synonyms or related terms for ''Industrial Area'', separated by commas>'
      landuse/industrial/scrap_yard:
        # industrial=scrap_yard
        name: Scrap Yard
        # 'terms: car,junk,metal,salvage,scrap,u-pull-it,vehicle,wreck,yard'
        terms: '<translate with synonyms or related terms for ''Scrap Yard'', separated by commas>'
      landuse/industrial/slaughterhouse:
        # industrial=slaughterhouse
        name: Slaughterhouse
        # 'terms: abattoir,beef,butchery,calf,chicken,cow,killing house,meat,pig,pork,poultry,shambles,stockyard'
        terms: '<translate with synonyms or related terms for ''Slaughterhouse'', separated by commas>'
      landuse/landfill:
        # landuse=landfill
        name: Landfill
        # 'terms: dump'
        terms: '<translate with synonyms or related terms for ''Landfill'', separated by commas>'
      landuse/meadow:
        # landuse=meadow
        name: Meadow
        # 'terms: grazing,hay field,pasture'
        terms: '<translate with synonyms or related terms for ''Meadow'', separated by commas>'
      landuse/military:
        # landuse=military
        name: Military Area
        terms: '<translate with synonyms or related terms for ''Military Area'', separated by commas>'
      landuse/military/airfield:
        # military=airfield
        name: Military Airfield
        # 'terms: aerodrome,aeroway,air force,airplane,airport,army,base,bomb,fight,force,guard,heli*,jet,marine,navy,plane,troop,war'
        terms: '<translate with synonyms or related terms for ''Military Airfield'', separated by commas>'
      landuse/military/barracks:
        # military=barracks
        name: Barracks
        # 'terms: air force,army,base,fight,force,guard,marine,navy,troop,war'
        terms: '<translate with synonyms or related terms for ''Barracks'', separated by commas>'
      landuse/military/danger_area:
        # military=danger_area
        name: Danger Area
        # 'terms: air force,army,base,blast,bomb,explo*,force,guard,mine,marine,navy,troop,war'
        terms: '<translate with synonyms or related terms for ''Danger Area'', separated by commas>'
      landuse/military/naval_base:
        # military=naval_base
        name: Naval Base
        # 'terms: base,fight,force,guard,marine,navy,ship,sub,troop,war'
        terms: '<translate with synonyms or related terms for ''Naval Base'', separated by commas>'
      landuse/military/obstacle_course:
        # military=obstacle_course
        name: Obstacle Course
        # 'terms: army,base,force,guard,marine,navy,troop,war'
        terms: '<translate with synonyms or related terms for ''Obstacle Course'', separated by commas>'
      landuse/military/range:
        # military=range
        name: Military Range
        # 'terms: air force,army,base,fight,fire,force,guard,gun,marine,navy,rifle,shoot*,snip*,train,troop,war'
        terms: '<translate with synonyms or related terms for ''Military Range'', separated by commas>'
      landuse/military/training_area:
        # military=training_area
        name: Training Area
        # 'terms: air force,army,base,fight,fire,force,guard,gun,marine,navy,rifle,shoot*,snip*,train,troop,war'
        terms: '<translate with synonyms or related terms for ''Training Area'', separated by commas>'
      landuse/orchard:
        # landuse=orchard
        name: Orchard
        # 'terms: fruit'
        terms: '<translate with synonyms or related terms for ''Orchard'', separated by commas>'
      landuse/plant_nursery:
        # landuse=plant_nursery
        name: Plant Nursery
        # 'terms: flower,garden,grow,vivero'
        terms: '<translate with synonyms or related terms for ''Plant Nursery'', separated by commas>'
      landuse/pond:
        # landuse=pond
        name: Pond
      landuse/quarry:
        # landuse=quarry
        name: Quarry
        terms: '<translate with synonyms or related terms for ''Quarry'', separated by commas>'
      landuse/railway:
        # landuse=railway
        name: Railway Corridor
        # 'terms: rail,train,track'
        terms: '<translate with synonyms or related terms for ''Railway Corridor'', separated by commas>'
      landuse/recreation_ground:
        # landuse=recreation_ground
        name: Recreation Ground
        # 'terms: playing fields'
        terms: '<translate with synonyms or related terms for ''Recreation Ground'', separated by commas>'
      landuse/religious:
        # landuse=religious
        name: Religious Area
        terms: '<translate with synonyms or related terms for ''Religious Area'', separated by commas>'
      landuse/reservoir:
        # landuse=reservoir
        name: Reservoir
      landuse/residential:
        # landuse=residential
        name: Residential Area
        terms: '<translate with synonyms or related terms for ''Residential Area'', separated by commas>'
      landuse/residential/apartments:
        # residential=apartments
        name: Apartment Complex
        # 'terms: flat,residence,tenement'
        terms: '<translate with synonyms or related terms for ''Apartment Complex'', separated by commas>'
      landuse/retail:
        # landuse=retail
        name: Retail Area
        terms: '<translate with synonyms or related terms for ''Retail Area'', separated by commas>'
      landuse/vineyard:
        # landuse=vineyard
        name: Vineyard
        # 'terms: grape,wine'
        terms: '<translate with synonyms or related terms for ''Vineyard'', separated by commas>'
      landuse/winter_sports:
        # landuse=winter_sports
        name: Winter Sports Area
        # 'terms: piste area,ski area,ski hill,ski mountain,ski resort,snow board area,snowboard area'
        terms: '<translate with synonyms or related terms for ''Winter Sports Area'', separated by commas>'
      leisure:
        # leisure=*
        name: Leisure
      leisure/adult_gaming_centre:
        # leisure=adult_gaming_centre
        name: Adult Gaming Center
        # 'terms: gambling,slot machine'
        terms: '<translate with synonyms or related terms for ''Adult Gaming Center'', separated by commas>'
      leisure/amusement_arcade:
        # leisure=amusement_arcade
        name: Amusement Arcade
        # 'terms: pay-to-play games,video games,driving simulators,pinball machines'
        terms: '<translate with synonyms or related terms for ''Amusement Arcade'', separated by commas>'
      leisure/bandstand:
        # leisure=bandstand
        name: Bandstand
        terms: '<translate with synonyms or related terms for ''Bandstand'', separated by commas>'
      leisure/beach_resort:
        # leisure=beach_resort
        name: Beach Resort
        terms: '<translate with synonyms or related terms for ''Beach Resort'', separated by commas>'
      leisure/bird_hide:
        # leisure=bird_hide
        name: Bird Hide
        # 'terms: machan,ornithology'
        terms: '<translate with synonyms or related terms for ''Bird Hide'', separated by commas>'
      leisure/bleachers:
        # leisure=bleachers
        name: Bleachers
        # 'terms: crowd,bench,sports,stand,stands,seat,seating'
        terms: '<translate with synonyms or related terms for ''Bleachers'', separated by commas>'
      leisure/bowling_alley:
        # leisure=bowling_alley
        name: Bowling Alley
        # 'terms: bowling center'
        terms: '<translate with synonyms or related terms for ''Bowling Alley'', separated by commas>'
      leisure/common:
        # leisure=common
        name: Common
        # 'terms: open space'
        terms: '<translate with synonyms or related terms for ''Common'', separated by commas>'
      leisure/dance:
        # leisure=dance
        name: Dance Hall
        # 'terms: ballroom,jive,swing,tango,waltz'
        terms: '<translate with synonyms or related terms for ''Dance Hall'', separated by commas>'
      leisure/dancing_school:
        # 'leisure=dance, dance:teaching=yes'
        name: Dance School
        # 'terms: jive,swing,tango,waltz,dance teaching'
        terms: '<translate with synonyms or related terms for ''Dance School'', separated by commas>'
      leisure/disc_golf_course:
        # leisure=disc_golf_course
        name: Disc Golf Course
        # 'terms: disk golf,frisbee golf,flying disc golf,frolf,ultimate'
        terms: '<translate with synonyms or related terms for ''Disc Golf Course'', separated by commas>'
      leisure/dog_park:
        # leisure=dog_park
        name: Dog Park
        terms: '<translate with synonyms or related terms for ''Dog Park'', separated by commas>'
      leisure/escape_game:
        # leisure=escape_game
        name: Escape Room
        # 'terms: escape game,escape the room,puzzle room,quest room'
        terms: '<translate with synonyms or related terms for ''Escape Room'', separated by commas>'
      leisure/firepit:
        # leisure=firepit
        name: Firepit
        # 'terms: fireplace,campfire'
        terms: '<translate with synonyms or related terms for ''Firepit'', separated by commas>'
      leisure/fishing:
        # leisure=fishing
        name: Fishing Spot
        # 'terms: angler'
        terms: '<translate with synonyms or related terms for ''Fishing Spot'', separated by commas>'
      leisure/fitness_centre:
        # leisure=fitness_centre
        name: Gym / Fitness Center
        # 'terms: health,gym,leisure,studio'
        terms: '<translate with synonyms or related terms for ''Gym / Fitness Center'', separated by commas>'
      leisure/fitness_centre/yoga:
        # 'leisure=fitness_centre, sport=yoga'
        name: Yoga Studio
        # 'terms: studio,asanas,modern yoga,meditation'
        terms: '<translate with synonyms or related terms for ''Yoga Studio'', separated by commas>'
      leisure/fitness_station:
        # leisure=fitness_station
        name: Outdoor Fitness Station
        # 'terms: exercise,fitness,gym,trim trail'
        terms: '<translate with synonyms or related terms for ''Outdoor Fitness Station'', separated by commas>'
      leisure/fitness_station/balance_beam:
        # 'leisure=fitness_station, fitness_station=balance_beam'
        name: Exercise Balance Beam
        # 'terms: balance,exercise,fitness,gym,trim trail'
        terms: '<translate with synonyms or related terms for ''Exercise Balance Beam'', separated by commas>'
      leisure/fitness_station/box:
        # 'leisure=fitness_station, fitness_station=box'
        name: Exercise Box
        # 'terms: box,exercise,fitness,gym,jump,trim trail'
        terms: '<translate with synonyms or related terms for ''Exercise Box'', separated by commas>'
      leisure/fitness_station/horizontal_bar:
        # 'leisure=fitness_station, fitness_station=horizontal_bar'
        name: Exercise Horizontal Bar
        # 'terms: bar,chinup,chin up,exercise,fitness,gym,pullup,pull up,trim trail'
        terms: '<translate with synonyms or related terms for ''Exercise Horizontal Bar'', separated by commas>'
      leisure/fitness_station/horizontal_ladder:
        # 'leisure=fitness_station, fitness_station=horizontal_ladder'
        name: Exercise Monkey Bars
        # 'terms: bar,chinup,chin up,exercise,fitness,gym,ladder,monkey bars,pullup,pull up,trim trail'
        terms: '<translate with synonyms or related terms for ''Exercise Monkey Bars'', separated by commas>'
      leisure/fitness_station/hyperextension:
        # 'leisure=fitness_station, fitness_station=hyperextension'
        name: Hyperextension Station
        # 'terms: back,exercise,extension,fitness,gym,roman chair,trim trail'
        terms: '<translate with synonyms or related terms for ''Hyperextension Station'', separated by commas>'
      leisure/fitness_station/parallel_bars:
        # 'leisure=fitness_station, fitness_station=parallel_bars'
        name: Parallel Bars
        # 'terms: bar,dip,exercise,fitness,gym,trim trail'
        terms: '<translate with synonyms or related terms for ''Parallel Bars'', separated by commas>'
      leisure/fitness_station/push-up:
        # 'leisure=fitness_station, fitness_station=push-up'
        name: Push-Up Station
        # 'terms: bar,exercise,fitness,gym,pushup,push up,trim trail'
        terms: '<translate with synonyms or related terms for ''Push-Up Station'', separated by commas>'
      leisure/fitness_station/rings:
        # 'leisure=fitness_station, fitness_station=rings'
        name: Exercise Rings
        # 'terms: exercise,fitness,gym,muscle up,pullup,pull up,trim trail'
        terms: '<translate with synonyms or related terms for ''Exercise Rings'', separated by commas>'
      leisure/fitness_station/sign:
        # 'leisure=fitness_station, fitness_station=sign'
        name: Exercise Instruction Sign
        # 'terms: exercise,fitness,gym,trim trail'
        terms: '<translate with synonyms or related terms for ''Exercise Instruction Sign'', separated by commas>'
      leisure/fitness_station/sit-up:
        # 'leisure=fitness_station, fitness_station=sit-up'
        name: Sit-Up Station
        # 'terms: crunch,exercise,fitness,gym,situp,sit up,trim trail'
        terms: '<translate with synonyms or related terms for ''Sit-Up Station'', separated by commas>'
      leisure/fitness_station/stairs:
        # 'leisure=fitness_station, fitness_station=stairs'
        name: Exercise Stairs
        # 'terms: exercise,fitness,gym,steps,trim trail'
        terms: '<translate with synonyms or related terms for ''Exercise Stairs'', separated by commas>'
      leisure/garden:
        # leisure=garden
        name: Garden
        terms: '<translate with synonyms or related terms for ''Garden'', separated by commas>'
      leisure/golf_course:
        # leisure=golf_course
        name: Golf Course
        # 'terms: links'
        terms: '<translate with synonyms or related terms for ''Golf Course'', separated by commas>'
      leisure/hackerspace:
        # leisure=hackerspace
        name: Hackerspace
        # 'terms: makerspace,hackspace,hacklab'
        terms: '<translate with synonyms or related terms for ''Hackerspace'', separated by commas>'
      leisure/horse_riding:
        # leisure=horse_riding
        name: Horseback Riding Facility
        # 'terms: equestrian,stable'
        terms: '<translate with synonyms or related terms for ''Horseback Riding Facility'', separated by commas>'
      leisure/ice_rink:
        # leisure=ice_rink
        name: Ice Rink
        # 'terms: hockey,skating,curling'
        terms: '<translate with synonyms or related terms for ''Ice Rink'', separated by commas>'
      leisure/marina:
        # leisure=marina
        name: Marina
        # 'terms: boat'
        terms: '<translate with synonyms or related terms for ''Marina'', separated by commas>'
      leisure/miniature_golf:
        # leisure=miniature_golf
        name: Miniature Golf
        # 'terms: crazy golf,mini golf,putt-putt'
        terms: '<translate with synonyms or related terms for ''Miniature Golf'', separated by commas>'
      leisure/nature_reserve:
        # leisure=nature_reserve
        name: Nature Reserve
        # 'terms: protected,wildlife'
        terms: '<translate with synonyms or related terms for ''Nature Reserve'', separated by commas>'
      leisure/outdoor_seating:
        # leisure=outdoor_seating
        name: Outdoor Seating Area
        # 'terms: al fresco,beer garden,dining,cafe,restaurant,pub,bar,patio'
        terms: '<translate with synonyms or related terms for ''Outdoor Seating Area'', separated by commas>'
      leisure/park:
        # leisure=park
        name: Park
        # 'terms: esplanade,estate,forest,garden,grass,green,grounds,lawn,lot,meadow,parkland,place,playground,plaza,pleasure garden,recreation area,square,tract,village green,woodland'
        terms: '<translate with synonyms or related terms for ''Park'', separated by commas>'
      leisure/picnic_table:
        # leisure=picnic_table
        name: Picnic Table
        # 'terms: bench'
        terms: '<translate with synonyms or related terms for ''Picnic Table'', separated by commas>'
      leisure/picnic_table/chess:
        # 'leisure=picnic_table, sport=chess'
        name: Chess Table
        # 'terms: bench,chess board,checkerboard,checkers,chequerboard,game table'
        terms: '<translate with synonyms or related terms for ''Chess Table'', separated by commas>'
      leisure/pitch:
        # leisure=pitch
        name: Sport Pitch
        # 'terms: field'
        terms: '<translate with synonyms or related terms for ''Sport Pitch'', separated by commas>'
      leisure/pitch/american_football:
        # 'leisure=pitch, sport=american_football'
        name: American Football Field
        # 'terms: football,gridiron'
        terms: '<translate with synonyms or related terms for ''American Football Field'', separated by commas>'
      leisure/pitch/australian_football:
        # 'leisure=pitch, sport=australian_football'
        name: Australian Football Field
        # 'terms: Aussie,AFL,football'
        terms: '<translate with synonyms or related terms for ''Australian Football Field'', separated by commas>'
      leisure/pitch/badminton:
        # 'leisure=pitch, sport=badminton'
        name: Badminton Court
        terms: '<translate with synonyms or related terms for ''Badminton Court'', separated by commas>'
      leisure/pitch/baseball:
        # 'leisure=pitch, sport=baseball'
        name: Baseball Field
        terms: '<translate with synonyms or related terms for ''Baseball Field'', separated by commas>'
      leisure/pitch/basketball:
        # 'leisure=pitch, sport=basketball'
        name: Basketball Court
        terms: '<translate with synonyms or related terms for ''Basketball Court'', separated by commas>'
      leisure/pitch/beachvolleyball:
        # 'leisure=pitch, sport=beachvolleyball'
        name: Beach Volleyball Court
        # 'terms: volleyball'
        terms: '<translate with synonyms or related terms for ''Beach Volleyball Court'', separated by commas>'
      leisure/pitch/boules:
        # 'leisure=pitch, sport=boules'
        name: Boules/Bocce Court
        # 'terms: bocce,lyonnaise,pétanque'
        terms: '<translate with synonyms or related terms for ''Boules/Bocce Court'', separated by commas>'
      leisure/pitch/bowls:
        # 'leisure=pitch, sport=bowls'
        name: Bowling Green
        terms: '<translate with synonyms or related terms for ''Bowling Green'', separated by commas>'
      leisure/pitch/chess:
        # 'leisure=pitch, sport=chess'
        name: Giant Chess Board
        # 'terms: chessboard,checkerboard,checkers,chequerboard,garden chess,large chess,oversize chess'
        terms: '<translate with synonyms or related terms for ''Giant Chess Board'', separated by commas>'
      leisure/pitch/cricket:
        # 'leisure=pitch, sport=cricket'
        name: Cricket Field
        terms: '<translate with synonyms or related terms for ''Cricket Field'', separated by commas>'
      leisure/pitch/equestrian:
        # 'leisure=pitch, sport=equestrian'
        name: Riding Arena
        # 'terms: dressage,equestrian,horse,horseback,riding'
        terms: '<translate with synonyms or related terms for ''Riding Arena'', separated by commas>'
      leisure/pitch/field_hockey:
        # 'leisure=pitch, sport=field_hockey'
        name: Field Hockey Pitch
        # 'terms: landhockey'
        terms: '<translate with synonyms or related terms for ''Field Hockey Pitch'', separated by commas>'
      leisure/pitch/horseshoes:
        # 'leisure=pitch, sport=horseshoes'
        name: Horseshoes Pit
        # 'terms: horse shoes'
        terms: '<translate with synonyms or related terms for ''Horseshoes Pit'', separated by commas>'
      leisure/pitch/netball:
        # 'leisure=pitch, sport=netball'
        name: Netball Court
        terms: '<translate with synonyms or related terms for ''Netball Court'', separated by commas>'
      leisure/pitch/rugby_league:
        # 'leisure=pitch, sport=rugby_league'
        name: Rugby League Field
        terms: '<translate with synonyms or related terms for ''Rugby League Field'', separated by commas>'
      leisure/pitch/rugby_union:
        # 'leisure=pitch, sport=rugby_union'
        name: Rugby Union Field
        terms: '<translate with synonyms or related terms for ''Rugby Union Field'', separated by commas>'
      leisure/pitch/shuffleboard:
        # 'leisure=pitch, sport=shuffleboard'
        name: Shuffleboard Court
        # 'terms: deck shuffleboard,floor shuffleboard'
        terms: '<translate with synonyms or related terms for ''Shuffleboard Court'', separated by commas>'
      leisure/pitch/skateboard:
        # 'leisure=pitch, sport=skateboard'
        name: Skate Park
        terms: '<translate with synonyms or related terms for ''Skate Park'', separated by commas>'
      leisure/pitch/soccer:
        # 'leisure=pitch, sport=soccer'
        name: Soccer Field
        # 'terms: football'
        terms: '<translate with synonyms or related terms for ''Soccer Field'', separated by commas>'
      leisure/pitch/softball:
        # 'leisure=pitch, sport=softball'
        name: Softball Field
        # 'terms: softball,diamond'
        terms: '<translate with synonyms or related terms for ''Softball Field'', separated by commas>'
      leisure/pitch/table_tennis:
        # 'leisure=pitch, sport=table_tennis'
        name: Ping Pong Table
        # 'terms: table tennis,ping pong'
        terms: '<translate with synonyms or related terms for ''Ping Pong Table'', separated by commas>'
      leisure/pitch/tennis:
        # 'leisure=pitch, sport=tennis'
        name: Tennis Court
        terms: '<translate with synonyms or related terms for ''Tennis Court'', separated by commas>'
      leisure/pitch/volleyball:
        # 'leisure=pitch, sport=volleyball'
        name: Volleyball Court
        terms: '<translate with synonyms or related terms for ''Volleyball Court'', separated by commas>'
      leisure/playground:
        # leisure=playground
        name: Playground
        # 'terms: jungle gym,play area'
        terms: '<translate with synonyms or related terms for ''Playground'', separated by commas>'
      leisure/resort:
        # leisure=resort
        name: Resort
        # 'terms: recreation center,sanatorium,ski and snowboard resort,vacation resort,winter sports resort'
        terms: '<translate with synonyms or related terms for ''Resort'', separated by commas>'
      leisure/sauna:
        # leisure=sauna
        name: Sauna
        terms: '<translate with synonyms or related terms for ''Sauna'', separated by commas>'
      leisure/slipway:
        # leisure=slipway
        name: Slipway
        # 'terms: boat launch,boat ramp,boat landing'
        terms: '<translate with synonyms or related terms for ''Slipway'', separated by commas>'
      leisure/slipway_point:
        # leisure=slipway
        name: Slipway
        # 'terms: boat launch,boat ramp,boat landing'
        terms: '<translate with synonyms or related terms for ''Slipway'', separated by commas>'
      leisure/sports_centre:
        # leisure=sports_centre
        name: Sports Center / Complex
        terms: '<translate with synonyms or related terms for ''Sports Center / Complex'', separated by commas>'
      leisure/sports_centre/climbing:
        # 'leisure=sports_centre, sport=climbing'
        name: Climbing Gym
        # 'terms: abseiling,artificial climbing wall,belaying,bouldering,rock climbing facility,indoor rock wall,rappeling,rock gym,ropes'
        terms: '<translate with synonyms or related terms for ''Climbing Gym'', separated by commas>'
      leisure/sports_centre/swimming:
        # 'leisure=sports_centre, sport=swimming'
        name: Swimming Pool Facility
        # 'terms: dive,water'
        terms: '<translate with synonyms or related terms for ''Swimming Pool Facility'', separated by commas>'
      leisure/stadium:
        # leisure=stadium
        name: Stadium
        terms: '<translate with synonyms or related terms for ''Stadium'', separated by commas>'
      leisure/swimming_area:
        # leisure=swimming_area
        name: Natural Swimming Area
        # 'terms: dive,water,aquatics'
        terms: '<translate with synonyms or related terms for ''Natural Swimming Area'', separated by commas>'
      leisure/swimming_pool:
        # leisure=swimming_pool
        name: Swimming Pool
        # 'terms: dive,water,aquatics'
        terms: '<translate with synonyms or related terms for ''Swimming Pool'', separated by commas>'
      leisure/track:
        # leisure=track
        name: Racetrack (Non-Motorsport)
        # 'terms: cycle,dog,greyhound,horse,race*,track'
        terms: '<translate with synonyms or related terms for ''Racetrack (Non-Motorsport)'', separated by commas>'
      leisure/track/cycling:
        # 'leisure=track, sport=cycling'
        name: Cycling Track
        # 'terms: bicycle track,bicycling track,cycle racetrack,velodrome'
        terms: '<translate with synonyms or related terms for ''Cycling Track'', separated by commas>'
      leisure/track/cycling_point:
        # 'leisure=track, sport=cycling'
        name: Cycling Track
        # 'terms: bicycle track,bicycling track,cycle racetrack,velodrome'
        terms: '<translate with synonyms or related terms for ''Cycling Track'', separated by commas>'
      leisure/track/horse_racing:
        # 'leisure=track, sport=horse_racing'
        name: Horse Racing Track
        # 'terms: equestrian race track,horse race betting,horseracing,horsetrack,horse racetrack'
        terms: '<translate with synonyms or related terms for ''Horse Racing Track'', separated by commas>'
      leisure/track/horse_racing_point:
        # 'leisure=track, sport=horse_racing'
        name: Horse Racing Track
        # 'terms: equestrian race track,horse race betting,horseracing,horsetrack,horse racetrack'
        terms: '<translate with synonyms or related terms for ''Horse Racing Track'', separated by commas>'
      leisure/track/running:
        # 'leisure=track, sport=running'
        name: Running Track
        # 'terms: athletics track,decathlon,foot race,long distance running,marathon,middle distance running,racetrack,running,sprint,track,walking'
        terms: '<translate with synonyms or related terms for ''Running Track'', separated by commas>'
      leisure/track/running_point:
        # 'leisure=track, sport=running'
        name: Running Track
        # 'terms: athletics track,decathlon,foot race,long distance running,marathon,middle distance running,racetrack,running,sprint,track,walking'
        terms: '<translate with synonyms or related terms for ''Running Track'', separated by commas>'
      leisure/water_park:
        # leisure=water_park
        name: Water Park
        # 'terms: swim,pool,dive'
        terms: '<translate with synonyms or related terms for ''Water Park'', separated by commas>'
      line:
        name: Line
        # 'terms: polyline'
        terms: '<translate with synonyms or related terms for ''Line'', separated by commas>'
      man_made:
        # man_made=*
        name: Man Made
      man_made/adit:
        # man_made=adit
        name: Adit
        # 'terms: cave,horizontal mine entrance,tunnel,underground'
        terms: '<translate with synonyms or related terms for ''Adit'', separated by commas>'
      man_made/antenna:
        # man_made=antenna
        name: Antenna
        # 'terms: broadcast,cell phone,cell,communication,mobile phone,radio,television,transmission,tv'
        terms: '<translate with synonyms or related terms for ''Antenna'', separated by commas>'
      man_made/beacon:
        # man_made=beacon
        name: Beacon
        terms: '<translate with synonyms or related terms for ''Beacon'', separated by commas>'
      man_made/beehive:
        # man_made=beehive
        name: Beehive
        # 'terms: apiary,beekeeper,farm,honey,pollination'
        terms: '<translate with synonyms or related terms for ''Beehive'', separated by commas>'
      man_made/breakwater:
        # man_made=breakwater
        name: Breakwater
        terms: '<translate with synonyms or related terms for ''Breakwater'', separated by commas>'
      man_made/bridge:
        # man_made=bridge
        name: Bridge Area
        terms: '<translate with synonyms or related terms for ''Bridge Area'', separated by commas>'
      man_made/bunker_silo:
        # man_made=bunker_silo
        name: Bunker Silo
        # 'terms: Silage,Storage'
        terms: '<translate with synonyms or related terms for ''Bunker Silo'', separated by commas>'
      man_made/cairn:
        # man_made=cairn
        name: Cairn
        # 'terms: rock pile,stone stack,stone pile,càrn'
        terms: '<translate with synonyms or related terms for ''Cairn'', separated by commas>'
      man_made/chimney:
        # man_made=chimney
        name: Chimney
        terms: '<translate with synonyms or related terms for ''Chimney'', separated by commas>'
      man_made/clearcut:
        # man_made=clearcut
        name: Clearcut Forest
        # 'terms: cut,forest,lumber,tree,wood'
        terms: '<translate with synonyms or related terms for ''Clearcut Forest'', separated by commas>'
      man_made/crane:
        # man_made=crane
        name: Crane
        terms: '<translate with synonyms or related terms for ''Crane'', separated by commas>'
      man_made/cross:
        # man_made=cross
        name: Summit Cross
        terms: '<translate with synonyms or related terms for ''Summit Cross'', separated by commas>'
      man_made/cutline:
        # man_made=cutline
        name: Cut line
        terms: '<translate with synonyms or related terms for ''Cut line'', separated by commas>'
      man_made/dyke:
        # man_made=dyke
        name: Levee
        # 'terms: Dike,Dyke,Floodbank,Stopbank'
        terms: '<translate with synonyms or related terms for ''Levee'', separated by commas>'
      man_made/embankment:
        # man_made=embankment
        name: Embankment
        terms: '<translate with synonyms or related terms for ''Embankment'', separated by commas>'
      man_made/flagpole:
        # man_made=flagpole
        name: Flagpole
        terms: '<translate with synonyms or related terms for ''Flagpole'', separated by commas>'
      man_made/gasometer:
        # man_made=gasometer
        name: Gasometer
        # 'terms: gas holder'
        terms: '<translate with synonyms or related terms for ''Gasometer'', separated by commas>'
      man_made/groyne:
        # man_made=groyne
        name: Groyne
        terms: '<translate with synonyms or related terms for ''Groyne'', separated by commas>'
      man_made/lighthouse:
        # man_made=lighthouse
        name: Lighthouse
        terms: '<translate with synonyms or related terms for ''Lighthouse'', separated by commas>'
      man_made/manhole:
        # manhole=*
        name: Manhole
        # 'terms: cover,hole,sewer,sewage,telecom'
        terms: '<translate with synonyms or related terms for ''Manhole'', separated by commas>'
      man_made/manhole/drain:
        # manhole=drain
        name: Storm Drain
        # 'terms: cover,drain,hole,rain,sewer,sewage,storm'
        terms: '<translate with synonyms or related terms for ''Storm Drain'', separated by commas>'
      man_made/manhole/gas:
        # manhole=gas
        name: Gas Utility Manhole
        # 'terms: cover,gas,heat,hole,utility'
        terms: '<translate with synonyms or related terms for ''Gas Utility Manhole'', separated by commas>'
      man_made/manhole/power:
        # manhole=power
        name: Power Utility Manhole
        # 'terms: cover,hole,electric,hole,power,utility'
        terms: '<translate with synonyms or related terms for ''Power Utility Manhole'', separated by commas>'
      man_made/manhole/sewer:
        # manhole=sewer
        name: Sewer Utility Manhole
        # 'terms: cover,drain,hole,sewer,sewage,utility'
        terms: '<translate with synonyms or related terms for ''Sewer Utility Manhole'', separated by commas>'
      man_made/manhole/telecom:
        # manhole=telecom
        name: Telecom Utility Manhole
        # 'terms: bt,cable,cover,phone,hole,telecom,telephone,utility'
        terms: '<translate with synonyms or related terms for ''Telecom Utility Manhole'', separated by commas>'
      man_made/manhole/water:
        # manhole=water
        name: Water Utility Manhole
        # 'terms: cover,drinking,hole,utility,water'
        terms: '<translate with synonyms or related terms for ''Water Utility Manhole'', separated by commas>'
      man_made/mast:
        # man_made=mast
        name: Mast
        # 'terms: antenna,broadcast tower,cell phone tower,cell tower,communication mast,communication tower,guyed tower,mobile phone tower,radio mast,radio tower,television tower,transmission mast,transmission tower,tv tower'
        terms: '<translate with synonyms or related terms for ''Mast'', separated by commas>'
      man_made/mast/communication:
        # 'man_made=mast, tower:type=communication'
        name: Communication Mast
        # 'terms: antenna,broadcast tower,cell phone tower,cell tower,communication mast,communication tower,guyed tower,mobile phone tower,radio mast,radio tower,television tower,transmission mast,transmission tower,tv tower'
        terms: '<translate with synonyms or related terms for ''Communication Mast'', separated by commas>'
      man_made/mast/communication/mobile_phone:
        # 'man_made=mast, tower:type=communication, communication:mobile_phone=yes'
        name: Mobile Phone Mast
        # 'terms: antenna,cell mast,cell phone mast,cell phone tower,cell tower,communication mast,communication tower,guyed tower,mobile phone tower,transmission mast,transmission tower'
        terms: '<translate with synonyms or related terms for ''Mobile Phone Mast'', separated by commas>'
      man_made/mast/communication/radio:
        # 'man_made=mast, tower:type=communication, communication:radio=yes'
        name: Radio Broadcast Mast
        # 'terms: antenna,broadcast tower,communication mast,communication tower,guyed tower,radio mast,radio tower,transmission mast,transmission tower'
        terms: '<translate with synonyms or related terms for ''Radio Broadcast Mast'', separated by commas>'
      man_made/mast/communication/television:
        # 'man_made=mast, tower:type=communication, communication:television=yes'
        name: Television Broadcast Mast
        # 'terms: antenna,broadcast tower,communication mast,communication tower,guyed tower,television mast,television tower,transmission mast,transmission tower,tv mast,tv tower'
        terms: '<translate with synonyms or related terms for ''Television Broadcast Mast'', separated by commas>'
      man_made/mineshaft:
        # man_made=mineshaft
        name: Mineshaft
        # 'terms: cave,mine shaft,tunnel,underground,vertical mine entrance'
        terms: '<translate with synonyms or related terms for ''Mineshaft'', separated by commas>'
      man_made/monitoring_station:
        # man_made=monitoring_station
        name: Monitoring Station
        # 'terms: weather,earthquake,seismology,air,gps'
        terms: '<translate with synonyms or related terms for ''Monitoring Station'', separated by commas>'
      man_made/obelisk:
        # man_made=obelisk
        name: Obelisk
        terms: '<translate with synonyms or related terms for ''Obelisk'', separated by commas>'
      man_made/observatory:
        # man_made=observatory
        name: Observatory
        # 'terms: astronomical,meteorological'
        terms: '<translate with synonyms or related terms for ''Observatory'', separated by commas>'
      man_made/petroleum_well:
        # man_made=petroleum_well
        name: Oil Well
        # 'terms: drilling rig,oil derrick,oil drill,oil horse,oil rig,oil pump,petroleum well,pumpjack'
        terms: '<translate with synonyms or related terms for ''Oil Well'', separated by commas>'
      man_made/pier:
        # man_made=pier
        name: Pier
        # 'terms: berth,dock,jetty,landing,promenade,wharf'
        terms: '<translate with synonyms or related terms for ''Pier'', separated by commas>'
      man_made/pier/floating:
        # 'man_made=pier, floating=yes'
        name: Floating Pier
        # 'terms: berth,dock,jetty,landing,promenade,wharf'
        terms: '<translate with synonyms or related terms for ''Floating Pier'', separated by commas>'
      man_made/pipeline:
        # man_made=pipeline
        name: Pipeline
        # 'terms: oil,natural gas,water,sewer,sewage'
        terms: '<translate with synonyms or related terms for ''Pipeline'', separated by commas>'
      man_made/pipeline/underground:
        # 'man_made=pipeline, location=underground'
        name: Underground Pipeline
        # 'terms: oil,natural gas,water,sewer,sewage'
        terms: '<translate with synonyms or related terms for ''Underground Pipeline'', separated by commas>'
      man_made/pipeline/valve:
        # pipeline=valve
        name: Pipeline Valve
        # 'terms: oil,natural gas,water,sewer,sewage'
        terms: '<translate with synonyms or related terms for ''Pipeline Valve'', separated by commas>'
      man_made/pumping_station:
        # man_made=pumping_station
        name: Pumping Station
        terms: '<translate with synonyms or related terms for ''Pumping Station'', separated by commas>'
      man_made/silo:
        # man_made=silo
        name: Silo
        # 'terms: grain,corn,wheat'
        terms: '<translate with synonyms or related terms for ''Silo'', separated by commas>'
      man_made/storage_tank:
        # man_made=storage_tank
        name: Storage Tank
        # 'terms: water,oil,gas,petrol'
        terms: '<translate with synonyms or related terms for ''Storage Tank'', separated by commas>'
      man_made/storage_tank/water:
        # 'man_made=storage_tank, content=water'
        name: Water Tank
        # 'terms: cistern,water tower'
        terms: '<translate with synonyms or related terms for ''Water Tank'', separated by commas>'
      man_made/street_cabinet:
        # man_made=street_cabinet
        name: Street Cabinet
        # 'terms: cable tv,monitoring box,technical box,telecommunications,traffic signal controls'
        terms: '<translate with synonyms or related terms for ''Street Cabinet'', separated by commas>'
      man_made/surveillance:
        # man_made=surveillance
        name: Surveillance
        # 'terms: anpr,alpr,camera,car plate recognition,cctv,guard,license plate recognition,monitoring,number plate recognition,security,video,webcam'
        terms: '<translate with synonyms or related terms for ''Surveillance'', separated by commas>'
      man_made/surveillance/camera:
        # 'man_made=surveillance, surveillance:type=camera'
        name: Surveillance Camera
        # 'terms: anpr,alpr,camera,car plate recognition,cctv,guard,license plate recognition,monitoring,number plate recognition,security,video,webcam'
        terms: '<translate with synonyms or related terms for ''Surveillance Camera'', separated by commas>'
      man_made/survey_point:
        # man_made=survey_point
        name: Survey Point
        # 'terms: trig point,triangulation pillar,trigonometrical station'
        terms: '<translate with synonyms or related terms for ''Survey Point'', separated by commas>'
      man_made/torii:
        # man_made=torii
        name: Torii
        # 'terms: Japanese gate,Shinto shrine'
        terms: '<translate with synonyms or related terms for ''Torii'', separated by commas>'
      man_made/tower:
        # man_made=tower
        name: Tower
        terms: '<translate with synonyms or related terms for ''Tower'', separated by commas>'
      man_made/tower/bell_tower:
        # 'man_made=tower, tower:type=bell_tower'
        name: Bell Tower
        # 'terms: belfry,bell gable,campanile,church tower,klockstapel'
        terms: '<translate with synonyms or related terms for ''Bell Tower'', separated by commas>'
      man_made/tower/communication:
        # 'man_made=tower, tower:type=communication'
        name: Communication Tower
        # 'terms: antenna,broadcast tower,cell phone tower,cell tower,communication mast,communication tower,guyed tower,mobile phone tower,radio mast,radio tower,television tower,transmission mast,transmission tower,tv tower'
        terms: '<translate with synonyms or related terms for ''Communication Tower'', separated by commas>'
      man_made/tower/defensive:
        # 'man_made=tower, tower:type=defensive'
        name: Fortified Tower
        # 'terms: Defensive Tower,Castle Tower'
        terms: '<translate with synonyms or related terms for ''Fortified Tower'', separated by commas>'
      man_made/tower/minaret:
        # 'man_made=tower, tower:type=minaret'
        name: Minaret
        # 'terms: Islam,mosque,Muezzin,Muslim'
        terms: '<translate with synonyms or related terms for ''Minaret'', separated by commas>'
      man_made/tower/observation:
        # 'man_made=tower, tower:type=observation'
        name: Observation Tower
        # 'terms: lookout tower,fire tower'
        terms: '<translate with synonyms or related terms for ''Observation Tower'', separated by commas>'
      man_made/tunnel:
        # man_made=tunnel
        name: Tunnel Area
        # 'terms: bore,dig,shaft,underground passage,underpass'
        terms: '<translate with synonyms or related terms for ''Tunnel Area'', separated by commas>'
      man_made/utility_pole:
        # man_made=utility_pole
        name: Utility Pole
        terms: '<translate with synonyms or related terms for ''Utility Pole'', separated by commas>'
      man_made/wastewater_plant:
        # man_made=wastewater_plant
        name: Wastewater Plant
        # 'terms: sewage*,water treatment plant,reclamation plant'
        terms: '<translate with synonyms or related terms for ''Wastewater Plant'', separated by commas>'
      man_made/water_tap:
        # man_made=water_tap
        name: Water Tap
        # 'terms: drinking water,water faucet,water point,water source,water spigot'
        terms: '<translate with synonyms or related terms for ''Water Tap'', separated by commas>'
      man_made/water_tower:
        # man_made=water_tower
        name: Water Tower
        terms: '<translate with synonyms or related terms for ''Water Tower'', separated by commas>'
      man_made/water_well:
        # man_made=water_well
        name: Water Well
        # 'terms: aquifer,drinking water,water point,water source'
        terms: '<translate with synonyms or related terms for ''Water Well'', separated by commas>'
      man_made/water_works:
        # man_made=water_works
        name: Water Works
        terms: '<translate with synonyms or related terms for ''Water Works'', separated by commas>'
      man_made/watermill:
        # man_made=watermill
        name: Watermill
        # 'terms: water,wheel,mill'
        terms: '<translate with synonyms or related terms for ''Watermill'', separated by commas>'
      man_made/windmill:
        # man_made=windmill
        name: Windmill
        # 'terms: wind,wheel,mill'
        terms: '<translate with synonyms or related terms for ''Windmill'', separated by commas>'
      man_made/works:
        # man_made=works
        name: Factory
        # 'terms: assembly,build,brewery,car,plant,plastic,processing,manufacture,refinery'
        terms: '<translate with synonyms or related terms for ''Factory'', separated by commas>'
      marker:
        # marker=*
        name: Marker
        # 'terms: identifier,marking,plate,pole,post,sign'
        terms: '<translate with synonyms or related terms for ''Marker'', separated by commas>'
      marker/utility:
        # 'marker=*, utility=*'
        name: Utility Marker
        # 'terms: gas line marker,identifier,marking,oil marker,pipline marker,plate,pole,post,sign'
        terms: '<translate with synonyms or related terms for ''Utility Marker'', separated by commas>'
      marker/utility/power:
        # 'marker=*, utility=power'
        name: Power Marker
        # 'terms: electric line,identifier,marking,plate,pole,post,power cable,power line,sign'
        terms: '<translate with synonyms or related terms for ''Power Marker'', separated by commas>'
      military/bunker:
        # military=bunker
        name: Military Bunker
        # 'terms: air force,army,base,fight,force,guard,marine,navy,troop,war'
        terms: '<translate with synonyms or related terms for ''Military Bunker'', separated by commas>'
      military/checkpoint:
        # military=checkpoint
        name: Checkpoint
        # 'terms: air force,army,base,force,guard,marine,navy,troop,war'
        terms: '<translate with synonyms or related terms for ''Checkpoint'', separated by commas>'
      military/nuclear_explosion_site:
        # military=nuclear_explosion_site
        name: Nuclear Explosion Site
        # 'terms: atom,blast,bomb,detonat*,nuke,site,test'
        terms: '<translate with synonyms or related terms for ''Nuclear Explosion Site'', separated by commas>'
      military/office:
        # military=office
        name: Military Office
        # 'terms: air force,army,base,enlist,fight,force,guard,marine,navy,recruit,troop,war'
        terms: '<translate with synonyms or related terms for ''Military Office'', separated by commas>'
      military/trench:
        # military=trench
        name: Military Trench
        # 'terms: dugout,firestep,fox hole,infantry trench,war trench'
        terms: '<translate with synonyms or related terms for ''Military Trench'', separated by commas>'
      natural:
        # natural=*
        name: Natural
      natural/bare_rock:
        # natural=bare_rock
        name: Bare Rock
        # 'terms: rock'
        terms: '<translate with synonyms or related terms for ''Bare Rock'', separated by commas>'
      natural/bay:
        # natural=bay
        name: Bay
        terms: '<translate with synonyms or related terms for ''Bay'', separated by commas>'
      natural/beach:
        # natural=beach
        name: Beach
        # 'terms: shore'
        terms: '<translate with synonyms or related terms for ''Beach'', separated by commas>'
      natural/cape:
        # natural=cape
        name: Cape
        # 'terms: bay,coastline,erosion,headland,promontory'
        terms: '<translate with synonyms or related terms for ''Cape'', separated by commas>'
      natural/cave_entrance:
        # natural=cave_entrance
        name: Cave Entrance
        # 'terms: cavern,hollow,grotto,shelter,cavity'
        terms: '<translate with synonyms or related terms for ''Cave Entrance'', separated by commas>'
      natural/cliff:
        # natural=cliff
        name: Cliff
        # 'terms: crag,escarpment,rock face,scarp'
        terms: '<translate with synonyms or related terms for ''Cliff'', separated by commas>'
      natural/coastline:
        # natural=coastline
        name: Coastline
        # 'terms: shore'
        terms: '<translate with synonyms or related terms for ''Coastline'', separated by commas>'
      natural/fell:
        # natural=fell
        name: Fell
        terms: '<translate with synonyms or related terms for ''Fell'', separated by commas>'
      natural/glacier:
        # natural=glacier
        name: Glacier
        # 'terms: ice,snow'
        terms: '<translate with synonyms or related terms for ''Glacier'', separated by commas>'
      natural/grassland:
        # natural=grassland
        name: Grassland
        # 'terms: prairie,savanna'
        terms: '<translate with synonyms or related terms for ''Grassland'', separated by commas>'
      natural/heath:
        # natural=heath
        name: Heath
        terms: '<translate with synonyms or related terms for ''Heath'', separated by commas>'
      natural/mud:
        # natural=mud
        name: Mud
        # 'terms: wetland'
        terms: '<translate with synonyms or related terms for ''Mud'', separated by commas>'
      natural/peak:
        # natural=peak
        name: Peak
        # 'terms: acme,aiguille,alp,climax,crest,crown,hill,mount,mountain,pinnacle,summit,tip,top'
        terms: '<translate with synonyms or related terms for ''Peak'', separated by commas>'
      natural/reef:
        # natural=reef
        name: Reef
        # 'terms: barrier,coral,ocean,sand,shoal'
        terms: '<translate with synonyms or related terms for ''Reef'', separated by commas>'
      natural/ridge:
        # natural=ridge
        name: Ridge
        # 'terms: crest'
        terms: '<translate with synonyms or related terms for ''Ridge'', separated by commas>'
      natural/rock:
        # natural=rock
        name: Attached Rock / Boulder
        # 'terms: boulder,stone,rock'
        terms: '<translate with synonyms or related terms for ''Attached Rock / Boulder'', separated by commas>'
      natural/saddle:
        # natural=saddle
        name: Saddle
        # 'terms: pass,mountain pass,top'
        terms: '<translate with synonyms or related terms for ''Saddle'', separated by commas>'
      natural/sand:
        # natural=sand
        name: Sand
        # 'terms: desert'
        terms: '<translate with synonyms or related terms for ''Sand'', separated by commas>'
      natural/scree:
        # natural=scree
        name: Scree
        # 'terms: loose rocks'
        terms: '<translate with synonyms or related terms for ''Scree'', separated by commas>'
      natural/scrub:
        # natural=scrub
        name: Scrub
        # 'terms: bush,shrubs'
        terms: '<translate with synonyms or related terms for ''Scrub'', separated by commas>'
      natural/shingle:
        # natural=shingle
        name: Shingle
        # 'terms: beach,gravel,pebbles,riverbed,rounded rock fragments'
        terms: '<translate with synonyms or related terms for ''Shingle'', separated by commas>'
      natural/spring:
        # natural=spring
        name: Spring
        # 'terms: aquifer,hydro,seep,water source'
        terms: '<translate with synonyms or related terms for ''Spring'', separated by commas>'
      natural/stone:
        # natural=stone
        name: Unattached Stone / Boulder
        # 'terms: boulder,stone,rock'
        terms: '<translate with synonyms or related terms for ''Unattached Stone / Boulder'', separated by commas>'
      natural/tree:
        # natural=tree
        name: Tree
        terms: '<translate with synonyms or related terms for ''Tree'', separated by commas>'
      natural/tree_row:
        # natural=tree_row
        name: Tree Row
        terms: '<translate with synonyms or related terms for ''Tree Row'', separated by commas>'
      natural/valley:
        # natural=valley
        name: Valley
        # 'terms: canyon,dale,dell,dene,depression,glen,gorge,gully,gulley,gultch,hollow,ravine,rift,vale'
        terms: '<translate with synonyms or related terms for ''Valley'', separated by commas>'
      natural/volcano:
        # natural=volcano
        name: Volcano
        # 'terms: mountain,crater'
        terms: '<translate with synonyms or related terms for ''Volcano'', separated by commas>'
      natural/water:
        # natural=water
        name: Water
        terms: '<translate with synonyms or related terms for ''Water'', separated by commas>'
      natural/water/basin:
        # 'natural=water, water=basin'
        name: Basin
        # 'terms: detention,drain,overflow,rain,retention'
        terms: '<translate with synonyms or related terms for ''Basin'', separated by commas>'
      natural/water/canal:
        # 'natural=water, water=canal'
        name: Canal Area
        terms: '<translate with synonyms or related terms for ''Canal Area'', separated by commas>'
      natural/water/lake:
        # 'natural=water, water=lake'
        name: Lake
        # 'terms: lakelet,loch,mere'
        terms: '<translate with synonyms or related terms for ''Lake'', separated by commas>'
      natural/water/moat:
        # 'natural=water, water=moat'
        name: Moat
        terms: '<translate with synonyms or related terms for ''Moat'', separated by commas>'
      natural/water/pond:
        # 'natural=water, water=pond'
        name: Pond
        # 'terms: lakelet,millpond,tarn,pool,mere'
        terms: '<translate with synonyms or related terms for ''Pond'', separated by commas>'
      natural/water/reservoir:
        # 'natural=water, water=reservoir'
        name: Reservoir
        terms: '<translate with synonyms or related terms for ''Reservoir'', separated by commas>'
      natural/water/river:
        # 'natural=water, water=river'
        name: River Area
        # 'terms: beck,branch,brook,course,creek,estuary,rill,riverbank,rivulet,run,runnel,stream,tributary,watercourse'
        terms: '<translate with synonyms or related terms for ''River Area'', separated by commas>'
      natural/water/stream:
        # 'natural=water, water=stream'
        name: Stream Area
        # 'terms: beck,branch,brook,burn,course,creek,current,drift,flood,flow,freshet,race,rill,rindle,rivulet,run,runnel,rush,spate,spritz,surge,tide,torrent,tributary,watercourse'
        terms: '<translate with synonyms or related terms for ''Stream Area'', separated by commas>'
      natural/water/wastewater:
        # 'natural=water, water=wastewater'
        name: Wastewater Basin
        # 'terms: excrement,shit,sewage,wastewater,Settling Basin,Clarifier Basin'
        terms: '<translate with synonyms or related terms for ''Wastewater Basin'', separated by commas>'
      natural/wetland:
        # natural=wetland
        name: Wetland
        # 'terms: bog,fen,marsh,mire,moor,muskeg,peatland,quagmire,reedbed,saltmarsh,swamp,tidalflat,wet meadow'
        terms: '<translate with synonyms or related terms for ''Wetland'', separated by commas>'
      natural/wood:
        # natural=wood
        name: Wood
        # 'terms: tree'
        terms: '<translate with synonyms or related terms for ''Wood'', separated by commas>'
      network/type/node_network:
        # 'network:type=node_network'
        name: Recreational Network Node
        # 'terms: node network,rcn,rwn'
        terms: '<translate with synonyms or related terms for ''Recreational Network Node'', separated by commas>'
      noexit/yes:
        # noexit=yes
        name: No Exit
        # 'terms: no exit,road end,dead end'
        terms: '<translate with synonyms or related terms for ''No Exit'', separated by commas>'
      office:
        # office=*
        name: Office
        terms: '<translate with synonyms or related terms for ''Office'', separated by commas>'
      office/accountant:
        # office=accountant
        name: Accountant Office
        terms: '<translate with synonyms or related terms for ''Accountant Office'', separated by commas>'
      office/administrative:
        # office=administrative
        name: Administrative Office
      office/adoption_agency:
        # office=adoption_agency
        name: Adoption Agency
        terms: '<translate with synonyms or related terms for ''Adoption Agency'', separated by commas>'
      office/advertising_agency:
        # office=advertising_agency
        name: Advertising Agency
        # 'terms: ad,ad agency,advert agency,advertising,marketing'
        terms: '<translate with synonyms or related terms for ''Advertising Agency'', separated by commas>'
      office/architect:
        # office=architect
        name: Architect Office
        terms: '<translate with synonyms or related terms for ''Architect Office'', separated by commas>'
      office/association:
        # office=association
        name: Nonprofit Organization Office
        # 'terms: association,non-profit,nonprofit,organization,society'
        terms: '<translate with synonyms or related terms for ''Nonprofit Organization Office'', separated by commas>'
      office/bail_bond_agent:
        # office=bail_bond_agent
        name: Bail Bond Agent
        # 'terms: bail bond dealer,bail bond man,bail bondsman,bail bondsperson'
        terms: '<translate with synonyms or related terms for ''Bail Bond Agent'', separated by commas>'
      office/charity:
        # office=charity
        name: Charity Office
        # 'terms: charitable organization'
        terms: '<translate with synonyms or related terms for ''Charity Office'', separated by commas>'
      office/company:
        # office=company
        name: Corporate Office
        terms: '<translate with synonyms or related terms for ''Corporate Office'', separated by commas>'
      office/consulting:
        # office=consulting
        name: Consultancy Office
        # 'terms: consulting firm office'
        terms: '<translate with synonyms or related terms for ''Consultancy Office'', separated by commas>'
      office/coworking:
        # office=coworking
        name: Coworking Space
        # 'terms: coworking,office'
        terms: '<translate with synonyms or related terms for ''Coworking Space'', separated by commas>'
      office/diplomatic:
        # office=diplomatic
        name: Diplomatic Office
        terms: '<translate with synonyms or related terms for ''Diplomatic Office'', separated by commas>'
      office/diplomatic/consulate:
        # 'office=diplomatic, diplomatic=consulate'
        name: Consulate
        terms: '<translate with synonyms or related terms for ''Consulate'', separated by commas>'
      office/diplomatic/embassy:
        # 'office=diplomatic, diplomatic=embassy'
        name: Embassy
        terms: '<translate with synonyms or related terms for ''Embassy'', separated by commas>'
      office/diplomatic/liaison:
        # 'office=diplomatic, diplomatic=liaison'
        name: Liaison Office
        terms: '<translate with synonyms or related terms for ''Liaison Office'', separated by commas>'
      office/educational_institution:
        # office=educational_institution
        name: Educational Institution
        terms: '<translate with synonyms or related terms for ''Educational Institution'', separated by commas>'
      office/employment_agency:
        # office=employment_agency
        name: Employment Agency
        # 'terms: job'
        terms: '<translate with synonyms or related terms for ''Employment Agency'', separated by commas>'
      office/energy_supplier:
        # office=energy_supplier
        name: Energy Supplier Office
        # 'terms: electricity,energy company,energy utility,gas utility'
        terms: '<translate with synonyms or related terms for ''Energy Supplier Office'', separated by commas>'
      office/estate_agent:
        # office=estate_agent
        name: Real Estate Office
        # 'terms: real estate'
        terms: '<translate with synonyms or related terms for ''Real Estate Office'', separated by commas>'
      office/financial:
        # office=financial
        name: Financial Office
        terms: '<translate with synonyms or related terms for ''Financial Office'', separated by commas>'
      office/financial_advisor:
        # office=financial_advisor
        name: Financial Advisor
        # 'terms: 401k,inheritance,savings,stocks,retirement,wealth management'
        terms: '<translate with synonyms or related terms for ''Financial Advisor'', separated by commas>'
      office/forestry:
        # office=forestry
        name: Forestry Office
        # 'terms: forest,ranger'
        terms: '<translate with synonyms or related terms for ''Forestry Office'', separated by commas>'
      office/foundation:
        # office=foundation
        name: Foundation Office
        terms: '<translate with synonyms or related terms for ''Foundation Office'', separated by commas>'
      office/government:
        # office=government
        name: Government Office
        terms: '<translate with synonyms or related terms for ''Government Office'', separated by commas>'
      office/government/register_office:
        # 'office=government, government=register_office'
        name: Register Office
        # 'terms: clerk,marriage,death,birth,certificate'
        terms: '<translate with synonyms or related terms for ''Register Office'', separated by commas>'
      office/government/tax:
        # 'office=government, government=tax'
        name: Tax and Revenue Office
        # 'terms: fiscal authorities,revenue office,tax office'
        terms: '<translate with synonyms or related terms for ''Tax and Revenue Office'', separated by commas>'
      office/guide:
        # office=guide
        name: Tour Guide Office
        # 'terms: dive guide,mountain guide,tour guide'
        terms: '<translate with synonyms or related terms for ''Tour Guide Office'', separated by commas>'
      office/insurance:
        # office=insurance
        name: Insurance Office
        terms: '<translate with synonyms or related terms for ''Insurance Office'', separated by commas>'
      office/it:
        # office=it
        name: Information Technology Office
        # 'terms: computer,information,software,technology'
        terms: '<translate with synonyms or related terms for ''Information Technology Office'', separated by commas>'
      office/lawyer:
        # office=lawyer
        name: Law Office
        terms: '<translate with synonyms or related terms for ''Law Office'', separated by commas>'
      office/lawyer/notary:
        # 'office=lawyer, lawyer=notary'
        name: Notary Office
      office/moving_company:
        # office=moving_company
        name: Moving Company Office
        # 'terms: relocation'
        terms: '<translate with synonyms or related terms for ''Moving Company Office'', separated by commas>'
      office/newspaper:
        # office=newspaper
        name: Newspaper Office
        terms: '<translate with synonyms or related terms for ''Newspaper Office'', separated by commas>'
      office/ngo:
        # office=ngo
        name: NGO Office
        # 'terms: ngo,non government,non-government,organization,organisation'
        terms: '<translate with synonyms or related terms for ''NGO Office'', separated by commas>'
      office/notary:
        # office=notary
        name: Notary Office
        # 'terms: clerk,deeds,estate,signature,wills'
        terms: '<translate with synonyms or related terms for ''Notary Office'', separated by commas>'
      office/physician:
        # office=physician
        name: Physician
      office/political_party:
        # office=political_party
        name: Political Party Office
        terms: '<translate with synonyms or related terms for ''Political Party Office'', separated by commas>'
      office/private_investigator:
        # office=private_investigator
        name: Private Investigator Office
        # 'terms: PI,private eye,private detective'
        terms: '<translate with synonyms or related terms for ''Private Investigator Office'', separated by commas>'
      office/quango:
        # office=quango
        name: Quasi-NGO Office
        # 'terms: ngo,non government,non-government,organization,organisation,quasi autonomous,quasi-autonomous'
        terms: '<translate with synonyms or related terms for ''Quasi-NGO Office'', separated by commas>'
      office/religion:
        # office=religion
        name: Religious Office
        terms: '<translate with synonyms or related terms for ''Religious Office'', separated by commas>'
      office/research:
        # office=research
        name: Research Office
        # 'terms: R and D,research and development,research lab'
        terms: '<translate with synonyms or related terms for ''Research Office'', separated by commas>'
      office/surveyor:
        # office=surveyor
        name: Surveyor Office
        terms: '<translate with synonyms or related terms for ''Surveyor Office'', separated by commas>'
      office/tax_advisor:
        # office=tax_advisor
        name: Tax Advisor Office
        # 'terms: tax,tax consultant'
        terms: '<translate with synonyms or related terms for ''Tax Advisor Office'', separated by commas>'
      office/telecommunication:
        # office=telecommunication
        name: Telecom Office
        # 'terms: communication,internet service provider,isp,network,telephone,voice'
        terms: '<translate with synonyms or related terms for ''Telecom Office'', separated by commas>'
      office/therapist:
        # office=therapist
        name: Therapist Office
        # 'terms: therapy'
        terms: '<translate with synonyms or related terms for ''Therapist Office'', separated by commas>'
      office/travel_agent:
        # office=travel_agent
        name: Travel Agency
      office/water_utility:
        # office=water_utility
        name: Water Utility Office
        # 'terms: water board,utility'
        terms: '<translate with synonyms or related terms for ''Water Utility Office'', separated by commas>'
      piste/downhill:
        # 'piste:type=downhill'
        name: Downhill Piste/Ski Run
        # 'terms: ski,alpine,snowboard,downhill,piste'
        terms: '<translate with synonyms or related terms for ''Downhill Piste/Ski Run'', separated by commas>'
      piste/downhill/halfpipe:
        # 'piste:type=downhill, man_made=piste:halfpipe'
        name: Halfpipe
        # 'terms: ski,alpine,halfpipe,half pipe,snowboard,downhill,piste'
        terms: '<translate with synonyms or related terms for ''Halfpipe'', separated by commas>'
      piste/hike:
        # 'piste:type=hike'
        name: Snowshoeing or Winter Hiking Trail
        # 'terms: hike,winter hiking,snowshoe,snowshoeing,piste,ski'
        terms: '<translate with synonyms or related terms for ''Snowshoeing or Winter Hiking Trail'', separated by commas>'
      piste/ice_skate:
        # 'piste:type=ice_skate'
        name: Ice Skating Piste
        # 'terms: ice,skating,ski,piste'
        terms: '<translate with synonyms or related terms for ''Ice Skating Piste'', separated by commas>'
      piste/nordic:
        # 'piste:type=nordic'
        name: Nordic or Crosscountry Piste/Ski Trail
        # 'terms: ski,nordic,crosscountry,skating,piste'
        terms: '<translate with synonyms or related terms for ''Nordic or Crosscountry Piste/Ski Trail'', separated by commas>'
      piste/piste:
        # 'piste:type=*'
        name: Winter Sport Trails
        # 'terms: ski,nordic,crosscountry,downhill,alpine,snowboard,skitour,ski touring,sled,luge,sleigh,sledge,ski-joring,husky,horse,winter hiking,snowshoe,snowshoeing,ice,skating'
        terms: '<translate with synonyms or related terms for ''Winter Sport Trails'', separated by commas>'
      piste/skitour:
        # 'piste:type=skitour'
        name: Ski Touring Trail
        # 'terms: ski,skitour,crosscountry,ski touring,piste'
        terms: '<translate with synonyms or related terms for ''Ski Touring Trail'', separated by commas>'
      piste/sled:
        # 'piste:type=sled'
        name: Sled Piste
        # 'terms: ski,sled,luge,sleigh,sledge,piste'
        terms: '<translate with synonyms or related terms for ''Sled Piste'', separated by commas>'
      piste/sleigh:
        # 'piste:type=sleigh'
        name: Sleigh Piste
        # 'terms: ski,piste,sled,luge,sleigh,sledge,ski-joring,husky,horse'
        terms: '<translate with synonyms or related terms for ''Sleigh Piste'', separated by commas>'
      place:
        # place=*
        name: Place
      place/city:
        # place=city
        name: City
        terms: '<translate with synonyms or related terms for ''City'', separated by commas>'
      place/city_block:
        # place=city_block
        name: City Block
        terms: '<translate with synonyms or related terms for ''City Block'', separated by commas>'
      place/farm:
        # place=farm
        name: Farm
      place/hamlet:
        # place=hamlet
        name: Hamlet
        terms: '<translate with synonyms or related terms for ''Hamlet'', separated by commas>'
      place/island:
        # place=island
        name: Island
        # 'terms: archipelago,atoll,bar,cay,isle,islet,key,reef'
        terms: '<translate with synonyms or related terms for ''Island'', separated by commas>'
      place/islet:
        # place=islet
        name: Islet
        # 'terms: archipelago,atoll,bar,cay,isle,islet,key,reef'
        terms: '<translate with synonyms or related terms for ''Islet'', separated by commas>'
      place/isolated_dwelling:
        # place=isolated_dwelling
        name: Isolated Dwelling
        terms: '<translate with synonyms or related terms for ''Isolated Dwelling'', separated by commas>'
      place/locality:
        # place=locality
        name: Locality
        terms: '<translate with synonyms or related terms for ''Locality'', separated by commas>'
      place/neighbourhood:
        # place=neighbourhood
        name: Neighborhood
        # 'terms: neighbourhood'
        terms: '<translate with synonyms or related terms for ''Neighborhood'', separated by commas>'
      place/plot:
        # place=plot
        name: Plot
        # 'terms: tract,land,lot,parcel'
        terms: '<translate with synonyms or related terms for ''Plot'', separated by commas>'
      place/quarter:
        # place=quarter
        name: Sub-Borough / Quarter
        # 'terms: boro,borough,quarter'
        terms: '<translate with synonyms or related terms for ''Sub-Borough / Quarter'', separated by commas>'
      place/square:
        # place=square
        name: Square
        terms: '<translate with synonyms or related terms for ''Square'', separated by commas>'
      place/suburb:
        # place=suburb
        name: Borough / Suburb
        # 'terms: boro,borough,quarter'
        terms: '<translate with synonyms or related terms for ''Borough / Suburb'', separated by commas>'
      place/town:
        # place=town
        name: Town
        terms: '<translate with synonyms or related terms for ''Town'', separated by commas>'
      place/village:
        # place=village
        name: Village
        terms: '<translate with synonyms or related terms for ''Village'', separated by commas>'
      playground:
        # playground=*
        name: Playground Equipment
      playground/balance_beam:
        # playground=balancebeam
        name: Play Balance Beam
        terms: '<translate with synonyms or related terms for ''Play Balance Beam'', separated by commas>'
      playground/basket_spinner:
        # playground=basketrotator
        name: Basket Spinner
        # 'terms: basket rotator'
        terms: '<translate with synonyms or related terms for ''Basket Spinner'', separated by commas>'
      playground/basket_swing:
        # playground=basketswing
        name: Basket Swing
        terms: '<translate with synonyms or related terms for ''Basket Swing'', separated by commas>'
      playground/climbing_frame:
        # playground=climbingframe
        name: Climbing Frame
        terms: '<translate with synonyms or related terms for ''Climbing Frame'', separated by commas>'
      playground/cushion:
        # playground=cushion
        name: Bouncy Cushion
        terms: '<translate with synonyms or related terms for ''Bouncy Cushion'', separated by commas>'
      playground/horizontal_bar:
        # playground=horizontal_bar
        name: Play Horizontal Bar
        # 'terms: high bar'
        terms: '<translate with synonyms or related terms for ''Play Horizontal Bar'', separated by commas>'
      playground/rocker:
        # playground=springy
        name: Spring Rider
        # 'terms: spring rocker,springy rocker'
        terms: '<translate with synonyms or related terms for ''Spring Rider'', separated by commas>'
      playground/roundabout:
        # playground=roundabout
        name: Play Roundabout
        # 'terms: merry-go-round'
        terms: '<translate with synonyms or related terms for ''Play Roundabout'', separated by commas>'
      playground/sandpit:
        # playground=sandpit
        name: Sandpit
        terms: '<translate with synonyms or related terms for ''Sandpit'', separated by commas>'
      playground/seesaw:
        # playground=seesaw
        name: Seesaw
        terms: '<translate with synonyms or related terms for ''Seesaw'', separated by commas>'
      playground/slide:
        # playground=slide
        name: Slide
        terms: '<translate with synonyms or related terms for ''Slide'', separated by commas>'
      playground/structure:
        # playground=structure
        name: Play Structure
        terms: '<translate with synonyms or related terms for ''Play Structure'', separated by commas>'
      playground/swing:
        # playground=swing
        name: Swing
        terms: '<translate with synonyms or related terms for ''Swing'', separated by commas>'
      playground/zipwire:
        # playground=zipwire
        name: Zip Wire
        terms: '<translate with synonyms or related terms for ''Zip Wire'', separated by commas>'
      point:
        name: Point
        # 'terms: node,other,vertex,vertices'
        terms: '<translate with synonyms or related terms for ''Point'', separated by commas>'
      polling_station:
        # polling_station=*
        name: Temporary Polling Place
        # 'terms: ballot box,ballot drop,democracy,elections,polling place,vote,voting booth,voting machine'
        terms: '<translate with synonyms or related terms for ''Temporary Polling Place'', separated by commas>'
      power:
        # power=*
        name: Power
      power/cable/underground:
        # 'power=cable, location=underground'
        name: Underground Power Cable
        terms: '<translate with synonyms or related terms for ''Underground Power Cable'', separated by commas>'
      power/generator:
        # power=generator
        name: Power Generator
        # 'terms: hydro,solar,turbine,wind'
        terms: '<translate with synonyms or related terms for ''Power Generator'', separated by commas>'
      power/generator/method/photovoltaic:
        # 'power=generator, generator:method=photovoltaic'
        name: Solar Panel
        # 'terms: photovoltaic module,PV module,sunlight'
        terms: '<translate with synonyms or related terms for ''Solar Panel'', separated by commas>'
      power/generator/source/hydro:
        # 'power=generator, generator:source=hydro'
        name: Water Turbine
        # 'terms: dam,generator,francis turbine,hydroelectricity,kaplan turbine,pelton turbine'
        terms: '<translate with synonyms or related terms for ''Water Turbine'', separated by commas>'
      power/generator/source/nuclear:
        # 'power=generator, generator:source=nuclear, generator:method=fission'
        name: Nuclear Reactor
        # 'terms: fission,generator,nuclear,nuke,reactor'
        terms: '<translate with synonyms or related terms for ''Nuclear Reactor'', separated by commas>'
      power/generator/source/wind:
        # 'power=generator, generator:source=wind, generator:method=wind_turbine'
        name: Wind Turbine
        # 'terms: generator,turbine,windmill,wind'
        terms: '<translate with synonyms or related terms for ''Wind Turbine'', separated by commas>'
      power/line:
        # power=line
        name: Power Line
        # 'terms: electric power transmission line,high voltage line,high tension line'
        terms: '<translate with synonyms or related terms for ''Power Line'', separated by commas>'
      power/minor_line:
        # power=minor_line
        name: Minor Power Line
        terms: '<translate with synonyms or related terms for ''Minor Power Line'', separated by commas>'
      power/plant:
        # power=plant
        name: Power Station Grounds
        # 'terms: coal,gas,generat*,hydro,nuclear,power,station'
        terms: '<translate with synonyms or related terms for ''Power Station Grounds'', separated by commas>'
      power/pole:
        # power=pole
        name: Power Pole
        terms: '<translate with synonyms or related terms for ''Power Pole'', separated by commas>'
      power/sub_station:
        # power=sub_station
        name: Substation
      power/substation:
        # power=substation
        name: Substation
        terms: '<translate with synonyms or related terms for ''Substation'', separated by commas>'
      power/switch:
        # power=switch
        name: Power Switch
        terms: '<translate with synonyms or related terms for ''Power Switch'', separated by commas>'
      power/tower:
        # power=tower
        name: High-Voltage Tower
        # 'terms: power'
        terms: '<translate with synonyms or related terms for ''High-Voltage Tower'', separated by commas>'
      power/transformer:
        # power=transformer
        name: Transformer
        terms: '<translate with synonyms or related terms for ''Transformer'', separated by commas>'
      public_transport/platform:
        # public_transport=platform
        name: Transit Platform
        # 'terms: platform,public transit,public transportation,transit,transportation'
        terms: '<translate with synonyms or related terms for ''Transit Platform'', separated by commas>'
      public_transport/platform/aerialway:
        # 'public_transport=platform, aerialway=yes'
        name: Aerialway Platform
        # 'terms: aerialway,cable car,platform,public transit,public transportation,transit,transportation'
        terms: '<translate with synonyms or related terms for ''Aerialway Platform'', separated by commas>'
      public_transport/platform/aerialway_point:
        # 'public_transport=platform, aerialway=yes'
        name: Aerialway Stop / Platform
      public_transport/platform/bus:
        # 'public_transport=platform, bus=yes'
        name: Bus Platform
        # 'terms: bus,platform,public transit,public transportation,transit,transportation'
        terms: '<translate with synonyms or related terms for ''Bus Platform'', separated by commas>'
      public_transport/platform/bus_point:
        # 'public_transport=platform, bus=yes'
        name: Bus Stop
        # 'terms: bus,platform,public transit,public transportation,transit,transportation'
        terms: '<translate with synonyms or related terms for ''Bus Stop'', separated by commas>'
      public_transport/platform/ferry:
        # 'public_transport=platform, ferry=yes'
        name: Ferry Platform
        # 'terms: boat,dock,ferry,pier,platform,public transit,public transportation,transit,transportation'
        terms: '<translate with synonyms or related terms for ''Ferry Platform'', separated by commas>'
      public_transport/platform/ferry_point:
        # 'public_transport=platform, ferry=yes'
        name: Ferry Stop / Platform
      public_transport/platform/light_rail:
        # 'public_transport=platform, light_rail=yes'
        name: Light Rail Platform
        # 'terms: electric,light rail,platform,public transit,public transportation,rail,track,tram,trolley,transit,transportation'
        terms: '<translate with synonyms or related terms for ''Light Rail Platform'', separated by commas>'
      public_transport/platform/light_rail_point:
        # 'public_transport=platform, light_rail=yes'
        name: Light Rail Stop / Platform
      public_transport/platform/monorail:
        # 'public_transport=platform, monorail=yes'
        name: Monorail Platform
        # 'terms: monorail,platform,public transit,public transportation,rail,transit,transportation'
        terms: '<translate with synonyms or related terms for ''Monorail Platform'', separated by commas>'
      public_transport/platform/monorail_point:
        # 'public_transport=platform, monorail=yes'
        name: Monorail Stop / Platform
      public_transport/platform/subway:
        # 'public_transport=platform, subway=yes'
        name: Subway Platform
        # 'terms: metro,platform,public transit,public transportation,rail,subway,track,transit,transportation,underground'
        terms: '<translate with synonyms or related terms for ''Subway Platform'', separated by commas>'
      public_transport/platform/subway_point:
        # 'public_transport=platform, subway=yes'
        name: Subway Stop / Platform
      public_transport/platform/train:
        # 'public_transport=platform, train=yes'
        name: Train Platform
        # 'terms: platform,public transit,public transportation,rail,track,train,transit,transportation'
        terms: '<translate with synonyms or related terms for ''Train Platform'', separated by commas>'
      public_transport/platform/train_point:
        # 'public_transport=platform, train=yes'
        name: Train Stop / Platform
      public_transport/platform/tram:
        # 'public_transport=platform, tram=yes'
        name: Tram Platform
        # 'terms: electric,light rail,platform,public transit,public transportation,rail,streetcar,track,tram,trolley,transit,transportation'
        terms: '<translate with synonyms or related terms for ''Tram Platform'', separated by commas>'
      public_transport/platform/tram_point:
        # 'public_transport=platform, tram=yes'
        name: Tram Stop / Platform
        # 'terms: electric,light rail,platform,public transit,public transportation,rail,streetcar,track,tram,trolley,transit,transportation'
        terms: '<translate with synonyms or related terms for ''Tram Stop / Platform'', separated by commas>'
      public_transport/platform/trolleybus:
        # 'public_transport=platform, trolleybus=yes'
        name: Trolleybus Platform
        # 'terms: bus,electric,platform,public transit,public transportation,streetcar,trackless,tram,trolley,transit,transportation'
        terms: '<translate with synonyms or related terms for ''Trolleybus Platform'', separated by commas>'
      public_transport/platform/trolleybus_point:
        # 'public_transport=platform, trolleybus=yes'
        name: Trolleybus Stop
        # 'terms: bus,electric,platform,public transit,public transportation,streetcar,trackless,tram,trolley,transit,transportation'
        terms: '<translate with synonyms or related terms for ''Trolleybus Stop'', separated by commas>'
      public_transport/platform_point:
        # public_transport=platform
        name: Transit Stop / Platform
        # 'terms: platform,public transit,public transportation,transit,transportation'
        terms: '<translate with synonyms or related terms for ''Transit Stop / Platform'', separated by commas>'
      public_transport/station:
        # public_transport=station
        name: Transit Station
        # 'terms: public transit,public transportation,station,terminal,transit,transportation'
        terms: '<translate with synonyms or related terms for ''Transit Station'', separated by commas>'
      public_transport/station_aerialway:
        # aerialway=station
        name: Aerialway Station
        # 'terms: aerialway,cable car,public transit,public transportation,station,terminal,transit,transportation'
        terms: '<translate with synonyms or related terms for ''Aerialway Station'', separated by commas>'
      public_transport/station_bus:
        # 'public_transport=station, bus=yes'
        name: Bus Station / Terminal
        # 'terms: bus,public transit,public transportation,station,terminal,transit,transportation'
        terms: '<translate with synonyms or related terms for ''Bus Station / Terminal'', separated by commas>'
      public_transport/station_ferry:
        # 'public_transport=station, ferry=yes'
        name: Ferry Station / Terminal
        # 'terms: boat,dock,ferry,pier,public transit,public transportation,station,terminal,transit,transportation'
        terms: '<translate with synonyms or related terms for ''Ferry Station / Terminal'', separated by commas>'
      public_transport/station_light_rail:
        # 'public_transport=station, light_rail=yes'
        name: Light Rail Station
        # 'terms: electric,light rail,public transit,public transportation,rail,station,terminal,track,tram,trolley,transit,transportation'
        terms: '<translate with synonyms or related terms for ''Light Rail Station'', separated by commas>'
      public_transport/station_monorail:
        # 'public_transport=station, monorail=yes'
        name: Monorail Station
        # 'terms: monorail,public transit,public transportation,rail,station,terminal,transit,transportation'
        terms: '<translate with synonyms or related terms for ''Monorail Station'', separated by commas>'
      public_transport/station_subway:
        # 'public_transport=station, subway=yes'
        name: Subway Station
        # 'terms: metro,public transit,public transportation,rail,station,subway,terminal,track,transit,transportation,underground'
        terms: '<translate with synonyms or related terms for ''Subway Station'', separated by commas>'
      public_transport/station_train:
        # 'public_transport=station, train=yes'
        name: Train Station
        # 'terms: public transit,public transportation,rail,station,terminal,track,train,transit,transportation'
        terms: '<translate with synonyms or related terms for ''Train Station'', separated by commas>'
      public_transport/station_train_halt:
        # 'public_transport=station, train=yes, railway=halt'
        name: Train Station (Halt / Request)
        # 'terms: halt,public transit,public transportation,rail,station,track,train,transit,transportation,whistle stop'
        terms: '<translate with synonyms or related terms for ''Train Station (Halt / Request)'', separated by commas>'
      public_transport/station_tram:
        # 'public_transport=station, tram=yes'
        name: Tram Station
        # 'terms: electric,light rail,public transit,public transportation,rail,station,streetcar,terminal,track,tram,trolley,transit,transportation'
        terms: '<translate with synonyms or related terms for ''Tram Station'', separated by commas>'
      public_transport/station_trolleybus:
        # 'public_transport=station, trolleybus=yes'
        name: Trolleybus Station / Terminal
        # 'terms: bus,electric,public transit,public transportation,station,streetcar,terminal,trackless,tram,trolley,transit,transportation'
        terms: '<translate with synonyms or related terms for ''Trolleybus Station / Terminal'', separated by commas>'
      public_transport/stop_area:
        # 'type=public_transport, public_transport=stop_area'
        name: Transit Stop Area
        terms: '<translate with synonyms or related terms for ''Transit Stop Area'', separated by commas>'
      public_transport/stop_position:
        # public_transport=stop_position
        name: Transit Stopping Location
        # 'terms: public transit,public transportation,transit,transportation'
        terms: '<translate with synonyms or related terms for ''Transit Stopping Location'', separated by commas>'
      public_transport/stop_position_aerialway:
        # 'public_transport=stop_position, aerialway=yes'
        name: Aerialway Stopping Location
        # 'terms: aerialway,cable car,public transit,public transportation,transit,transportation'
        terms: '<translate with synonyms or related terms for ''Aerialway Stopping Location'', separated by commas>'
      public_transport/stop_position_bus:
        # 'public_transport=stop_position, bus=yes'
        name: Bus Stopping Location
        # 'terms: bus,public transit,public transportation,transit,transportation'
        terms: '<translate with synonyms or related terms for ''Bus Stopping Location'', separated by commas>'
      public_transport/stop_position_ferry:
        # 'public_transport=stop_position, ferry=yes'
        name: Ferry Stopping Location
        # 'terms: boat,dock,ferry,pier,public transit,public transportation,transit,transportation'
        terms: '<translate with synonyms or related terms for ''Ferry Stopping Location'', separated by commas>'
      public_transport/stop_position_light_rail:
        # 'public_transport=stop_position, light_rail=yes'
        name: Light Rail Stopping Location
        # 'terms: electric,light rail,public transit,public transportation,rail,track,tram,trolley,transit,transportation'
        terms: '<translate with synonyms or related terms for ''Light Rail Stopping Location'', separated by commas>'
      public_transport/stop_position_monorail:
        # 'public_transport=stop_position, monorail=yes'
        name: Monorail Stopping Location
        # 'terms: monorail,public transit,public transportation,rail,transit,transportation'
        terms: '<translate with synonyms or related terms for ''Monorail Stopping Location'', separated by commas>'
      public_transport/stop_position_subway:
        # 'public_transport=stop_position, subway=yes'
        name: Subway Stopping Location
        # 'terms: metro,public transit,public transportation,rail,subway,track,transit,transportation,underground'
        terms: '<translate with synonyms or related terms for ''Subway Stopping Location'', separated by commas>'
      public_transport/stop_position_train:
        # 'public_transport=stop_position, train=yes'
        name: Train Stopping Location
        # 'terms: public transit,public transportation,rail,track,train,transit,transportation'
        terms: '<translate with synonyms or related terms for ''Train Stopping Location'', separated by commas>'
      public_transport/stop_position_tram:
        # 'public_transport=stop_position, tram=yes'
        name: Tram Stopping Location
        # 'terms: electric,light rail,public transit,public transportation,rail,streetcar,track,tram,trolley,transit,transportation'
        terms: '<translate with synonyms or related terms for ''Tram Stopping Location'', separated by commas>'
      public_transport/stop_position_trolleybus:
        # 'public_transport=stop_position, trolleybus=yes'
        name: Trolleybus Stopping Location
        # 'terms: bus,electric,public transit,public transportation,streetcar,trackless,tram,trolley,transit,transportation'
        terms: '<translate with synonyms or related terms for ''Trolleybus Stopping Location'', separated by commas>'
      railway:
        # railway=*
        name: Railway
      railway/abandoned:
        # railway=abandoned
        name: Abandoned Railway
        terms: '<translate with synonyms or related terms for ''Abandoned Railway'', separated by commas>'
      railway/buffer_stop:
        # railway=buffer_stop
        name: Buffer Stop
        # 'terms: stop,halt,buffer'
        terms: '<translate with synonyms or related terms for ''Buffer Stop'', separated by commas>'
      railway/construction:
        # railway=construction
        name: Railway Under Construction
        terms: '<translate with synonyms or related terms for ''Railway Under Construction'', separated by commas>'
      railway/crossing:
        # railway=crossing
        name: Railway Crossing (Path)
        # 'terms: crossing,pedestrian crossing,railroad crossing,level crossing,grade crossing,path through railroad,train crossing'
        terms: '<translate with synonyms or related terms for ''Railway Crossing (Path)'', separated by commas>'
      railway/derail:
        # railway=derail
        name: Railway Derailer
        # 'terms: derailer'
        terms: '<translate with synonyms or related terms for ''Railway Derailer'', separated by commas>'
      railway/disused:
        # railway=disused
        name: Disused Railway
        terms: '<translate with synonyms or related terms for ''Disused Railway'', separated by commas>'
      railway/funicular:
        # railway=funicular
        name: Funicular
        # 'terms: venicular,cliff railway,cable car,cable railway,funicular railway'
        terms: '<translate with synonyms or related terms for ''Funicular'', separated by commas>'
      railway/halt:
        # railway=halt
        name: Train Station (Halt / Request)
      railway/level_crossing:
        # railway=level_crossing
        name: Railway Crossing (Road)
        # 'terms: crossing,railroad crossing,level crossing,grade crossing,road through railroad,train crossing'
        terms: '<translate with synonyms or related terms for ''Railway Crossing (Road)'', separated by commas>'
      railway/light_rail:
        # railway=light_rail
        name: Light Rail
        # 'terms: light rail,streetcar,trolley'
        terms: '<translate with synonyms or related terms for ''Light Rail'', separated by commas>'
      railway/milestone:
        # railway=milestone
        name: Railway Milestone
        # 'terms: milestone,marker'
        terms: '<translate with synonyms or related terms for ''Railway Milestone'', separated by commas>'
      railway/miniature:
        # railway=miniature
        name: Miniature Railway
        # 'terms: rideable miniature railway,narrow gauge railway,minimum gauge railway'
        terms: '<translate with synonyms or related terms for ''Miniature Railway'', separated by commas>'
      railway/monorail:
        # railway=monorail
        name: Monorail
        terms: '<translate with synonyms or related terms for ''Monorail'', separated by commas>'
      railway/narrow_gauge:
        # railway=narrow_gauge
        name: Narrow Gauge Rail
        # 'terms: narrow gauge railway,narrow gauge railroad'
        terms: '<translate with synonyms or related terms for ''Narrow Gauge Rail'', separated by commas>'
      railway/platform:
        # railway=platform
        name: Train Platform
      railway/rail:
        # railway=rail
        name: Rail
        # 'terms: rail line,railroad track,train track'
        terms: '<translate with synonyms or related terms for ''Rail'', separated by commas>'
      railway/rail/highspeed:
        # 'railway=rail, highspeed=yes'
        name: High-Speed Rail
        # 'terms: bullet train,fast rail,high speed rail,highspeed rail,HSR'
        terms: '<translate with synonyms or related terms for ''High-Speed Rail'', separated by commas>'
      railway/signal:
        # railway=signal
        name: Railway Signal
        # 'terms: signal,lights'
        terms: '<translate with synonyms or related terms for ''Railway Signal'', separated by commas>'
      railway/station:
        # railway=station
        name: Train Station
      railway/subway:
        # railway=subway
        name: Subway
        # 'terms: metro,transit'
        terms: '<translate with synonyms or related terms for ''Subway'', separated by commas>'
      railway/subway_entrance:
        # railway=subway_entrance
        name: Subway Entrance
        # 'terms: metro,transit'
        terms: '<translate with synonyms or related terms for ''Subway Entrance'', separated by commas>'
      railway/switch:
        # railway=switch
        name: Railway Switch
        # 'terms: switch,points'
        terms: '<translate with synonyms or related terms for ''Railway Switch'', separated by commas>'
      railway/train_wash:
        # railway=wash
        name: Train Wash
        # 'terms: wash,clean'
        terms: '<translate with synonyms or related terms for ''Train Wash'', separated by commas>'
      railway/tram:
        # railway=tram
        name: Tram
        # 'terms: light rail,streetcar,tram,trolley'
        terms: '<translate with synonyms or related terms for ''Tram'', separated by commas>'
      railway/tram_stop:
        # railway=tram_stop
        name: Tram Stopping Position
      relation:
        name: Relation
        terms: '<translate with synonyms or related terms for ''Relation'', separated by commas>'
      route/ferry:
        # route=ferry
        name: Ferry Route
        # 'terms: boat,merchant vessel,ship,water bus,water shuttle,water taxi'
        terms: '<translate with synonyms or related terms for ''Ferry Route'', separated by commas>'
      seamark:
        # 'seamark:type=*'
        name: Seamark
      seamark/beacon_isolated_danger:
        # 'seamark:type=beacon_isolated_danger'
        name: Danger Beacon
        # 'terms: beacon isolated danger,isolated danger beacon,iala'
        terms: '<translate with synonyms or related terms for ''Danger Beacon'', separated by commas>'
      seamark/beacon_lateral:
        # 'seamark:type=beacon_lateral'
        name: Channel Beacon
        # 'terms: lateral beacon,beacon lateral,cevni,channel marker,iala,lateral mark'
        terms: '<translate with synonyms or related terms for ''Channel Beacon'', separated by commas>'
      seamark/buoy_lateral:
        # 'seamark:type=buoy_lateral'
        name: Channel Buoy
        # 'terms: lateral buoy,buoy lateral,cevni,channel marker,iala,lateral mark'
        terms: '<translate with synonyms or related terms for ''Channel Buoy'', separated by commas>'
      seamark/buoy_lateral/green:
        # 'seamark:type=buoy_lateral, seamark:buoy_lateral:colour=green'
        name: Green Buoy
        # 'terms: lateral buoy,buoy lateral,cevni,channel marker,iala,lateral mark'
        terms: '<translate with synonyms or related terms for ''Green Buoy'', separated by commas>'
      seamark/buoy_lateral/red:
        # 'seamark:type=buoy_lateral, seamark:buoy_lateral:colour=red'
        name: Red Buoy
        # 'terms: lateral buoy,buoy lateral,cevni,channel marker,iala,lateral mark'
        terms: '<translate with synonyms or related terms for ''Red Buoy'', separated by commas>'
      seamark/mooring:
        # 'seamark:type=mooring'
        name: Mooring
        # 'terms: dolphin,pile,bollard,buoy,post'
        terms: '<translate with synonyms or related terms for ''Mooring'', separated by commas>'
      shop:
        # shop=*
        name: Shop
        terms: '<translate with synonyms or related terms for ''Shop'', separated by commas>'
      shop/agrarian:
        # shop=agrarian
        name: Farm Supply Shop
        # 'terms: agricultural inputs,agricultural machines,seeds,pesticides,fertilizer,agricultural tools'
        terms: '<translate with synonyms or related terms for ''Farm Supply Shop'', separated by commas>'
      shop/alcohol:
        # shop=alcohol
        name: Liquor Store
        # 'terms: alcohol,beer,booze,wine'
        terms: '<translate with synonyms or related terms for ''Liquor Store'', separated by commas>'
      shop/anime:
        # shop=anime
        name: Anime Shop
        # 'terms: manga,japan,cosplay,figurine,dakimakura'
        terms: '<translate with synonyms or related terms for ''Anime Shop'', separated by commas>'
      shop/antiques:
        # shop=antiques
        name: Antiques Shop
        terms: '<translate with synonyms or related terms for ''Antiques Shop'', separated by commas>'
      shop/appliance:
        # shop=appliance
        name: Appliance Store
        # 'terms: air conditioner,appliance,dishwasher,dryer,freezer,fridge,grill,kitchen,oven,refrigerator,stove,washer,washing machine'
        terms: '<translate with synonyms or related terms for ''Appliance Store'', separated by commas>'
      shop/art:
        # shop=art
        name: Art Store
        # 'terms: art*,exhibit*,gallery'
        terms: '<translate with synonyms or related terms for ''Art Store'', separated by commas>'
      shop/baby_goods:
        # shop=baby_goods
        name: Baby Goods Store
        terms: '<translate with synonyms or related terms for ''Baby Goods Store'', separated by commas>'
      shop/bag:
        # shop=bag
        name: Bag/Luggage Store
        # 'terms: handbag,purse'
        terms: '<translate with synonyms or related terms for ''Bag/Luggage Store'', separated by commas>'
      shop/bakery:
        # shop=bakery
        name: Bakery
        # 'terms: bread,cakes,rolls'
        terms: '<translate with synonyms or related terms for ''Bakery'', separated by commas>'
      shop/bathroom_furnishing:
        # shop=bathroom_furnishing
        name: Bathroom Furnishing Store
        terms: '<translate with synonyms or related terms for ''Bathroom Furnishing Store'', separated by commas>'
      shop/beauty:
        # shop=beauty
        name: Beauty Shop
        # 'terms: spa,salon,tanning'
        terms: '<translate with synonyms or related terms for ''Beauty Shop'', separated by commas>'
      shop/beauty/nails:
        # 'shop=beauty, beauty=nails'
        name: Nail Salon
        # 'terms: manicure,pedicure'
        terms: '<translate with synonyms or related terms for ''Nail Salon'', separated by commas>'
      shop/beauty/tanning:
        # 'shop=beauty, beauty=tanning'
        name: Tanning Salon
        terms: '<translate with synonyms or related terms for ''Tanning Salon'', separated by commas>'
      shop/bed:
        # shop=bed
        name: Bedding/Mattress Store
        terms: '<translate with synonyms or related terms for ''Bedding/Mattress Store'', separated by commas>'
      shop/beverages:
        # shop=beverages
        name: Beverage Store
        # 'terms: drinks'
        terms: '<translate with synonyms or related terms for ''Beverage Store'', separated by commas>'
      shop/bicycle:
        # shop=bicycle
        name: Bicycle Shop
        # 'terms: bike,repair,tricycle,unicycle'
        terms: '<translate with synonyms or related terms for ''Bicycle Shop'', separated by commas>'
      shop/boat:
        # shop=boat
        name: Boat Store
        # 'terms: fishing boat,jetski,motorboat,rowboat,sailboat,vessel,watercraft'
        terms: '<translate with synonyms or related terms for ''Boat Store'', separated by commas>'
      shop/bookmaker:
        # shop=bookmaker
        name: Bookmaker
        # 'terms: betting,bookie'
        terms: '<translate with synonyms or related terms for ''Bookmaker'', separated by commas>'
      shop/books:
        # shop=books
        name: Book Store
        terms: '<translate with synonyms or related terms for ''Book Store'', separated by commas>'
      shop/boutique:
        # shop=boutique
        name: Boutique
      shop/brewing_supplies:
        # shop=brewing_supplies
        name: Brewing Supply Store
        # 'terms: brew shop,homebrew supply store'
        terms: '<translate with synonyms or related terms for ''Brewing Supply Store'', separated by commas>'
      shop/butcher:
        # shop=butcher
        name: Butcher
        # 'terms: chicken,beef,lamb,meat,pork'
        terms: '<translate with synonyms or related terms for ''Butcher'', separated by commas>'
      shop/candles:
        # shop=candles
        name: Candle Shop
        # 'terms: wax'
        terms: '<translate with synonyms or related terms for ''Candle Shop'', separated by commas>'
      shop/cannabis:
        # shop=cannabis
        name: Cannabis Shop
        # 'terms: 420,marijuana,pot,reefer,weed'
        terms: '<translate with synonyms or related terms for ''Cannabis Shop'', separated by commas>'
      shop/car:
        # shop=car
        name: Car Dealership
        # 'terms: automobile,automotive'
        terms: '<translate with synonyms or related terms for ''Car Dealership'', separated by commas>'
      shop/car_parts:
        # shop=car_parts
        name: Car Parts Store
        # 'terms: automobile,automotive'
        terms: '<translate with synonyms or related terms for ''Car Parts Store'', separated by commas>'
      shop/car_repair:
        # shop=car_repair
        name: Car Repair Shop
        # 'terms: automobile,automotive,garage,service'
        terms: '<translate with synonyms or related terms for ''Car Repair Shop'', separated by commas>'
      shop/caravan:
        # shop=caravan
        name: RV Dealership
        # 'terms: auto,camper,recreational vehicle'
        terms: '<translate with synonyms or related terms for ''RV Dealership'', separated by commas>'
      shop/carpet:
        # shop=carpet
        name: Carpet Store
        # 'terms: rug'
        terms: '<translate with synonyms or related terms for ''Carpet Store'', separated by commas>'
      shop/catalogue:
        # shop=catalogue
        name: Catalog Shop
        terms: '<translate with synonyms or related terms for ''Catalog Shop'', separated by commas>'
      shop/charity:
        # shop=charity
        name: Charity Store
        # 'terms: thrift,op shop,nonprofit'
        terms: '<translate with synonyms or related terms for ''Charity Store'', separated by commas>'
      shop/cheese:
        # shop=cheese
        name: Cheese Store
        terms: '<translate with synonyms or related terms for ''Cheese Store'', separated by commas>'
      shop/chemist:
        # shop=chemist
        name: Drugstore
        # 'terms: apothecary,beauty,drug store,drugstore,gift,hair,med*,pharmacy,prescription,tooth'
        terms: '<translate with synonyms or related terms for ''Drugstore'', separated by commas>'
      shop/chocolate:
        # shop=chocolate
        name: Chocolate Store
        # 'terms: cocoa'
        terms: '<translate with synonyms or related terms for ''Chocolate Store'', separated by commas>'
      shop/clothes:
        # shop=clothes
        name: Clothing Store
        # 'terms: blouses,boutique,bras,clothes,dresses,fashion,pants,shirts,shorts,skirts,slacks,socks,suits,underwear'
        terms: '<translate with synonyms or related terms for ''Clothing Store'', separated by commas>'
      shop/clothes/underwear:
        # 'shop=clothes, clothes=underwear'
        name: Underwear Store
        # 'terms: boutique,bras,brassieres,briefs,boxers,fashion,lingerie,panties,slips,socks,stockings,underclothes,undergarments,underpants,undies'
        terms: '<translate with synonyms or related terms for ''Underwear Store'', separated by commas>'
      shop/coffee:
        # shop=coffee
        name: Coffee Store
        terms: '<translate with synonyms or related terms for ''Coffee Store'', separated by commas>'
      shop/computer:
        # shop=computer
        name: Computer Store
        # 'terms: desktop,laptop,hardware,operating system,software'
        terms: '<translate with synonyms or related terms for ''Computer Store'', separated by commas>'
      shop/confectionery:
        # shop=confectionery
        name: Candy Store
        # 'terms: sweet'
        terms: '<translate with synonyms or related terms for ''Candy Store'', separated by commas>'
      shop/convenience:
        # shop=convenience
        name: Convenience Store
        terms: '<translate with synonyms or related terms for ''Convenience Store'', separated by commas>'
      shop/copyshop:
        # shop=copyshop
        name: Copy Store
        # 'terms: print,scan'
        terms: '<translate with synonyms or related terms for ''Copy Store'', separated by commas>'
      shop/cosmetics:
        # shop=cosmetics
        name: Cosmetics Store
        # 'terms: make-up,makeup'
        terms: '<translate with synonyms or related terms for ''Cosmetics Store'', separated by commas>'
      shop/country_store:
        # shop=country_store
        name: Country Store
        terms: '<translate with synonyms or related terms for ''Country Store'', separated by commas>'
      shop/craft:
        # shop=craft
        name: Arts and Crafts Store
        # 'terms: art*,paint*,frame'
        terms: '<translate with synonyms or related terms for ''Arts and Crafts Store'', separated by commas>'
      shop/curtain:
        # shop=curtain
        name: Curtain Store
        # 'terms: drape*,window'
        terms: '<translate with synonyms or related terms for ''Curtain Store'', separated by commas>'
      shop/dairy:
        # shop=dairy
        name: Dairy Store
        # 'terms: milk,egg,cheese'
        terms: '<translate with synonyms or related terms for ''Dairy Store'', separated by commas>'
      shop/deli:
        # shop=deli
        name: Deli
        # 'terms: lunch,meat,sandwich'
        terms: '<translate with synonyms or related terms for ''Deli'', separated by commas>'
      shop/department_store:
        # shop=department_store
        name: Department Store
        terms: '<translate with synonyms or related terms for ''Department Store'', separated by commas>'
      shop/doityourself:
        # shop=doityourself
        name: DIY Store
        terms: '<translate with synonyms or related terms for ''DIY Store'', separated by commas>'
      shop/dry_cleaning:
        # shop=dry_cleaning
        name: Dry Cleaner
        terms: '<translate with synonyms or related terms for ''Dry Cleaner'', separated by commas>'
      shop/e-cigarette:
        # shop=e-cigarette
        name: E-Cigarette Shop
        # 'terms: electronic,vape,vaping,vapor'
        terms: '<translate with synonyms or related terms for ''E-Cigarette Shop'', separated by commas>'
      shop/electrical:
        # shop=electrical
        name: Electrical Equipment Store
        # 'terms: cable,electric,fan,LED,lighting,power,wire'
        terms: '<translate with synonyms or related terms for ''Electrical Equipment Store'', separated by commas>'
      shop/electronics:
        # shop=electronics
        name: Electronics Store
        # 'terms: appliance,audio,blueray,camera,computer,dvd,home theater,radio,speaker,tv,video'
        terms: '<translate with synonyms or related terms for ''Electronics Store'', separated by commas>'
      shop/erotic:
        # shop=erotic
        name: Erotic Store
        # 'terms: sex,porn'
        terms: '<translate with synonyms or related terms for ''Erotic Store'', separated by commas>'
      shop/erotic/lgbtq:
        # 'shop=erotic, lgbtq=primary'
        name: LGBTQ+ Erotic Store
        # 'terms: sex,porn'
        terms: '<translate with synonyms or related terms for ''LGBTQ+ Erotic Store'', separated by commas>'
      shop/fabric:
        # shop=fabric
        name: Fabric Store
        # 'terms: sew'
        terms: '<translate with synonyms or related terms for ''Fabric Store'', separated by commas>'
      shop/farm:
        # shop=farm
        name: Produce Stand
        # 'terms: baked goods,farm shop,farm stand,fresh food,fruits,greengrocer,organics,vegetables'
        terms: '<translate with synonyms or related terms for ''Produce Stand'', separated by commas>'
      shop/fashion:
        # shop=fashion
        name: Fashion Store
      shop/fashion_accessories:
        # shop=fashion_accessories
        name: Fashion Accessories Store
        # 'terms: bag,cologne,fragrance,hat,jewellery,purfume,purse,scarf,sunglasses,umbrella,wallet,watch'
        terms: '<translate with synonyms or related terms for ''Fashion Accessories Store'', separated by commas>'
      shop/fireplace:
        # shop=fireplace
        name: Fireplace Store
        # 'terms: fireplace,stove,masonry heater'
        terms: '<translate with synonyms or related terms for ''Fireplace Store'', separated by commas>'
      shop/fishing:
        # shop=fishing
        name: Fishing Shop
        # 'terms: bait,fishing line,flies,fly,lure,reel,rod,tackle'
        terms: '<translate with synonyms or related terms for ''Fishing Shop'', separated by commas>'
      shop/fishmonger:
        # shop=fishmonger
        name: Fishmonger
      shop/florist:
        # shop=florist
        name: Florist
        # 'terms: flower'
        terms: '<translate with synonyms or related terms for ''Florist'', separated by commas>'
      shop/frame:
        # shop=frame
        name: Framing Shop
        # 'terms: art*,paint*,photo*,frame'
        terms: '<translate with synonyms or related terms for ''Framing Shop'', separated by commas>'
      shop/frozen_food:
        # shop=frozen_food
        name: Frozen Food
        terms: '<translate with synonyms or related terms for ''Frozen Food'', separated by commas>'
      shop/fuel:
        # shop=fuel
        name: Fuel Shop
        terms: '<translate with synonyms or related terms for ''Fuel Shop'', separated by commas>'
      shop/funeral_directors:
        # shop=funeral_directors
        name: Funeral Home
        # 'terms: undertaker,memorial home'
        terms: '<translate with synonyms or related terms for ''Funeral Home'', separated by commas>'
      shop/furnace:
        # shop=furnace
        name: Furnace Store
      shop/furniture:
        # shop=furniture
        name: Furniture Store
        # 'terms: chair,sofa,table'
        terms: '<translate with synonyms or related terms for ''Furniture Store'', separated by commas>'
      shop/games:
        # shop=games
        name: Tabletop Game Store
        # 'terms: board game,card game,dice game,game shop,live action role-playing game,miniatures wargame,strategy game'
        terms: '<translate with synonyms or related terms for ''Tabletop Game Store'', separated by commas>'
      shop/garden_centre:
        # shop=garden_centre
        name: Garden Center
        # 'terms: landscape,mulch,shrub,tree'
        terms: '<translate with synonyms or related terms for ''Garden Center'', separated by commas>'
      shop/gas:
        # shop=gas
        name: Bottled Gas Shop
        # 'terms: cng,lpg,natural gas,propane,refill,tank'
        terms: '<translate with synonyms or related terms for ''Bottled Gas Shop'', separated by commas>'
      shop/general:
        # shop=general
        name: General Store
        # 'terms: village shop'
        terms: '<translate with synonyms or related terms for ''General Store'', separated by commas>'
      shop/gift:
        # shop=gift
        name: Gift Shop
        # 'terms: souvenir'
        terms: '<translate with synonyms or related terms for ''Gift Shop'', separated by commas>'
      shop/greengrocer:
        # shop=greengrocer
        name: Greengrocer
        # 'terms: fruit,produce,vegetable'
        terms: '<translate with synonyms or related terms for ''Greengrocer'', separated by commas>'
      shop/hairdresser:
        # shop=hairdresser
        name: Hairdresser
        # 'terms: barber'
        terms: '<translate with synonyms or related terms for ''Hairdresser'', separated by commas>'
      shop/hairdresser_supply:
        # shop=hairdresser_supply
        name: Hairdresser Supply Store
        # 'terms: barber,shampoo,conditioner'
        terms: '<translate with synonyms or related terms for ''Hairdresser Supply Store'', separated by commas>'
      shop/hardware:
        # shop=hardware
        name: Hardware Store
        terms: '<translate with synonyms or related terms for ''Hardware Store'', separated by commas>'
      shop/health_food:
        # shop=health_food
        name: Health Food Shop
        # 'terms: wholefood,vitamins,vegetarian,vegan'
        terms: '<translate with synonyms or related terms for ''Health Food Shop'', separated by commas>'
      shop/hearing_aids:
        # shop=hearing_aids
        name: Hearing Aids Store
        terms: '<translate with synonyms or related terms for ''Hearing Aids Store'', separated by commas>'
      shop/herbalist:
        # shop=herbalist
        name: Herbalist
        terms: '<translate with synonyms or related terms for ''Herbalist'', separated by commas>'
      shop/hifi:
        # shop=hifi
        name: Hifi Store
        # 'terms: audio,hi-fi,high fidelity,stereo,video'
        terms: '<translate with synonyms or related terms for ''Hifi Store'', separated by commas>'
      shop/hobby:
        # shop=hobby
        name: Hobby Shop
        # 'terms: manga,figurine,model'
        terms: '<translate with synonyms or related terms for ''Hobby Shop'', separated by commas>'
      shop/houseware:
        # shop=houseware
        name: Houseware Store
        # 'terms: home,household,kitchenware'
        terms: '<translate with synonyms or related terms for ''Houseware Store'', separated by commas>'
      shop/hunting:
        # shop=hunting
        name: Hunting Shop
        # 'terms: arrows,bows,bullets,crossbows,rifles,traps'
        terms: '<translate with synonyms or related terms for ''Hunting Shop'', separated by commas>'
      shop/interior_decoration:
        # shop=interior_decoration
        name: Interior Decoration Store
        terms: '<translate with synonyms or related terms for ''Interior Decoration Store'', separated by commas>'
      shop/jewelry:
        # shop=jewelry
        name: Jewelry Store
        # 'terms: bracelet,diamond,earrings,gem,gold,jeweler,jewellery,jeweller,necklace,pins,ring,silver'
        terms: '<translate with synonyms or related terms for ''Jewelry Store'', separated by commas>'
      shop/kiosk:
        # shop=kiosk
        name: Kiosk
        terms: '<translate with synonyms or related terms for ''Kiosk'', separated by commas>'
      shop/kitchen:
        # shop=kitchen
        name: Kitchen Design Store
        # 'terms: cabinets,countertops,sinks'
        terms: '<translate with synonyms or related terms for ''Kitchen Design Store'', separated by commas>'
      shop/laundry:
        # shop=laundry
        name: Laundry
        terms: '<translate with synonyms or related terms for ''Laundry'', separated by commas>'
      shop/laundry/self_service:
        # 'shop=laundry, self_service=yes'
        name: Self-Service Laundry
        # 'terms: Coin Laundry,Laundromat,Coin Wash,Launderette,Washateria'
        terms: '<translate with synonyms or related terms for ''Self-Service Laundry'', separated by commas>'
      shop/leather:
        # shop=leather
        name: Leather Store
        terms: '<translate with synonyms or related terms for ''Leather Store'', separated by commas>'
      shop/lighting:
        # shop=lighting
        name: Lighting Store
        # 'terms: fluorescent lighting,lamps,LEDs,light fixtures,lightbulbs'
        terms: '<translate with synonyms or related terms for ''Lighting Store'', separated by commas>'
      shop/locksmith:
        # shop=locksmith
        name: Locksmith
        # 'terms: key,lockpick'
        terms: '<translate with synonyms or related terms for ''Locksmith'', separated by commas>'
      shop/lottery:
        # shop=lottery
        name: Lottery Shop
        terms: '<translate with synonyms or related terms for ''Lottery Shop'', separated by commas>'
      shop/mall:
        # shop=mall
        name: Mall
        # 'terms: shopping'
        terms: '<translate with synonyms or related terms for ''Mall'', separated by commas>'
      shop/massage:
        # shop=massage
        name: Massage Shop
        terms: '<translate with synonyms or related terms for ''Massage Shop'', separated by commas>'
      shop/medical_supply:
        # shop=medical_supply
        name: Medical Supply Store
        terms: '<translate with synonyms or related terms for ''Medical Supply Store'', separated by commas>'
      shop/military_surplus:
        # shop=military_surplus
        name: Military Surplus Store
        # 'terms: armor,army-navy store,army surplus,navy surplus,tactical gear,war surplus shop,weapons'
        terms: '<translate with synonyms or related terms for ''Military Surplus Store'', separated by commas>'
      shop/mobile_phone:
        # shop=mobile_phone
        name: Mobile Phone Store
        terms: '<translate with synonyms or related terms for ''Mobile Phone Store'', separated by commas>'
      shop/money_lender:
        # shop=money_lender
        name: Money Lender
        terms: '<translate with synonyms or related terms for ''Money Lender'', separated by commas>'
      shop/motorcycle:
        # shop=motorcycle
        name: Motorcycle Dealership
        # 'terms: bike'
        terms: '<translate with synonyms or related terms for ''Motorcycle Dealership'', separated by commas>'
      shop/motorcycle_repair:
        # shop=motorcycle_repair
        name: Motorcycle Repair Shop
        # 'terms: auto,bike,garage,motorcycle,repair,service'
        terms: '<translate with synonyms or related terms for ''Motorcycle Repair Shop'', separated by commas>'
      shop/music:
        # shop=music
        name: Music Store
        # 'terms: tape casettes,CDs,compact discs,vinyl records'
        terms: '<translate with synonyms or related terms for ''Music Store'', separated by commas>'
      shop/musical_instrument:
        # shop=musical_instrument
        name: Musical Instrument Store
        # 'terms: guitar'
        terms: '<translate with synonyms or related terms for ''Musical Instrument Store'', separated by commas>'
      shop/newsagent:
        # shop=newsagent
        name: Newspaper/Magazine Shop
        terms: '<translate with synonyms or related terms for ''Newspaper/Magazine Shop'', separated by commas>'
      shop/nutrition_supplements:
        # shop=nutrition_supplements
        name: Nutrition Supplements Store
        # 'terms: health,supplement,vitamin'
        terms: '<translate with synonyms or related terms for ''Nutrition Supplements Store'', separated by commas>'
      shop/optician:
        # shop=optician
        name: Optician
        # 'terms: eye,glasses'
        terms: '<translate with synonyms or related terms for ''Optician'', separated by commas>'
      shop/organic:
        # 'shop=supermarket, organic=only'
        name: Organic Goods Store
        terms: '<translate with synonyms or related terms for ''Organic Goods Store'', separated by commas>'
      shop/outdoor:
        # shop=outdoor
        name: Outdoors Store
        # 'terms: camping,climbing,hiking,outfitter,outdoor equipment,outdoor supplies'
        terms: '<translate with synonyms or related terms for ''Outdoors Store'', separated by commas>'
      shop/outpost:
        # shop=outpost
        name: Online Retailer Outpost
        # 'terms: online,pick up,pickup'
        terms: '<translate with synonyms or related terms for ''Online Retailer Outpost'', separated by commas>'
      shop/paint:
        # shop=paint
        name: Paint Store
        terms: '<translate with synonyms or related terms for ''Paint Store'', separated by commas>'
      shop/party:
        # shop=party
        name: Party Supply Store
        # 'terms: balloons,costumes,decorations,invitations'
        terms: '<translate with synonyms or related terms for ''Party Supply Store'', separated by commas>'
      shop/pastry:
        # shop=pastry
        name: Pastry Shop
        # 'terms: patisserie,cake shop,cakery'
        terms: '<translate with synonyms or related terms for ''Pastry Shop'', separated by commas>'
      shop/pawnbroker:
        # shop=pawnbroker
        name: Pawn Shop
        terms: '<translate with synonyms or related terms for ''Pawn Shop'', separated by commas>'
      shop/perfumery:
        # shop=perfumery
        name: Perfume Store
        # 'terms: cologne,fragrance,purfume'
        terms: '<translate with synonyms or related terms for ''Perfume Store'', separated by commas>'
      shop/pet:
        # shop=pet
        name: Pet Store
        # 'terms: animal,cat,dog,fish,kitten,puppy,reptile'
        terms: '<translate with synonyms or related terms for ''Pet Store'', separated by commas>'
      shop/pet_grooming:
        # shop=pet_grooming
        name: Pet Grooming Store
        # 'terms: cat,dog'
        terms: '<translate with synonyms or related terms for ''Pet Grooming Store'', separated by commas>'
      shop/photo:
        # shop=photo
        name: Photography Store
        # 'terms: camera,film'
        terms: '<translate with synonyms or related terms for ''Photography Store'', separated by commas>'
      shop/printer_ink:
        # shop=printer_ink
        name: Printer Ink Store
        # 'terms: copier ink,fax ink,ink cartridges,toner'
        terms: '<translate with synonyms or related terms for ''Printer Ink Store'', separated by commas>'
<<<<<<< HEAD
=======
      shop/psychic:
        # shop=psychic
        name: Psychic
        # 'terms: astrology,crystal ball,divination,fortune teller,seer,spirit'
        terms: '<translate with synonyms or related terms for ''Psychic'', separated by commas>'
>>>>>>> 770ab139
      shop/pyrotechnics:
        # shop=pyrotechnics
        name: Fireworks Store
        # 'terms: fireworks'
        terms: '<translate with synonyms or related terms for ''Fireworks Store'', separated by commas>'
      shop/radiotechnics:
        # shop=radiotechnics
        name: Radio/Electronic Component Store
        # 'terms: antenna,transistor'
        terms: '<translate with synonyms or related terms for ''Radio/Electronic Component Store'', separated by commas>'
      shop/religion:
        # shop=religion
        name: Religious Store
        terms: '<translate with synonyms or related terms for ''Religious Store'', separated by commas>'
      shop/rental:
        # shop=rental
        name: Rental Shop
        terms: '<translate with synonyms or related terms for ''Rental Shop'', separated by commas>'
      shop/scuba_diving:
        # shop=scuba_diving
        name: Scuba Diving Shop
        # 'terms: diving,scuba'
        terms: '<translate with synonyms or related terms for ''Scuba Diving Shop'', separated by commas>'
      shop/seafood:
        # shop=seafood
        name: Seafood Shop
        # 'terms: fishmonger'
        terms: '<translate with synonyms or related terms for ''Seafood Shop'', separated by commas>'
      shop/second_hand:
        # shop=second_hand
        name: Consignment/Thrift Store
        # 'terms: secondhand,second hand,resale,thrift,used'
        terms: '<translate with synonyms or related terms for ''Consignment/Thrift Store'', separated by commas>'
      shop/sewing:
        # shop=sewing
        name: Sewing Supply Shop
        # 'terms: haberdashery'
        terms: '<translate with synonyms or related terms for ''Sewing Supply Shop'', separated by commas>'
      shop/shoes:
        # shop=shoes
        name: Shoe Store
        # 'terms: boots,cleats,clogs,heels,loafers,oxfords,sneakers'
        terms: '<translate with synonyms or related terms for ''Shoe Store'', separated by commas>'
      shop/spices:
        # shop=spices
        name: Spice Shop
        # 'terms: chili,cinnamon,curry,ginger,herbs,pepper,saffron,salt,spice store,spices,turmeric,wasabi'
        terms: '<translate with synonyms or related terms for ''Spice Shop'', separated by commas>'
      shop/sports:
        # shop=sports
        name: Sporting Goods Store
        # 'terms: athletics'
        terms: '<translate with synonyms or related terms for ''Sporting Goods Store'', separated by commas>'
      shop/stationery:
        # shop=stationery
        name: Stationery Store
        # 'terms: card,paper'
        terms: '<translate with synonyms or related terms for ''Stationery Store'', separated by commas>'
      shop/storage_rental:
        # shop=storage_rental
        name: Storage Rental
        # 'terms: garages'
        terms: '<translate with synonyms or related terms for ''Storage Rental'', separated by commas>'
      shop/supermarket:
        # shop=supermarket
        name: Supermarket
        # 'terms: grocery,store,shop'
        terms: '<translate with synonyms or related terms for ''Supermarket'', separated by commas>'
      shop/swimming_pool:
        # shop=swimming_pool
        name: Pool Supply Store
        # 'terms: hot tub equipment store,hot tub maintenance store,hot tub supply store,pool shop,pool store,swimming pool equipment store,swimming pool installation store,swimming pool maintenance store,swimming pool supply shop'
        terms: '<translate with synonyms or related terms for ''Pool Supply Store'', separated by commas>'
      shop/tailor:
        # shop=tailor
        name: Tailor
        # 'terms: clothes,suit'
        terms: '<translate with synonyms or related terms for ''Tailor'', separated by commas>'
      shop/tattoo:
        # shop=tattoo
        name: Tattoo Parlor
        # 'terms: ink'
        terms: '<translate with synonyms or related terms for ''Tattoo Parlor'', separated by commas>'
      shop/tea:
        # shop=tea
        name: Tea Store
        terms: '<translate with synonyms or related terms for ''Tea Store'', separated by commas>'
      shop/telecommunication:
        # shop=telecommunication
        name: Telecom Retail Store
        # 'terms: communication,internet service provider,isp,network,telephone,voice'
        terms: '<translate with synonyms or related terms for ''Telecom Retail Store'', separated by commas>'
      shop/ticket:
        # shop=ticket
        name: Ticket Seller
        # 'terms: box office'
        terms: '<translate with synonyms or related terms for ''Ticket Seller'', separated by commas>'
      shop/tiles:
        # shop=tiles
        name: Tile Shop
        terms: '<translate with synonyms or related terms for ''Tile Shop'', separated by commas>'
      shop/tobacco:
        # shop=tobacco
        name: Tobacco Shop
        # 'terms: cigarettes,cigars'
        terms: '<translate with synonyms or related terms for ''Tobacco Shop'', separated by commas>'
      shop/toys:
        # shop=toys
        name: Toy Store
        # 'terms: games'
        terms: '<translate with synonyms or related terms for ''Toy Store'', separated by commas>'
      shop/trade:
        # shop=trade
        name: Trade Shop
        terms: '<translate with synonyms or related terms for ''Trade Shop'', separated by commas>'
      shop/travel_agency:
        # shop=travel_agency
        name: Travel Agency
        # 'terms: cruises,flights,hotels,tickets,travel packages'
        terms: '<translate with synonyms or related terms for ''Travel Agency'', separated by commas>'
      shop/tyres:
        # shop=tyres
        name: Tire Store
        terms: '<translate with synonyms or related terms for ''Tire Store'', separated by commas>'
      shop/vacant:
        # shop=vacant
        name: Vacant Shop
      shop/vacuum_cleaner:
        # shop=vacuum_cleaner
        name: Vacuum Cleaner Store
        terms: '<translate with synonyms or related terms for ''Vacuum Cleaner Store'', separated by commas>'
      shop/variety_store:
        # shop=variety_store
        name: Variety Store
        terms: '<translate with synonyms or related terms for ''Variety Store'', separated by commas>'
      shop/video:
        # shop=video
        name: Video Store
        # 'terms: DVD,VHS,video casette'
        terms: '<translate with synonyms or related terms for ''Video Store'', separated by commas>'
      shop/video_games:
        # shop=video_games
        name: Video Game Store
        terms: '<translate with synonyms or related terms for ''Video Game Store'', separated by commas>'
      shop/watches:
        # shop=watches
        name: Watches Shop
        terms: '<translate with synonyms or related terms for ''Watches Shop'', separated by commas>'
      shop/water:
        # shop=water
        name: Drinking Water Shop
        terms: '<translate with synonyms or related terms for ''Drinking Water Shop'', separated by commas>'
      shop/water_sports:
        # shop=water_sports
        name: Watersport/Swim Shop
        terms: '<translate with synonyms or related terms for ''Watersport/Swim Shop'', separated by commas>'
      shop/weapons:
        # shop=weapons
        name: Weapon Shop
        # 'terms: ammo,gun,knife,knives'
        terms: '<translate with synonyms or related terms for ''Weapon Shop'', separated by commas>'
      shop/wholesale:
        # shop=wholesale
        name: Wholesale Store
        # 'terms: warehouse club,cash and carry'
        terms: '<translate with synonyms or related terms for ''Wholesale Store'', separated by commas>'
      shop/window_blind:
        # shop=window_blind
        name: Window Blind Store
        terms: '<translate with synonyms or related terms for ''Window Blind Store'', separated by commas>'
      shop/wine:
        # shop=wine
        name: Wine Shop
        terms: '<translate with synonyms or related terms for ''Wine Shop'', separated by commas>'
      telecom/data_center:
        # telecom=data_center
        name: Data Center
        # 'terms: computer systems storage,information technology,server farm,the cloud,telecommunications'
        terms: '<translate with synonyms or related terms for ''Data Center'', separated by commas>'
      tourism:
        # tourism=*
        name: Tourism
      tourism/alpine_hut:
        # tourism=alpine_hut
        name: Alpine Hut
        # 'terms: climbing hut'
        terms: '<translate with synonyms or related terms for ''Alpine Hut'', separated by commas>'
      tourism/apartment:
        # tourism=apartment
        name: Guest Apartment / Condo
        terms: '<translate with synonyms or related terms for ''Guest Apartment / Condo'', separated by commas>'
      tourism/aquarium:
        # tourism=aquarium
        name: Aquarium
        # 'terms: fish,sea,water'
        terms: '<translate with synonyms or related terms for ''Aquarium'', separated by commas>'
      tourism/artwork:
        # tourism=artwork
        name: Artwork
        # 'terms: mural,sculpture,statue'
        terms: '<translate with synonyms or related terms for ''Artwork'', separated by commas>'
      tourism/artwork/bust:
        # 'tourism=artwork, artwork_type=bust'
        name: Bust
        # 'terms: figure'
        terms: '<translate with synonyms or related terms for ''Bust'', separated by commas>'
      tourism/artwork/graffiti:
        # 'tourism=artwork, artwork_type=graffiti'
        name: Graffiti
        # 'terms: Street Artwork,Guerilla Artwork,Graffiti Artwork'
        terms: '<translate with synonyms or related terms for ''Graffiti'', separated by commas>'
      tourism/artwork/installation:
        # 'tourism=artwork, artwork_type=installation'
        name: Art Installation
        # 'terms: interactive art,intervention art,modern art'
        terms: '<translate with synonyms or related terms for ''Art Installation'', separated by commas>'
      tourism/artwork/mural:
        # 'tourism=artwork, artwork_type=mural'
        name: Mural
        # 'terms: fresco,wall painting'
        terms: '<translate with synonyms or related terms for ''Mural'', separated by commas>'
      tourism/artwork/sculpture:
        # 'tourism=artwork, artwork_type=sculpture'
        name: Sculpture
        # 'terms: statue,figure,carving'
        terms: '<translate with synonyms or related terms for ''Sculpture'', separated by commas>'
      tourism/artwork/statue:
        # 'tourism=artwork, artwork_type=statue'
        name: Statue
        # 'terms: sculpture,figure,carving'
        terms: '<translate with synonyms or related terms for ''Statue'', separated by commas>'
      tourism/attraction:
        # tourism=attraction
        name: Tourist Attraction
        terms: '<translate with synonyms or related terms for ''Tourist Attraction'', separated by commas>'
      tourism/camp_pitch:
        # tourism=camp_pitch
        name: Camp Pitch
        # 'terms: tent,rv'
        terms: '<translate with synonyms or related terms for ''Camp Pitch'', separated by commas>'
      tourism/camp_site:
        # tourism=camp_site
        name: Campground
        # 'terms: tent,rv'
        terms: '<translate with synonyms or related terms for ''Campground'', separated by commas>'
      tourism/caravan_site:
        # tourism=caravan_site
        name: RV Park
        # 'terms: Motor Home,Camper'
        terms: '<translate with synonyms or related terms for ''RV Park'', separated by commas>'
      tourism/chalet:
        # tourism=chalet
        name: Holiday Cottage
        # 'terms: holiday,holiday cottage,holiday home,vacation,vacation home'
        terms: '<translate with synonyms or related terms for ''Holiday Cottage'', separated by commas>'
      tourism/gallery:
        # tourism=gallery
        name: Art Gallery
        # 'terms: art*,exhibit*,paint*,photo*,sculpt*'
        terms: '<translate with synonyms or related terms for ''Art Gallery'', separated by commas>'
      tourism/guest_house:
        # tourism=guest_house
        name: Guest House
        # 'terms: B&B,Bed and Breakfast'
        terms: '<translate with synonyms or related terms for ''Guest House'', separated by commas>'
      tourism/hostel:
        # tourism=hostel
        name: Hostel
        terms: '<translate with synonyms or related terms for ''Hostel'', separated by commas>'
      tourism/hotel:
        # tourism=hotel
        name: Hotel
        terms: '<translate with synonyms or related terms for ''Hotel'', separated by commas>'
      tourism/information:
        # tourism=information
        name: Information
        terms: '<translate with synonyms or related terms for ''Information'', separated by commas>'
      tourism/information/board:
        # 'tourism=information, information=board'
        name: Information Board
        terms: '<translate with synonyms or related terms for ''Information Board'', separated by commas>'
      tourism/information/guidepost:
        # 'tourism=information, information=guidepost'
        name: Guidepost
        # 'terms: signpost'
        terms: '<translate with synonyms or related terms for ''Guidepost'', separated by commas>'
      tourism/information/map:
        # 'tourism=information, information=map'
        name: Map
        terms: '<translate with synonyms or related terms for ''Map'', separated by commas>'
      tourism/information/office:
        # 'tourism=information, information=office'
        name: Tourist Information Office
        terms: '<translate with synonyms or related terms for ''Tourist Information Office'', separated by commas>'
      tourism/information/route_marker:
        # 'tourism=information, information=route_marker'
        name: Trail Marker
        # 'terms: cairn,painted blaze,route flag,route marker,stone pile,trail blaze,trail post,way marker'
        terms: '<translate with synonyms or related terms for ''Trail Marker'', separated by commas>'
      tourism/information/terminal:
        # 'tourism=information, information=terminal'
        name: Information Terminal
        terms: '<translate with synonyms or related terms for ''Information Terminal'', separated by commas>'
      tourism/motel:
        # tourism=motel
        name: Motel
        terms: '<translate with synonyms or related terms for ''Motel'', separated by commas>'
      tourism/museum:
        # tourism=museum
        name: Museum
        # 'terms: art*,exhibit*,gallery,foundation,hall,institution,paint*,photo*,sculpt*'
        terms: '<translate with synonyms or related terms for ''Museum'', separated by commas>'
      tourism/picnic_site:
        # tourism=picnic_site
        name: Picnic Site
        # 'terms: camp'
        terms: '<translate with synonyms or related terms for ''Picnic Site'', separated by commas>'
      tourism/theme_park:
        # tourism=theme_park
        name: Theme Park
        terms: '<translate with synonyms or related terms for ''Theme Park'', separated by commas>'
      tourism/trail_riding_station:
        # tourism=trail_riding_station
        name: Trail Riding Station
        terms: '<translate with synonyms or related terms for ''Trail Riding Station'', separated by commas>'
      tourism/viewpoint:
        # tourism=viewpoint
        name: Viewpoint
        terms: '<translate with synonyms or related terms for ''Viewpoint'', separated by commas>'
      tourism/wilderness_hut:
        # tourism=wilderness_hut
        name: Wilderness Hut
        # 'terms: wilderness hut,backcountry hut,bothy'
        terms: '<translate with synonyms or related terms for ''Wilderness Hut'', separated by commas>'
      tourism/zoo:
        # tourism=zoo
        name: Zoo
        # 'terms: animal'
        terms: '<translate with synonyms or related terms for ''Zoo'', separated by commas>'
      tourism/zoo/petting:
        # 'tourism=zoo, zoo=petting_zoo'
        name: Petting Zoo
        # 'terms: Children''s Zoo,Children''s Farm,Petting Farm,farm animals'
        terms: '<translate with synonyms or related terms for ''Petting Zoo'', separated by commas>'
      tourism/zoo/safari:
        # 'tourism=zoo, zoo=safari_park'
        name: Safari Park
        # 'terms: Drive-Through Zoo,Drive-In Zoo'
        terms: '<translate with synonyms or related terms for ''Safari Park'', separated by commas>'
      tourism/zoo/wildlife:
        # 'tourism=zoo, zoo=wildlife_park'
        name: Wildlife Park
        # 'terms: indigenous animals'
        terms: '<translate with synonyms or related terms for ''Wildlife Park'', separated by commas>'
      traffic_calming:
        # traffic_calming=*
        name: Traffic Calming
        # 'terms: bump,hump,slow,speed'
        terms: '<translate with synonyms or related terms for ''Traffic Calming'', separated by commas>'
      traffic_calming/bump:
        # traffic_calming=bump
        name: Speed Bump
        # 'terms: hump,speed,slow'
        terms: '<translate with synonyms or related terms for ''Speed Bump'', separated by commas>'
      traffic_calming/chicane:
        # traffic_calming=chicane
        name: Traffic Chicane
        # 'terms: driveway link,speed,slow'
        terms: '<translate with synonyms or related terms for ''Traffic Chicane'', separated by commas>'
      traffic_calming/choker:
        # traffic_calming=choker
        name: Traffic Choker
        # 'terms: speed,slow'
        terms: '<translate with synonyms or related terms for ''Traffic Choker'', separated by commas>'
      traffic_calming/cushion:
        # traffic_calming=cushion
        name: Speed Cushion
        # 'terms: bump,hump,speed,slow'
        terms: '<translate with synonyms or related terms for ''Speed Cushion'', separated by commas>'
      traffic_calming/dip:
        # traffic_calming=dip
        name: Dip
        # 'terms: speed,slow'
        terms: '<translate with synonyms or related terms for ''Dip'', separated by commas>'
      traffic_calming/hump:
        # traffic_calming=hump
        name: Speed Hump
        # 'terms: bump,speed,slow'
        terms: '<translate with synonyms or related terms for ''Speed Hump'', separated by commas>'
      traffic_calming/island:
        # traffic_calming=island
        name: Traffic Island
        # 'terms: circle,roundabout,slow'
        terms: '<translate with synonyms or related terms for ''Traffic Island'', separated by commas>'
      traffic_calming/rumble_strip:
        # traffic_calming=rumble_strip
        name: Rumble Strip
        # 'terms: audible lines,sleeper lines,growlers'
        terms: '<translate with synonyms or related terms for ''Rumble Strip'', separated by commas>'
      traffic_calming/table:
        # traffic_calming=table
        name: Speed Table
        # 'terms: flat top,hump,speed,slow'
        terms: '<translate with synonyms or related terms for ''Speed Table'', separated by commas>'
      traffic_sign:
        # traffic_sign=*
        name: Traffic Sign
        # 'terms: road,highway'
        terms: '<translate with synonyms or related terms for ''Traffic Sign'', separated by commas>'
      traffic_sign/city_limit:
        # traffic_sign=city_limit
        name: City Limit Sign
        # 'terms: town,village,hamlet,boundary,edge,border,road,highway'
        terms: '<translate with synonyms or related terms for ''City Limit Sign'', separated by commas>'
      traffic_sign/city_limit_vertex:
        # traffic_sign=city_limit
        name: City Limit Sign
        # 'terms: town,village,hamlet,boundary,edge,border,road,highway'
        terms: '<translate with synonyms or related terms for ''City Limit Sign'', separated by commas>'
      traffic_sign/maxspeed:
        # traffic_sign=maxspeed
        name: Speed Limit Sign
        # 'terms: max speed,maximum speed,road,highway'
        terms: '<translate with synonyms or related terms for ''Speed Limit Sign'', separated by commas>'
      traffic_sign/maxspeed_vertex:
        # traffic_sign=maxspeed
        name: Speed Limit Sign
        # 'terms: max speed,maximum speed,road,highway'
        terms: '<translate with synonyms or related terms for ''Speed Limit Sign'', separated by commas>'
      traffic_sign_vertex:
        # traffic_sign=*
        name: Traffic Sign
        # 'terms: road,highway'
        terms: '<translate with synonyms or related terms for ''Traffic Sign'', separated by commas>'
      type/boundary:
        # type=boundary
        name: Boundary
        terms: '<translate with synonyms or related terms for ''Boundary'', separated by commas>'
      type/boundary/administrative:
        # 'type=boundary, boundary=administrative'
        name: Administrative Boundary
        terms: '<translate with synonyms or related terms for ''Administrative Boundary'', separated by commas>'
      type/enforcement:
        # type=enforcement
        name: Enforcement
        terms: '<translate with synonyms or related terms for ''Enforcement'', separated by commas>'
      type/multipolygon:
        # type=multipolygon
        name: Multipolygon
      type/public_transport/stop_area_group:
        # 'type=public_transport, public_transport=stop_area_group'
        name: Transit Stop Area Group
        terms: '<translate with synonyms or related terms for ''Transit Stop Area Group'', separated by commas>'
      type/restriction:
        # type=restriction
        name: Restriction
        terms: '<translate with synonyms or related terms for ''Restriction'', separated by commas>'
      type/restriction/no_left_turn:
        # 'type=restriction, restriction=no_left_turn'
        name: No Left Turn
        terms: '<translate with synonyms or related terms for ''No Left Turn'', separated by commas>'
      type/restriction/no_right_turn:
        # 'type=restriction, restriction=no_right_turn'
        name: No Right Turn
        terms: '<translate with synonyms or related terms for ''No Right Turn'', separated by commas>'
      type/restriction/no_straight_on:
        # 'type=restriction, restriction=no_straight_on'
        name: No Straight On
        terms: '<translate with synonyms or related terms for ''No Straight On'', separated by commas>'
      type/restriction/no_u_turn:
        # 'type=restriction, restriction=no_u_turn'
        name: No U-turn
        terms: '<translate with synonyms or related terms for ''No U-turn'', separated by commas>'
      type/restriction/only_left_turn:
        # 'type=restriction, restriction=only_left_turn'
        name: Only Left Turn
        terms: '<translate with synonyms or related terms for ''Only Left Turn'', separated by commas>'
      type/restriction/only_right_turn:
        # 'type=restriction, restriction=only_right_turn'
        name: Only Right Turn
        terms: '<translate with synonyms or related terms for ''Only Right Turn'', separated by commas>'
      type/restriction/only_straight_on:
        # 'type=restriction, restriction=only_straight_on'
        name: Only Straight On
        terms: '<translate with synonyms or related terms for ''Only Straight On'', separated by commas>'
      type/restriction/only_u_turn:
        # 'type=restriction, restriction=only_u_turn'
        name: Only U-turn
        terms: '<translate with synonyms or related terms for ''Only U-turn'', separated by commas>'
      type/route:
        # type=route
        name: Route
        terms: '<translate with synonyms or related terms for ''Route'', separated by commas>'
      type/route/bicycle:
        # 'type=route, route=bicycle'
        name: Cycle Route
        terms: '<translate with synonyms or related terms for ''Cycle Route'', separated by commas>'
      type/route/bus:
        # 'type=route, route=bus'
        name: Bus Route
        terms: '<translate with synonyms or related terms for ''Bus Route'', separated by commas>'
      type/route/detour:
        # 'type=route, route=detour'
        name: Detour Route
        terms: '<translate with synonyms or related terms for ''Detour Route'', separated by commas>'
      type/route/ferry:
        # 'type=route, route=ferry'
        name: Ferry Route
        terms: '<translate with synonyms or related terms for ''Ferry Route'', separated by commas>'
      type/route/foot:
        # 'type=route, route=foot'
        name: Foot Route
        terms: '<translate with synonyms or related terms for ''Foot Route'', separated by commas>'
      type/route/hiking:
        # 'type=route, route=hiking'
        name: Hiking Route
        terms: '<translate with synonyms or related terms for ''Hiking Route'', separated by commas>'
      type/route/horse:
        # 'type=route, route=horse'
        name: Riding Route
        terms: '<translate with synonyms or related terms for ''Riding Route'', separated by commas>'
      type/route/light_rail:
        # 'type=route, route=light_rail'
        name: Light Rail Route
        terms: '<translate with synonyms or related terms for ''Light Rail Route'', separated by commas>'
      type/route/monorail:
        # 'type=route, route=monorail'
        name: Monorail Route
        terms: '<translate with synonyms or related terms for ''Monorail Route'', separated by commas>'
      type/route/pipeline:
        # 'type=route, route=pipeline'
        name: Pipeline Route
        terms: '<translate with synonyms or related terms for ''Pipeline Route'', separated by commas>'
      type/route/piste:
        # 'type=route, route=piste'
        name: Piste/Ski Route
        terms: '<translate with synonyms or related terms for ''Piste/Ski Route'', separated by commas>'
      type/route/power:
        # 'type=route, route=power'
        name: Power Route
        terms: '<translate with synonyms or related terms for ''Power Route'', separated by commas>'
      type/route/road:
        # 'type=route, route=road'
        name: Road Route
        terms: '<translate with synonyms or related terms for ''Road Route'', separated by commas>'
      type/route/subway:
        # 'type=route, route=subway'
        name: Subway Route
        terms: '<translate with synonyms or related terms for ''Subway Route'', separated by commas>'
      type/route/train:
        # 'type=route, route=train'
        name: Train Route
        terms: '<translate with synonyms or related terms for ''Train Route'', separated by commas>'
      type/route/tram:
        # 'type=route, route=tram'
        name: Tram Route
        terms: '<translate with synonyms or related terms for ''Tram Route'', separated by commas>'
      type/route_master:
        # type=route_master
        name: Route Master
        terms: '<translate with synonyms or related terms for ''Route Master'', separated by commas>'
      type/site:
        # type=site
        name: Site
        terms: '<translate with synonyms or related terms for ''Site'', separated by commas>'
      type/waterway:
        # type=waterway
        name: Waterway
        terms: '<translate with synonyms or related terms for ''Waterway'', separated by commas>'
      waterway:
        # waterway=*
        name: Waterway
      waterway/boatyard:
        # waterway=boatyard
        name: Boatyard
        terms: '<translate with synonyms or related terms for ''Boatyard'', separated by commas>'
      waterway/canal:
        # waterway=canal
        name: Canal
        terms: '<translate with synonyms or related terms for ''Canal'', separated by commas>'
      waterway/canal/lock:
        # 'waterway=canal, lock=yes'
        name: Canal Lock
        terms: '<translate with synonyms or related terms for ''Canal Lock'', separated by commas>'
      waterway/dam:
        # waterway=dam
        name: Dam
        terms: '<translate with synonyms or related terms for ''Dam'', separated by commas>'
      waterway/ditch:
        # waterway=ditch
        name: Ditch
        terms: '<translate with synonyms or related terms for ''Ditch'', separated by commas>'
      waterway/dock:
        # waterway=dock
        name: Wet Dock / Dry Dock
        # 'terms: boat,ship,vessel,marine'
        terms: '<translate with synonyms or related terms for ''Wet Dock / Dry Dock'', separated by commas>'
      waterway/drain:
        # waterway=drain
        name: Drain
        terms: '<translate with synonyms or related terms for ''Drain'', separated by commas>'
      waterway/fuel:
        # waterway=fuel
        name: Marine Fuel Station
        # 'terms: petrol,gas,diesel,boat'
        terms: '<translate with synonyms or related terms for ''Marine Fuel Station'', separated by commas>'
      waterway/lock_gate:
        # waterway=lock_gate
        name: Lock Gate
        # 'terms: canal'
        terms: '<translate with synonyms or related terms for ''Lock Gate'', separated by commas>'
      waterway/milestone:
        # waterway=milestone
        name: Waterway Milestone
        # 'terms: milestone,marker'
        terms: '<translate with synonyms or related terms for ''Waterway Milestone'', separated by commas>'
      waterway/river:
        # waterway=river
        name: River
        # 'terms: beck,branch,brook,course,creek,estuary,rill,rivulet,run,runnel,stream,tributary,watercourse'
        terms: '<translate with synonyms or related terms for ''River'', separated by commas>'
      waterway/riverbank:
        # waterway=riverbank
        name: Riverbank
      waterway/sanitary_dump_station:
        # waterway=sanitary_dump_station
        name: Marine Toilet Disposal
        # 'terms: Boat,Watercraft,Sanitary,Dump Station,Pumpout,Pump out,Elsan,CDP,CTDP,Chemical Toilet'
        terms: '<translate with synonyms or related terms for ''Marine Toilet Disposal'', separated by commas>'
      waterway/stream:
        # waterway=stream
        name: Stream
        # 'terms: beck,branch,brook,burn,course,creek,current,drift,flood,flow,freshet,race,rill,rindle,rivulet,run,runnel,rush,spate,spritz,surge,tide,torrent,tributary,watercourse'
        terms: '<translate with synonyms or related terms for ''Stream'', separated by commas>'
      waterway/stream_intermittent:
        # 'waterway=stream, intermittent=yes'
        name: Intermittent Stream
        # 'terms: arroyo,beck,branch,brook,burn,course,creek,drift,flood,flow,gully,run,runnel,rush,spate,spritz,tributary,wadi,wash,watercourse'
        terms: '<translate with synonyms or related terms for ''Intermittent Stream'', separated by commas>'
      waterway/water_point:
        # waterway=water_point
        name: Marine Drinking Water
        # 'terms: water faucet,water point,water tap,water source,water spigot'
        terms: '<translate with synonyms or related terms for ''Marine Drinking Water'', separated by commas>'
      waterway/waterfall:
        # waterway=waterfall
        name: Waterfall
        # 'terms: fall'
        terms: '<translate with synonyms or related terms for ''Waterfall'', separated by commas>'
      waterway/weir:
        # waterway=weir
        name: Weir
        # 'terms: low-head dam,low-rise dam,wier'
        terms: '<translate with synonyms or related terms for ''Weir'', separated by commas>'<|MERGE_RESOLUTION|>--- conflicted
+++ resolved
@@ -283,8 +283,6 @@
         label: Waste Bin
         # 'terms: garbage can,trash can'
         terms: '[translate with synonyms or related terms for ''Waste Bin'', separated by commas]'
-<<<<<<< HEAD
-=======
       blind:
         # blind=*
         label: Blind Person Access
@@ -297,7 +295,6 @@
           'yes': 'Yes'
         # 'terms: sight impairment,vision impairment'
         terms: '[translate with synonyms or related terms for ''Blind Person Access'', separated by commas]'
->>>>>>> 770ab139
       blood_components:
         # 'blood:=*'
         label: Blood Components
@@ -1195,14 +1192,11 @@
         label: Level
         # 'terms: building floor,deck,storey,story'
         terms: '[translate with synonyms or related terms for ''Level'', separated by commas]'
-<<<<<<< HEAD
-=======
       level_semi:
         # level=*
         label: Levels
         # 'terms: building floors,decks,stories,storeys,storys'
         terms: '[translate with synonyms or related terms for ''Levels'', separated by commas]'
->>>>>>> 770ab139
       levels:
         # 'building:levels=*'
         label: Levels
@@ -1264,14 +1258,11 @@
         # material=*
         label: Material
         terms: '[translate with synonyms or related terms for ''Material'', separated by commas]'
-<<<<<<< HEAD
-=======
       max_age:
         # max_age=*
         label: Maximum Age
         # 'terms: upper age limit'
         terms: '[translate with synonyms or related terms for ''Maximum Age'', separated by commas]'
->>>>>>> 770ab139
       maxheight:
         # maxheight=*
         label: Max Height
@@ -1310,14 +1301,11 @@
         label: Microbrewery
         # 'terms: brewpub,craft beer'
         terms: '[translate with synonyms or related terms for ''Microbrewery'', separated by commas]'
-<<<<<<< HEAD
-=======
       min_age:
         # min_age=*
         label: Minimum Age
         # 'terms: lower age limit'
         terms: '[translate with synonyms or related terms for ''Minimum Age'', separated by commas]'
->>>>>>> 770ab139
       minspeed:
         # minspeed=*
         label: Minimum Speed Limit
@@ -1398,13 +1386,10 @@
         # network=*
         label: Network
         terms: '[translate with synonyms or related terms for ''Network'', separated by commas]'
-<<<<<<< HEAD
-=======
       network/type:
         # 'network:type=*'
         label: Network Type
         terms: '[translate with synonyms or related terms for ''Network Type'', separated by commas]'
->>>>>>> 770ab139
       network_bicycle:
         # network=*
         label: Network Class
@@ -1758,12 +1743,9 @@
       public_bookcase/type:
         # 'public_bookcase:type=*'
         label: Type
-<<<<<<< HEAD
-=======
       pump:
         # pump=*
         label: Pump
->>>>>>> 770ab139
       railway:
         # railway=*
         label: Type
@@ -1866,12 +1848,9 @@
           # reservation=yes
           'yes': Accepted
         terms: '[translate with synonyms or related terms for ''Reservations'', separated by commas]'
-<<<<<<< HEAD
-=======
       residential:
         # residential=*
         label: Type
->>>>>>> 770ab139
       resort:
         # resort=*
         label: Type
@@ -2171,13 +2150,10 @@
         # smoothness field placeholder
         placeholder: 'Thin Rollers, Wheels, Off-Road...'
         terms: '[translate with synonyms or related terms for ''Smoothness'', separated by commas]'
-<<<<<<< HEAD
-=======
       sms:
         # sms=*
         label: SMS
         terms: '[translate with synonyms or related terms for ''SMS'', separated by commas]'
->>>>>>> 770ab139
       social_facility:
         # social_facility=*
         label: Type
@@ -2236,8 +2212,6 @@
       stroller:
         # stroller=*
         label: Stroller Access
-<<<<<<< HEAD
-=======
         options:
           # stroller=limited
           limited: Limited
@@ -2245,7 +2219,6 @@
           'no': 'No'
           # stroller=yes
           'yes': 'Yes'
->>>>>>> 770ab139
         # 'terms: baby carriage,perambulator,pram,pushchair'
         terms: '[translate with synonyms or related terms for ''Stroller Access'', separated by commas]'
       structure:
@@ -2517,12 +2490,9 @@
           # usage=tourism
           tourism: Tourism
         terms: '[translate with synonyms or related terms for ''Usage Type'', separated by commas]'
-<<<<<<< HEAD
-=======
       utility_semi:
         # utility=*
         label: Utilities
->>>>>>> 770ab139
       valve:
         # valve=*
         label: Type
@@ -2617,8 +2587,6 @@
       wheelchair:
         # wheelchair=*
         label: Wheelchair Access
-<<<<<<< HEAD
-=======
         options:
           # wheelchair=limited
           limited: Limited
@@ -2626,7 +2594,6 @@
           'no': 'No'
           # wheelchair=yes
           'yes': 'Yes'
->>>>>>> 770ab139
         # 'terms: handicap access'
         terms: '[translate with synonyms or related terms for ''Wheelchair Access'', separated by commas]'
       wholesale:
@@ -3365,15 +3332,9 @@
         terms: '<translate with synonyms or related terms for ''Permanent Polling Place'', separated by commas>'
       amenity/post_box:
         # amenity=post_box
-<<<<<<< HEAD
-        name: Mailbox
-        # 'terms: letter drop,mail box,package drop,post box,postal box'
-        terms: '<translate with synonyms or related terms for ''Mailbox'', separated by commas>'
-=======
         name: Mail Drop Box
         # 'terms: drop box,dropbox,letter drop,mail box,mail collection box,mail drop,mail dropoff,mailbox,package drop,pillar box,pillarbox,post box,postal box,postbox'
         terms: '<translate with synonyms or related terms for ''Mail Drop Box'', separated by commas>'
->>>>>>> 770ab139
       amenity/post_depot:
         # amenity=post_depot
         name: Post Sorting Office
@@ -3724,14 +3685,11 @@
         name: Bottle Return Machine
         # 'terms: bottle return'
         terms: '<translate with synonyms or related terms for ''Bottle Return Machine'', separated by commas>'
-<<<<<<< HEAD
-=======
       amenity/vending_machine/bread:
         # 'amenity=vending_machine, vending=bread'
         name: Bread Vending Machine
         # 'terms: baguette,bread'
         terms: '<translate with synonyms or related terms for ''Bread Vending Machine'', separated by commas>'
->>>>>>> 770ab139
       amenity/vending_machine/cigarettes:
         # 'amenity=vending_machine, vending=cigarettes'
         name: Cigarette Vending Machine
@@ -7844,14 +7802,11 @@
         name: Printer Ink Store
         # 'terms: copier ink,fax ink,ink cartridges,toner'
         terms: '<translate with synonyms or related terms for ''Printer Ink Store'', separated by commas>'
-<<<<<<< HEAD
-=======
       shop/psychic:
         # shop=psychic
         name: Psychic
         # 'terms: astrology,crystal ball,divination,fortune teller,seer,spirit'
         terms: '<translate with synonyms or related terms for ''Psychic'', separated by commas>'
->>>>>>> 770ab139
       shop/pyrotechnics:
         # shop=pyrotechnics
         name: Fireworks Store
