import { dispatch as d3_dispatch } from 'd3-dispatch';
import { select as d3_select } from 'd3-selection';

<<<<<<< HEAD
=======
import LocationConflation from '@ideditor/location-conflation';
import whichPolygon from 'which-polygon';
import { resolveStrings } from 'osm-community-index';

>>>>>>> 01daef34
import { fileFetcher } from '../core/file_fetcher';
import { locationManager } from '../core/locations';
import { t, localizer } from '../core/localizer';

import { svgIcon } from '../svg/icon';
import { uiDisclosure } from '../ui/disclosure';
import { utilRebind } from '../util/rebind';


let _oci = null;

export function uiSuccess(context) {
  const MAXEVENTS = 2;
  const dispatch = d3_dispatch('cancel');
  let _changeset;
  let _location;
  ensureOSMCommunityIndex();   // start fetching the data


  function ensureOSMCommunityIndex() {
    const data = fileFetcher;
    return Promise.all([
<<<<<<< HEAD
        data.get('oci_features'),
        data.get('oci_resources')
=======
        data.get('oci_resources'),
        data.get('oci_features'),
        data.get('oci_defaults')
>>>>>>> 01daef34
      ])
      .then(vals => {
        if (_oci) return _oci;

<<<<<<< HEAD
        // Merge Custom Features
        if (vals[0] && Array.isArray(vals[0].features)) {
          locationManager.mergeCustomGeoJSON(vals[0]);
        }

        let ociResources = Object.values(vals[1].resources);
        if (ociResources.length) {
          // Resolve all locationSet features.
          return locationManager.mergeLocationSets(ociResources)
            .then(() => {
              _oci = { resources: ociResources };
              return _oci;
            });
        } else {
          _oci = { resources: [] };  // no resources?
          return _oci;
        }
=======
        const ociResources = vals[0].resources;
        const loco = new LocationConflation(vals[1]);
        let ociFeatures = {};

        Object.values(ociResources).forEach(resource => {
          let feature;
          try {
            feature = loco.resolveLocationSet(resource.locationSet).feature;
            let ociFeature = ociFeatures[feature.id];
            if (!ociFeature) {
              ociFeature = JSON.parse(JSON.stringify(feature));  // deep clone
              ociFeature.properties.resourceIDs = new Set();
              ociFeatures[feature.id] = ociFeature;
            }
            ociFeature.properties.resourceIDs.add(resource.id);
          } catch (err) {
            /* ignore communities with an unresolvable locationSet */
            console.warn(`warning: skipping community resource ${resource.id}: ${err.message}`); // eslint-disable-line no-console
          }
        });

        return _oci = {
          defaults: vals[2].defaults,
          features: ociFeatures,
          resources: ociResources,
          query: whichPolygon({ type: 'FeatureCollection', features: Object.values(ociFeatures) })
        };
>>>>>>> 01daef34
      });
  }


  // string-to-date parsing in JavaScript is weird
  function parseEventDate(when) {
    if (!when) return;

    let raw = when.trim();
    if (!raw) return;

    if (!/Z$/.test(raw)) {   // if no trailing 'Z', add one
      raw += 'Z';            // this forces date to be parsed as a UTC date
    }

    const parsed = new Date(raw);
    return new Date(parsed.toUTCString().substr(0, 25));  // convert to local timezone
  }


  function success(selection) {
    let header = selection
      .append('div')
      .attr('class', 'header fillL');

    header
      .append('h3')
      .html(t.html('success.just_edited'));

    header
      .append('button')
      .attr('class', 'close')
      .on('click', () => dispatch.call('cancel'))
      .call(svgIcon('#iD-icon-close'));

    let body = selection
      .append('div')
      .attr('class', 'body save-success fillL');

    let summary = body
      .append('div')
      .attr('class', 'save-summary');

    summary
      .append('h3')
      .html(t.html('success.thank_you' + (_location ? '_location' : ''), { where: _location }));

    summary
      .append('p')
      .html(t.html('success.help_html'))
      .append('a')
      .attr('class', 'link-out')
      .attr('target', '_blank')
      .attr('href', t('success.help_link_url'))
      .call(svgIcon('#iD-icon-out-link', 'inline'))
      .append('span')
      .html(t.html('success.help_link_text'));

    let osm = context.connection();
    if (!osm) return;

    let changesetURL = osm.changesetURL(_changeset.id);

    let table = summary
      .append('table')
      .attr('class', 'summary-table');

    let row = table
      .append('tr')
      .attr('class', 'summary-row');

    row
      .append('td')
      .attr('class', 'cell-icon summary-icon')
      .append('a')
      .attr('target', '_blank')
      .attr('href', changesetURL)
      .append('svg')
      .attr('class', 'logo-small')
      .append('use')
      .attr('xlink:href', '#iD-logo-osm');

    let summaryDetail = row
      .append('td')
      .attr('class', 'cell-detail summary-detail');

    summaryDetail
      .append('a')
      .attr('class', 'cell-detail summary-view-on-osm')
      .attr('target', '_blank')
      .attr('href', changesetURL)
      .html(t.html('success.view_on_osm'));

    summaryDetail
      .append('div')
      .html(t.html('success.changeset_id', {
        changeset_id: `<a href="${changesetURL}" target="_blank">${_changeset.id}</a>`
      }));


    // Get OSM community index features intersecting the map..
    ensureOSMCommunityIndex()
      .then(oci => {
        const loc = context.map().center();
        const validLocations = locationManager.locationsAt(loc);

        // Gather the communities
        let communities = [];
<<<<<<< HEAD
        oci.resources.forEach(resource => {
          let area = validLocations[resource.locationSetID];
          if (!area) return;

          communities.push({
            area: area,
            order: resource.order || 0,
            resource: resource
=======
        const properties = oci.query(context.map().center(), true) || [];

        // Gather the communities from the result
        properties.forEach(props => {
          const resourceIDs = Array.from(props.resourceIDs);
          resourceIDs.forEach(resourceID => {
            let resource = oci.resources[resourceID];

            // Resolve strings
            const localizer = (stringID) => t.html(`community.${stringID}`);
            resource.resolved = resolveStrings(resource, oci.defaults, localizer);

            communities.push({
              area: props.area || Infinity,
              order: resource.order || 0,
              resource: resource
            });
>>>>>>> 01daef34
          });
        });

        // sort communities by feature area ascending, community order descending
        communities.sort((a, b) => a.area - b.area || b.order - a.order);

        body
          .call(showCommunityLinks, communities.map(c => c.resource));
      });
  }


  function showCommunityLinks(selection, resources) {
    let communityLinks = selection
      .append('div')
      .attr('class', 'save-communityLinks');

    communityLinks
      .append('h3')
      .html(t.html('success.like_osm'));

    let table = communityLinks
      .append('table')
      .attr('class', 'community-table');

    let row = table.selectAll('.community-row')
      .data(resources);

    let rowEnter = row.enter()
      .append('tr')
      .attr('class', 'community-row');

    rowEnter
      .append('td')
      .attr('class', 'cell-icon community-icon')
      .append('a')
      .attr('target', '_blank')
      .attr('href', d => d.resolved.url)
      .append('svg')
      .attr('class', 'logo-small')
      .append('use')
      .attr('xlink:href', d => `#community-${d.type}`);

    let communityDetail = rowEnter
      .append('td')
      .attr('class', 'cell-detail community-detail');

    communityDetail
      .each(showCommunityDetails);

    communityLinks
      .append('div')
      .attr('class', 'community-missing')
      .html(t.html('success.missing'))
      .append('a')
      .attr('class', 'link-out')
      .attr('target', '_blank')
      .call(svgIcon('#iD-icon-out-link', 'inline'))
      .attr('href', 'https://github.com/osmlab/osm-community-index/issues')
      .append('span')
      .html(t.html('success.tell_us'));
  }


  function showCommunityDetails(d) {
    let selection = d3_select(this);
    let communityID = d.id;

    selection
      .append('div')
      .attr('class', 'community-name')
      .html(d.resolved.nameHTML);

    selection
      .append('div')
      .attr('class', 'community-description')
      .html(d.resolved.descriptionHTML);

    // Create an expanding section if any of these are present..
    if (d.resolved.extendedDescriptionHTML || (d.languageCodes && d.languageCodes.length)) {
      selection
        .append('div')
        .call(uiDisclosure(context, `community-more-${d.id}`, false)
          .expanded(false)
          .updatePreference(false)
          .label(t.html('success.more'))
          .content(showMore)
        );
    }

    let nextEvents = (d.events || [])
      .map(event => {
        event.date = parseEventDate(event.when);
        return event;
      })
      .filter(event => {      // date is valid and future (or today)
        const t = event.date.getTime();
        const now = (new Date()).setHours(0,0,0,0);
        return !isNaN(t) && t >= now;
      })
      .sort((a, b) => {       // sort by date ascending
        return a.date < b.date ? -1 : a.date > b.date ? 1 : 0;
      })
      .slice(0, MAXEVENTS);   // limit number of events shown

    if (nextEvents.length) {
      selection
        .append('div')
        .call(uiDisclosure(context, `community-events-${d.id}`, false)
          .expanded(false)
          .updatePreference(false)
          .label(t.html('success.events'))
          .content(showNextEvents)
        )
        .select('.hide-toggle')
        .append('span')
        .attr('class', 'badge-text')
        .html(nextEvents.length);
    }


    function showMore(selection) {
      let more = selection.selectAll('.community-more')
        .data([0]);

      let moreEnter = more.enter()
        .append('div')
        .attr('class', 'community-more');

      if (d.resolved.extendedDescriptionHTML) {
        moreEnter
          .append('div')
          .attr('class', 'community-extended-description')
          .html(d.resolved.extendedDescriptionHTML);
      }

      if (d.languageCodes && d.languageCodes.length) {
        const languageList = d.languageCodes
          .map(code => localizer.languageName(code))
          .join(', ');

        moreEnter
          .append('div')
          .attr('class', 'community-languages')
          .html(t.html('success.languages', { languages: languageList }));
      }
    }


    function showNextEvents(selection) {
      let events = selection
        .append('div')
        .attr('class', 'community-events');

      let item = events.selectAll('.community-event')
        .data(nextEvents);

      let itemEnter = item.enter()
        .append('div')
        .attr('class', 'community-event');

      itemEnter
        .append('div')
        .attr('class', 'community-event-name')
        .append('a')
        .attr('target', '_blank')
        .attr('href', d => d.url)
        .html(d => {
          let name = d.name;
          if (d.i18n && d.id) {
            name = t(`community.${communityID}.events.${d.id}.name`, { default: name });
          }
          return name;
        });

      itemEnter
        .append('div')
        .attr('class', 'community-event-when')
        .html(d => {
          let options = { weekday: 'short', day: 'numeric', month: 'short', year: 'numeric' };
          if (d.date.getHours() || d.date.getMinutes()) {   // include time if it has one
            options.hour = 'numeric';
            options.minute = 'numeric';
          }
          return d.date.toLocaleString(localizer.localeCode(), options);
        });

      itemEnter
        .append('div')
        .attr('class', 'community-event-where')
        .html(d => {
          let where = d.where;
          if (d.i18n && d.id) {
            where = t(`community.${communityID}.events.${d.id}.where`, { default: where });
          }
          return where;
        });

      itemEnter
        .append('div')
        .attr('class', 'community-event-description')
        .html(d => {
          let description = d.description;
          if (d.i18n && d.id) {
            description = t(`community.${communityID}.events.${d.id}.description`, { default: description });
          }
          return description;
        });
    }
  }


  success.changeset = function(val) {
    if (!arguments.length) return _changeset;
    _changeset = val;
    return success;
  };


  success.location = function(val) {
    if (!arguments.length) return _location;
    _location = val;
    return success;
  };


  return utilRebind(success, dispatch, 'on');
}<|MERGE_RESOLUTION|>--- conflicted
+++ resolved
@@ -1,13 +1,8 @@
 import { dispatch as d3_dispatch } from 'd3-dispatch';
 import { select as d3_select } from 'd3-selection';
 
-<<<<<<< HEAD
-=======
-import LocationConflation from '@ideditor/location-conflation';
-import whichPolygon from 'which-polygon';
 import { resolveStrings } from 'osm-community-index';
 
->>>>>>> 01daef34
 import { fileFetcher } from '../core/file_fetcher';
 import { locationManager } from '../core/locations';
 import { t, localizer } from '../core/localizer';
@@ -30,19 +25,13 @@
   function ensureOSMCommunityIndex() {
     const data = fileFetcher;
     return Promise.all([
-<<<<<<< HEAD
         data.get('oci_features'),
-        data.get('oci_resources')
-=======
         data.get('oci_resources'),
-        data.get('oci_features'),
         data.get('oci_defaults')
->>>>>>> 01daef34
       ])
       .then(vals => {
         if (_oci) return _oci;
 
-<<<<<<< HEAD
         // Merge Custom Features
         if (vals[0] && Array.isArray(vals[0].features)) {
           locationManager.mergeCustomGeoJSON(vals[0]);
@@ -53,42 +42,19 @@
           // Resolve all locationSet features.
           return locationManager.mergeLocationSets(ociResources)
             .then(() => {
-              _oci = { resources: ociResources };
+              _oci = {
+                resources: ociResources,
+                defaults: vals[2].defaults
+              };
               return _oci;
             });
         } else {
-          _oci = { resources: [] };  // no resources?
+          _oci = {
+            resources: [],  // no resources?
+            defaults: vals[2].defaults
+          };
           return _oci;
         }
-=======
-        const ociResources = vals[0].resources;
-        const loco = new LocationConflation(vals[1]);
-        let ociFeatures = {};
-
-        Object.values(ociResources).forEach(resource => {
-          let feature;
-          try {
-            feature = loco.resolveLocationSet(resource.locationSet).feature;
-            let ociFeature = ociFeatures[feature.id];
-            if (!ociFeature) {
-              ociFeature = JSON.parse(JSON.stringify(feature));  // deep clone
-              ociFeature.properties.resourceIDs = new Set();
-              ociFeatures[feature.id] = ociFeature;
-            }
-            ociFeature.properties.resourceIDs.add(resource.id);
-          } catch (err) {
-            /* ignore communities with an unresolvable locationSet */
-            console.warn(`warning: skipping community resource ${resource.id}: ${err.message}`); // eslint-disable-line no-console
-          }
-        });
-
-        return _oci = {
-          defaults: vals[2].defaults,
-          features: ociFeatures,
-          resources: ociResources,
-          query: whichPolygon({ type: 'FeatureCollection', features: Object.values(ociFeatures) })
-        };
->>>>>>> 01daef34
       });
   }
 
@@ -197,34 +163,18 @@
 
         // Gather the communities
         let communities = [];
-<<<<<<< HEAD
         oci.resources.forEach(resource => {
           let area = validLocations[resource.locationSetID];
           if (!area) return;
 
+          // Resolve strings
+          const localizer = (stringID) => t.html(`community.${stringID}`);
+          resource.resolved = resolveStrings(resource, oci.defaults, localizer);
+          
           communities.push({
             area: area,
             order: resource.order || 0,
             resource: resource
-=======
-        const properties = oci.query(context.map().center(), true) || [];
-
-        // Gather the communities from the result
-        properties.forEach(props => {
-          const resourceIDs = Array.from(props.resourceIDs);
-          resourceIDs.forEach(resourceID => {
-            let resource = oci.resources[resourceID];
-
-            // Resolve strings
-            const localizer = (stringID) => t.html(`community.${stringID}`);
-            resource.resolved = resolveStrings(resource, oci.defaults, localizer);
-
-            communities.push({
-              area: props.area || Infinity,
-              order: resource.order || 0,
-              resource: resource
-            });
->>>>>>> 01daef34
           });
         });
 
