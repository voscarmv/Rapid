--- conflicted
+++ resolved
@@ -157,19 +157,13 @@
             .style('width', function (d) { return d.width * 100 + '%'; });
 
         // Update
-<<<<<<< HEAD
         // setup dropdowns for common address tags
         if (typeof addressFormat.dropdowns !== 'undefined') { addrTags = addressFormat.dropdowns; }
         else { addrTags = [
-            'street', 'city', 'state', 'province', 'district',
-            'subdistrict', 'suburb', 'place', 'postcode']; }
-=======
-        var addrTags = [
             'city', 'county', 'country', 'district', 'hamlet',
             'neighbourhood', 'place', 'postcode', 'province',
             'quarter', 'state', 'street', 'subdistrict', 'suburb'
-        ];
->>>>>>> d63c766e
+        ]; }
 
         // If fields exist for any of these tags, create dropdowns to pick nearby values..
         addrTags.forEach(function(tag) {
