--- conflicted
+++ resolved
@@ -15,11 +15,8 @@
 import { uiAccount } from './account';
 import { uiAttribution } from './attribution';
 import { uiContributors } from './contributors';
-<<<<<<< HEAD
 import { uiAiFeatureServiceLicense } from './fb_feature_service_license';
-=======
 import { uiEditMenu } from './edit_menu';
->>>>>>> 4ed6f231
 import { uiFeatureInfo } from './feature_info';
 import { uiFlash } from './flash';
 import { uiFullScreen } from './full_screen';
