--- conflicted
+++ resolved
@@ -9,7 +9,6 @@
 import { svgIcon } from '../../svg';
 import { uiCmd } from '../cmd';
 import { uiTooltip } from '../tooltip';
-
 
 export function uiToolUndoRedo(context) {
 
@@ -50,23 +49,17 @@
         var tooltipBehavior = uiTooltip()
             .placement('bottom')
             .title(function (d) {
-<<<<<<< HEAD
                 // Handle string- or object-style annotations. Object-style
                 // should include "type" and "description" keys, where
                 // "description" is used in place of a string-style annotation.
                 // See ui/fb_feature_picker.js for the motivating use case.
-                return uiTooltipHtml(d.annotation() ?
+                return (d.annotation() ?
                     t(d.id + '.tooltip', {
                         action: d.annotation().description
                             ? d.annotation().description
                             : d.annotation(),
                     }) :
                     t(d.id + '.nothing'), d.cmd);
-=======
-                return d.annotation() ?
-                    t(d.id + '.tooltip', { action: d.annotation() }) :
-                    t(d.id + '.nothing');
->>>>>>> 4ed6f231
             })
             .keys(function(d) {
                 return [d.cmd];
