import { select as d3_select } from 'd3-selection';
import { Extent, geomPointInPolygon } from '@id-sdk/math';
import { utilArrayIntersection } from '@id-sdk/util';

import { locationManager } from '../core/locations';
import { modeSelect } from '../modes/select';
import { uiLasso } from '../ui/lasso';


export function behaviorLasso(context) {

    var behavior = function(selection) {
        var lasso;


        function pointerdown(d3_event) {
            var button = 0;  // left
            if (d3_event.button === button && d3_event.shiftKey === true) {
                lasso = null;

                d3_select(window)
                    .on('pointermove.lasso', pointermove)
                    .on('pointerup.lasso', pointerup);

                d3_event.stopPropagation();
            }
        }


        function pointermove() {
            if (!lasso) {
                lasso = uiLasso(context);
                context.surface().call(lasso);
            }

            lasso.p(context.map().mouse());
        }


        // After inverting the projection from screen coordintes to wgs84 coordinates
        // we need to fix min/max (in screen +y is down, in wgs84 +y is up)
        function normalize(a, b) {
            return [
                [Math.min(a[0], b[0]), Math.min(a[1], b[1])],
                [Math.max(a[0], b[0]), Math.max(a[1], b[1])]
            ];
        }


        function lassoed() {
            if (!lasso) return [];

            var graph = context.graph();
            if (!context.editable()) return [];

            var extent = lasso.extent();  // extent in screen coordinates
            var bounds = normalize(context.projection.invert(extent.min), context.projection.invert(extent.max));
            var wgs84Extent = new Extent(bounds[0], bounds[1]);

            var intersects = context.history().intersects(wgs84Extent).filter(function(entity) {
                return entity.type === 'node' &&
<<<<<<< HEAD
                    geomPointInPolygon(context.projection.project(entity.loc), lasso.coordinates) &&
                    !context.features().isHidden(entity, graph, entity.geometry(graph));
=======
                    (!limitToNodes || limitToNodes.has(entity)) &&
                    geomPointInPolygon(context.projection(entity.loc), lasso.coordinates) &&
                    !context.features().isHidden(entity, graph, entity.geometry(graph)) &&
                    !locationManager.blocksAt(entity.loc).length;
>>>>>>> 8201898d
            });

            // sort the lassoed nodes as best we can
            intersects.sort(function(node1, node2) {
                var parents1 = graph.parentWays(node1);
                var parents2 = graph.parentWays(node2);
                if (parents1.length && parents2.length) {
                    // both nodes are vertices

                    var sharedParents = utilArrayIntersection(parents1, parents2);
                    if (sharedParents.length) {
                        var sharedParentNodes = sharedParents[0].nodes;
                        // vertices are members of the same way; sort them in their listed order
                        return sharedParentNodes.indexOf(node1.id) -
                            sharedParentNodes.indexOf(node2.id);
                    } else {
                        // vertices do not share a way; group them by their respective parent ways
                        return parseFloat(parents1[0].id.slice(1)) -
                            parseFloat(parents2[0].id.slice(1));
                    }

                } else if (parents1.length || parents2.length) {
                    // only one node is a vertex; sort standalone points before vertices
                    return parents1.length - parents2.length;
                }
                // both nodes are standalone points; sort left to right
                return node1.loc[0] - node2.loc[0];
            });

            return intersects.map(function(entity) { return entity.id; });
        }


        function pointerup() {
            d3_select(window)
                .on('pointermove.lasso', null)
                .on('pointerup.lasso', null);

            if (!lasso) return;

            var ids = lassoed();
            lasso.close();

            if (ids.length) {
                context.enter(modeSelect(context, ids));
            }
        }

        selection
            .on('pointerdown.lasso', pointerdown);
    };


    behavior.off = function(selection) {
        selection.on('pointerdown.lasso', null);
    };


    return behavior;
}<|MERGE_RESOLUTION|>--- conflicted
+++ resolved
@@ -59,15 +59,9 @@
 
             var intersects = context.history().intersects(wgs84Extent).filter(function(entity) {
                 return entity.type === 'node' &&
-<<<<<<< HEAD
                     geomPointInPolygon(context.projection.project(entity.loc), lasso.coordinates) &&
-                    !context.features().isHidden(entity, graph, entity.geometry(graph));
-=======
-                    (!limitToNodes || limitToNodes.has(entity)) &&
-                    geomPointInPolygon(context.projection(entity.loc), lasso.coordinates) &&
                     !context.features().isHidden(entity, graph, entity.geometry(graph)) &&
                     !locationManager.blocksAt(entity.loc).length;
->>>>>>> 8201898d
             });
 
             // sort the lassoed nodes as best we can
