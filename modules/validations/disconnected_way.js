import { t } from '../util/locale';
import { modeDrawLine } from '../modes/draw_line';
import { operationDelete } from '../operations/delete';
import { utilDisplayLabel } from '../util';
import { osmRoutableHighwayTagValues } from '../osm/tags';
import { validationIssue, validationIssueFix } from '../core/validation';
import { services } from '../services';

export function validationDisconnectedWay() {
    var type = 'disconnected_way';

    function isTaggedAsHighway(entity) {
        return osmRoutableHighwayTagValues[entity.tags.highway];
    }

<<<<<<< HEAD
    // check if entity is a new road that cannot eventually connect to any
    // existing roads
    function isNewRoadUnreachableFromExistingRoads(entity, graph) {
        if (!entity.id.startsWith('w-') || !isTaggedAsHighway(entity)) return false;

        var visitedWids = new Set();
        return !connectToExistingRoadOrEntrance(entity, graph, visitedWids);
    }

    function connectToExistingRoadOrEntrance(way, graph, visitedWids) {
        visitedWids.add(way.id);
        for (var i = 0; i < way.nodes.length; i++) {
            var vertex = graph.entity(way.nodes[i]);
            if (vertex.tags.entrance && vertex.tags.entrance !== 'no') return true;

            var parentWays = graph.parentWays(vertex);
            for (var j = 0; j < parentWays.length; j++) {
                var parentWay = parentWays[j];
                if (visitedWids.has(parentWay.id)) continue;
                if (isTaggedAsHighway(parentWay) && !parentWay.id.startsWith('w-')) return true;
                if (connectToExistingRoadOrEntrance(parentWay, graph, visitedWids)) return true;
            }
        }
        return false;
    }
=======
    var validation = function checkDisconnectedWay(entity, graph) {
>>>>>>> d2dd69b5

        var routingIslandWays = routingIslandForEntity(entity);
        if (!routingIslandWays) return [];

<<<<<<< HEAD
        if (!isDisconnectedWay(entity, graph) && !isDisconnectedMultipolygon(entity, graph) &&
            !isNewRoadUnreachableFromExistingRoads(entity, graph)) {
            return [];
        }


        var entityLabel = utilDisplayLabel(entity, context);
        var fixes = [];

        if (entity.type === 'way' && !entity.isClosed()) {
            var first = context.entity(entity.first());
            if (first.tags.noexit !== 'yes') {
                fixes.push(new validationIssueFix({
                    icon: 'iD-operation-continue-left',
                    title: t('issues.fix.continue_from_start.title'),
                    entityIds: [entity.first()],
                    onClick: function() {
                        var ent = this.issue.entities[0];
                        var vertex = context.entity(ent.first());
                        continueDrawing(entity, vertex, context);
                    }
                }));
            }
            var last = context.entity(entity.last());
            if (last.tags.noexit !== 'yes') {
                fixes.push(new validationIssueFix({
                    icon: 'iD-operation-continue',
                    title: t('issues.fix.continue_from_end.title'),
                    entityIds: [entity.last()],
                    onClick: function() {
                        var ent = this.issue.entities[0];
                        var vertex = context.entity(ent.last());
                        continueDrawing(entity, vertex, context);
                    }
=======
        var fixes = [];

        var isSingle = routingIslandWays.size === 1;

        if (isSingle) {

            if (entity.type === 'way' && !entity.isClosed()) {
                var firstID = entity.first();
                var lastID = entity.last();

                var first = graph.entity(firstID);
                if (first.tags.noexit !== 'yes') {
                    fixes.push(new validationIssueFix({
                        icon: 'iD-operation-continue-left',
                        title: t('issues.fix.continue_from_start.title'),
                        entityIds: [firstID],
                        onClick: function(context) {
                            var wayId = this.issue.entityIds[0];
                            var way = context.entity(wayId);
                            var vertexId = this.entityIds[0];
                            var vertex = context.entity(vertexId);
                            continueDrawing(way, vertex, context);
                        }
                    }));
                }
                var last = graph.entity(lastID);
                if (last.tags.noexit !== 'yes') {
                    fixes.push(new validationIssueFix({
                        icon: 'iD-operation-continue',
                        title: t('issues.fix.continue_from_end.title'),
                        entityIds: [lastID],
                        onClick: function(context) {
                            var wayId = this.issue.entityIds[0];
                            var way = context.entity(wayId);
                            var vertexId = this.entityIds[0];
                            var vertex = context.entity(vertexId);
                            continueDrawing(way, vertex, context);
                        }
                    }));
                }

            } else {
                fixes.push(new validationIssueFix({
                    title: t('issues.fix.connect_feature.title')
>>>>>>> d2dd69b5
                }));
            }

            fixes.push(new validationIssueFix({
                icon: 'iD-operation-delete',
                title: t('issues.fix.delete_feature.title'),
                entityIds: [entity.id],
                onClick: function(context) {
                    var id = this.issue.entityIds[0];
                    var operation = operationDelete([id], context);
                    if (!operation.disabled()) {
                        operation();
                    }
                }
            }));
        } else {
            fixes.push(new validationIssueFix({
                title: t('issues.fix.connect_features.title')
            }));
        }

        return [new validationIssue({
            type: type,
            severity: 'warning',
<<<<<<< HEAD
            message: (entity.id.startsWith('w-')
                ? t('issues.disconnected_way.highway.message_new_road', { highway: entityLabel })
                : t('issues.disconnected_way.highway.message', { highway: entityLabel })
            ),
            tooltip: (entity.id.startsWith('w-')
                ? t('issues.disconnected_way.highway.tip_new_road')
                : t('issues.disconnected_way.highway.tip')
            ),
            entities: [entity],
=======
            message: function(context) {
                if (this.entityIds.length === 1) {
                    var entity = context.hasEntity(this.entityIds[0]);
                    return entity ? t('issues.disconnected_way.highway.message', { highway: utilDisplayLabel(entity, context) }) : '';
                }
                return t('issues.disconnected_way.routable.message.multiple', { count: this.entityIds.length.toString() });
            },
            reference: showReference,
            entityIds: Array.from(routingIslandWays).map(function(way) { return way.id; }),
>>>>>>> d2dd69b5
            fixes: fixes
        })];


        function showReference(selection) {
            selection.selectAll('.issue-reference')
                .data([0])
                .enter()
                .append('div')
                .attr('class', 'issue-reference')
                .text(t('issues.disconnected_way.routable.reference'));
        }

        function routingIslandForEntity(entity) {

            if (entity.type !== 'way') return null;

            if (!isRoutableWay(entity, true)) return null;

            var waysToCheck = [entity];
            var routingIsland = new Set([entity]);

            while (waysToCheck.length) {
                var wayToCheck = waysToCheck.pop();
                var childNodes = graph.childNodes(wayToCheck);
                for (var i in childNodes) {
                    var vertex = childNodes[i];
                    var result = isConnectedVertex(vertex, routingIsland);
                    if (result === true) {
                        return null;
                    } else if (result === false) {
                        continue;
                    }
                    result.forEach(function(connectedWay) {
                        if (!routingIsland.has(connectedWay)) {
                            routingIsland.add(connectedWay);
                            waysToCheck.push(connectedWay);
                        }
                    });
                }
            }

<<<<<<< HEAD
            context.enter(
                modeDrawLine(context, way.id, context.graph(), context.graph(), '', way.affix(vertex.id), true)
            );
=======
            return routingIsland;
>>>>>>> d2dd69b5
        }

        function isConnectedVertex(vertex, routingIslandWays) {
            // assume ways overlapping unloaded tiles are connected to the wider road network  - #5938
            var osm = services.osm;
            if (osm && !osm.isDataLoaded(vertex.loc)) return true;

            // entrances are considered connected
            if (vertex.tags.entrance &&
                vertex.tags.entrance !== 'no') return true;
            if (vertex.tags.amenity === 'parking_entrance') return true;

            var parentsWays = graph.parentWays(vertex);

            // standalone vertex
            if (parentsWays.length === 1) return false;

            var connectedWays = new Set();

            for (var i in parentsWays) {
                var parentWay = parentsWays[i];

                // ignore any way we've already accounted for
                if (routingIslandWays.has(parentWay)) continue;

                if (isRoutableWay(parentWay, false)) connectedWays.add(parentWay);
            }

            if (connectedWays.size) return connectedWays;

            return false;
        }

        function isRoutableWay(way, ignoreInnerWays) {
            if (isTaggedAsHighway(way) || way.tags.route === 'ferry') return true;

            return graph.parentRelations(way).some(function(parentRelation) {
                if (parentRelation.tags.type === 'route' &&
                    parentRelation.tags.route === 'ferry') return true;

                if (parentRelation.isMultipolygon() &&
                    isTaggedAsHighway(parentRelation) &&
                    (!ignoreInnerWays || parentRelation.memberById(way.id).role !== 'inner')) return true;
            });
        }

    };

    function continueDrawing(way, vertex, context) {
        // make sure the vertex is actually visible and editable
        var map = context.map();
        if (!map.editable() || !map.trimmedExtent().contains(vertex.loc)) {
            map.zoomToEase(vertex);
        }

        context.enter(
            modeDrawLine(context, way.id, context.graph(), context.graph(), 'line', way.affix(vertex.id), true)
        );
    }


    validation.type = type;

    return validation;
}<|MERGE_RESOLUTION|>--- conflicted
+++ resolved
@@ -13,75 +13,12 @@
         return osmRoutableHighwayTagValues[entity.tags.highway];
     }
 
-<<<<<<< HEAD
-    // check if entity is a new road that cannot eventually connect to any
-    // existing roads
-    function isNewRoadUnreachableFromExistingRoads(entity, graph) {
-        if (!entity.id.startsWith('w-') || !isTaggedAsHighway(entity)) return false;
-
-        var visitedWids = new Set();
-        return !connectToExistingRoadOrEntrance(entity, graph, visitedWids);
-    }
-
-    function connectToExistingRoadOrEntrance(way, graph, visitedWids) {
-        visitedWids.add(way.id);
-        for (var i = 0; i < way.nodes.length; i++) {
-            var vertex = graph.entity(way.nodes[i]);
-            if (vertex.tags.entrance && vertex.tags.entrance !== 'no') return true;
-
-            var parentWays = graph.parentWays(vertex);
-            for (var j = 0; j < parentWays.length; j++) {
-                var parentWay = parentWays[j];
-                if (visitedWids.has(parentWay.id)) continue;
-                if (isTaggedAsHighway(parentWay) && !parentWay.id.startsWith('w-')) return true;
-                if (connectToExistingRoadOrEntrance(parentWay, graph, visitedWids)) return true;
-            }
-        }
-        return false;
-    }
-=======
+
     var validation = function checkDisconnectedWay(entity, graph) {
->>>>>>> d2dd69b5
 
         var routingIslandWays = routingIslandForEntity(entity);
         if (!routingIslandWays) return [];
 
-<<<<<<< HEAD
-        if (!isDisconnectedWay(entity, graph) && !isDisconnectedMultipolygon(entity, graph) &&
-            !isNewRoadUnreachableFromExistingRoads(entity, graph)) {
-            return [];
-        }
-
-
-        var entityLabel = utilDisplayLabel(entity, context);
-        var fixes = [];
-
-        if (entity.type === 'way' && !entity.isClosed()) {
-            var first = context.entity(entity.first());
-            if (first.tags.noexit !== 'yes') {
-                fixes.push(new validationIssueFix({
-                    icon: 'iD-operation-continue-left',
-                    title: t('issues.fix.continue_from_start.title'),
-                    entityIds: [entity.first()],
-                    onClick: function() {
-                        var ent = this.issue.entities[0];
-                        var vertex = context.entity(ent.first());
-                        continueDrawing(entity, vertex, context);
-                    }
-                }));
-            }
-            var last = context.entity(entity.last());
-            if (last.tags.noexit !== 'yes') {
-                fixes.push(new validationIssueFix({
-                    icon: 'iD-operation-continue',
-                    title: t('issues.fix.continue_from_end.title'),
-                    entityIds: [entity.last()],
-                    onClick: function() {
-                        var ent = this.issue.entities[0];
-                        var vertex = context.entity(ent.last());
-                        continueDrawing(entity, vertex, context);
-                    }
-=======
         var fixes = [];
 
         var isSingle = routingIslandWays.size === 1;
@@ -126,7 +63,6 @@
             } else {
                 fixes.push(new validationIssueFix({
                     title: t('issues.fix.connect_feature.title')
->>>>>>> d2dd69b5
                 }));
             }
 
@@ -151,17 +87,6 @@
         return [new validationIssue({
             type: type,
             severity: 'warning',
-<<<<<<< HEAD
-            message: (entity.id.startsWith('w-')
-                ? t('issues.disconnected_way.highway.message_new_road', { highway: entityLabel })
-                : t('issues.disconnected_way.highway.message', { highway: entityLabel })
-            ),
-            tooltip: (entity.id.startsWith('w-')
-                ? t('issues.disconnected_way.highway.tip_new_road')
-                : t('issues.disconnected_way.highway.tip')
-            ),
-            entities: [entity],
-=======
             message: function(context) {
                 if (this.entityIds.length === 1) {
                     var entity = context.hasEntity(this.entityIds[0]);
@@ -171,7 +96,6 @@
             },
             reference: showReference,
             entityIds: Array.from(routingIslandWays).map(function(way) { return way.id; }),
->>>>>>> d2dd69b5
             fixes: fixes
         })];
 
@@ -214,13 +138,7 @@
                 }
             }
 
-<<<<<<< HEAD
-            context.enter(
-                modeDrawLine(context, way.id, context.graph(), context.graph(), '', way.affix(vertex.id), true)
-            );
-=======
             return routingIsland;
->>>>>>> d2dd69b5
         }
 
         function isConnectedVertex(vertex, routingIslandWays) {
