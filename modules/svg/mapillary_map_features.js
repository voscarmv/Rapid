import _throttle from 'lodash-es/throttle';
import { select as d3_select } from 'd3-selection';
import { svgPointTransform } from './helpers';
import { services } from '../services';
import { t } from '../core/localizer';

export function svgMapillaryMapFeatures(projection, context, dispatch) {
    var throttledRedraw = _throttle(function () { dispatch.call('change'); }, 1000);
    var minZoom = 12;
    var layer = d3_select(null);
    var _mapillary;


    function init() {
        if (svgMapillaryMapFeatures.initialized) return;  // run once
        svgMapillaryMapFeatures.enabled = false;
        svgMapillaryMapFeatures.initialized = true;
    }


    function getService() {
        if (services.mapillary && !_mapillary) {
            _mapillary = services.mapillary;
            _mapillary.event.on('loadedMapFeatures', throttledRedraw);
        } else if (!services.mapillary && _mapillary) {
            _mapillary = null;
        }
        return _mapillary;
    }


    function showLayer() {
        var service = getService();
        if (!service) return;

        service.loadObjectResources(context);
        editOn();
    }


    function hideLayer() {
        throttledRedraw.cancel();
        editOff();
    }


    function editOn() {
        layer.style('display', 'block');
    }


    function editOff() {
        layer.selectAll('.icon-map-feature').remove();
        layer.style('display', 'none');
    }


    function click(d) {
        var service = getService();
        if (!service) return;

        context.map().centerEase(d.loc);

        var selectedImageKey = service.getSelectedImageKey();
        var imageKey;
        var highlightedDetection;
        // Pick one of the images the map feature was detected in,
        // preference given to an image already selected.
        d.detections.forEach(function(detection) {
            if (!imageKey || selectedImageKey === detection.image_key) {
                imageKey = detection.image_key;
                highlightedDetection = detection;
            }
        });

<<<<<<< HEAD
        service.ensureViewerLoaded(context)
            .then(function() {
                service
                    .selectImage(context, imageKey)
                    .updateViewer(context, imageKey)
                    .showViewer(context);
            });
=======
        if (imageKey === selectedImageKey) {
            service
                .highlightDetection(highlightedDetection)
                .selectImage(context, imageKey);
        } else {
            service
                .highlightDetection(highlightedDetection)
                .updateViewer(context, imageKey)
                .showViewer(context);
        }
>>>>>>> 8993cd2a
    }


    function update() {
        var service = getService();
        var data = (service ? service.mapFeatures(projection) : []);
        var selectedImageKey = service && service.getSelectedImageKey();
        var transform = svgPointTransform(projection);

        var mapFeatures = layer.selectAll('.icon-map-feature')
            .data(data, function(d) { return d.key; });

        // exit
        mapFeatures.exit()
            .remove();

        // enter
        var enter = mapFeatures.enter()
            .append('g')
            .attr('class', 'icon-map-feature icon-detected')
            .on('click', click);

        enter
            .append('title')
            .text(function(d) {
                var id = d.value.replace(/--/g, '.').replace(/-/g, '_');
                return t('mapillary_map_features.' + id);
            });

        enter
            .append('use')
            .attr('width', '24px')
            .attr('height', '24px')
            .attr('x', '-12px')
            .attr('y', '-12px')
            .attr('xlink:href', function(d) {
                if (d.value === 'object--billboard') {
                    // no billboard icon right now, so use the advertisement icon
                    return '#object--sign--advertisement';
                }
                return '#' + d.value;
            });

        enter
            .append('rect')
            .attr('width', '24px')
            .attr('height', '24px')
            .attr('x', '-12px')
            .attr('y', '-12px');

        // update
        mapFeatures
            .merge(enter)
            .attr('transform', transform)
            .classed('currentView', function(d) {
                return d.detections.some(function(detection) {
                    return detection.image_key === selectedImageKey;
                });
            })
            .sort(function(a, b) {
                var aSelected = a.detections.some(function(detection) {
                    return detection.image_key === selectedImageKey;
                });
                var bSelected = b.detections.some(function(detection) {
                    return detection.image_key === selectedImageKey;
                });
                if (aSelected === bSelected) {
                    return b.loc[1] - a.loc[1]; // sort Y
                } else if (aSelected) {
                    return 1;
                }
                return -1;
            });
    }


    function drawMapFeatures(selection) {
        var enabled = svgMapillaryMapFeatures.enabled;
        var service = getService();

        layer = selection.selectAll('.layer-mapillary-map-features')
            .data(service ? [0] : []);

        layer.exit()
            .remove();

        layer = layer.enter()
            .append('g')
            .attr('class', 'layer-mapillary-map-features layer-mapillary-detections')
            .style('display', enabled ? 'block' : 'none')
            .merge(layer);

        if (enabled) {
            if (service && ~~context.map().zoom() >= minZoom) {
                editOn();
                update();
                service.loadMapFeatures(projection);
                service.showFeatureDetections(true);
            } else {
                editOff();
            }
        } else if (service) {
            service.showFeatureDetections(false);
        }
    }


    drawMapFeatures.enabled = function(_) {
        if (!arguments.length) return svgMapillaryMapFeatures.enabled;
        svgMapillaryMapFeatures.enabled = _;
        if (svgMapillaryMapFeatures.enabled) {
            showLayer();
        } else {
            hideLayer();
        }
        dispatch.call('change');
        return this;
    };


    drawMapFeatures.supported = function() {
        return !!getService();
    };


    init();
    return drawMapFeatures;
}<|MERGE_RESOLUTION|>--- conflicted
+++ resolved
@@ -73,26 +73,19 @@
             }
         });
 
-<<<<<<< HEAD
-        service.ensureViewerLoaded(context)
-            .then(function() {
-                service
-                    .selectImage(context, imageKey)
-                    .updateViewer(context, imageKey)
-                    .showViewer(context);
-            });
-=======
         if (imageKey === selectedImageKey) {
             service
                 .highlightDetection(highlightedDetection)
                 .selectImage(context, imageKey);
         } else {
-            service
-                .highlightDetection(highlightedDetection)
-                .updateViewer(context, imageKey)
-                .showViewer(context);
-        }
->>>>>>> 8993cd2a
+            service.ensureViewerLoaded(context)
+                .then(function() {
+                    service
+                        .highlightDetection(highlightedDetection)
+                        .updateViewer(context, imageKey)
+                        .showViewer(context);
+                });
+        }
     }
 
 
