import { dispatch as d3_dispatch } from 'd3-dispatch';

import { coreDifference } from './difference';
import { geoExtent } from '../geo/extent';
import { modeSelect } from '../modes/select';
import { utilArrayGroupBy, utilRebind } from '../util';
import { t } from '../util/locale';
import * as Validations from '../validations/index';


export function coreValidator(context) {
    var dispatch = d3_dispatch('validated', 'focusedIssue');
    var validator = utilRebind({}, dispatch, 'on');

    var _rules = {};
    var _disabledRules = {};

    var _ignoredIssueIDs = {};          // issue.id -> true
    var _baseCache = validationCache(); // issues before any user edits
    var _headCache = validationCache(); // issues after all user edits
    var _validatedGraph = null;
    var _deferred = new Set();

    //
    // initialize the validator rulesets
    //
    validator.init = function() {
        Object.values(Validations).forEach(function(validation) {
            if (typeof validation !== 'function') return;

            var fn = validation(context);
            var key = fn.type;
            _rules[key] = fn;
        });

        var disabledRules = context.storage('validate-disabledRules');
        if (disabledRules) {
            disabledRules.split(',')
                .forEach(function(key) { _disabledRules[key] = true; });
        }
    };


    //
    // clear caches, called whenever iD resets after a save
    //
    validator.reset = function() {
        Array.from(_deferred).forEach(function(handle) {
            window.cancelIdleCallback(handle);
            _deferred.delete(handle);
        });

        // clear caches
        _ignoredIssueIDs = {};
        _baseCache = validationCache();
        _headCache = validationCache();
        _validatedGraph = null;
    };

    validator.resetIgnoredIssues = function() {
        _ignoredIssueIDs = {};
        // reload UI
        dispatch.call('validated');
    };


    // when the user changes the squaring thereshold, rerun this on all buildings
    validator.changeSquareThreshold = function() {

        reloadUnsquareIssues(_headCache, context.graph());
        reloadUnsquareIssues(_baseCache, context.history().base());

        dispatch.call('validated');
    };

    function reloadUnsquareIssues(cache, graph) {

        var checkUnsquareWay = _rules.unsquare_way;
        if (typeof checkUnsquareWay !== 'function') return;

        // uncache existing
        cache.uncacheIssuesOfType('unsquare_way');

        var buildings = context.history().tree().intersects(geoExtent([-180,-90],[180, 90]), graph)  // everywhere
            .filter(function(entity) {
                return entity.type === 'way' && entity.tags.building && entity.tags.building !== 'no';
            });

        // rerun for all buildings
        buildings.forEach(function(entity) {
<<<<<<< HEAD
            var detected = checkUnsquareWay(entity, context.graph());
=======
            var detected = checkUnsquareWay(entity, graph);
>>>>>>> 770ab139
            if (detected.length !== 1) return;
            var issue = detected[0];
            if (!cache.issuesByEntityID[entity.id]) {
                cache.issuesByEntityID[entity.id] = new Set();
            }
            cache.issuesByEntityID[entity.id].add(issue.id);
            cache.issuesByIssueID[issue.id] = issue;
        });
    }

    // options = {
    //     what: 'all',     // 'all' or 'edited'
    //     where: 'all',   // 'all' or 'visible'
    //     includeIgnored: false   // true, false, or 'only'
    //     includeDisabledRules: false   // true, false, or 'only'
    // };
    validator.getIssues = function(options) {
        var opts = Object.assign({ what: 'all', where: 'all', includeIgnored: false, includeDisabledRules: false }, options);
        var issues = Object.values(_headCache.issuesByIssueID);
        var view = context.map().extent();

        return issues.filter(function(issue) {
            if (opts.includeDisabledRules === 'only' && !_disabledRules[issue.type]) return false;
            if (!opts.includeDisabledRules && _disabledRules[issue.type]) return false;

            if (opts.includeIgnored === 'only' && !_ignoredIssueIDs[issue.id]) return false;
            if (!opts.includeIgnored && _ignoredIssueIDs[issue.id]) return false;

            // Sanity check:  This issue may be for an entity that not longer exists.
            // If we detect this, uncache and return false so it is not included..
            var entityIds = issue.entityIds || [];
            for (var i = 0; i < entityIds.length; i++) {
                var entityId = entityIds[i];
                if (!context.hasEntity(entityId)) {
                    delete _headCache.issuesByEntityID[entityId];
                    delete _headCache.issuesByIssueID[issue.id];
                    return false;
                }
            }

            if (opts.what === 'edited' && _baseCache.issuesByIssueID[issue.id]) return false;

            if (opts.where === 'visible') {
                var extent = issue.extent(context.graph());
                if (!view.intersects(extent)) return false;
            }

            return true;
        });
    };

    validator.getResolvedIssues = function() {
        var baseIssues = Object.values(_baseCache.issuesByIssueID);
        return baseIssues.filter(function(issue) {
            return !_headCache.issuesByIssueID[issue.id];
        });
    };

    validator.focusIssue = function(issue) {
        var extent = issue.extent(context.graph());

        if (extent) {
            var setZoom = Math.max(context.map().zoom(), 19);
            context.map().unobscuredCenterZoomEase(extent.center(), setZoom);

            // select the first entity
            if (issue.entityIds && issue.entityIds.length) {
                window.setTimeout(function() {
                    var ids = issue.entityIds;
                    context.enter(modeSelect(context, [ids[0]]));
                    dispatch.call('focusedIssue', this, issue);
                }, 250);  // after ease
            }
        }
    };


    validator.getIssuesBySeverity = function(options) {
        var groups = utilArrayGroupBy(validator.getIssues(options), 'severity');
        groups.error = groups.error || [];
        groups.warning = groups.warning || [];
        return groups;
    };

    // show some issue types in a particular order
    var orderedIssueTypes = [
        // flag missing data first
        'missing_tag', 'missing_role',
        // then flag identity issues
        'outdated_tags', 'mismatched_geometry',
        // flag geometry issues where fixing them might solve connectivity issues
        'crossing_ways', 'almost_junction',
        // then flag connectivity issues
        'disconnected_way', 'impossible_oneway'
    ];

    validator.getEntityIssues = function(entityID, options) {
        var cache = _headCache;

        var issueIDs = cache.issuesByEntityID[entityID];
        if (!issueIDs) return [];

        var opts = options || {};

        return Array.from(issueIDs)
            .map(function(id) { return cache.issuesByIssueID[id]; })
            .filter(function(issue) {
                if (opts.includeDisabledRules === 'only' && !_disabledRules[issue.type]) return false;
                if (!opts.includeDisabledRules && _disabledRules[issue.type]) return false;

                if (opts.includeIgnored === 'only' && !_ignoredIssueIDs[issue.id]) return false;
                if (!opts.includeIgnored && _ignoredIssueIDs[issue.id]) return false;

                return true;
            }).sort(function(issue1, issue2) {
                if (issue1.type === issue2.type) {
                    // issues of the same type, sort deterministically
                    return issue1.id < issue2.id ? -1 : 1;
                }
                var index1 = orderedIssueTypes.indexOf(issue1.type);
                var index2 = orderedIssueTypes.indexOf(issue2.type);
                if (index1 !== -1 && index2 !== -1) {
                    // both issue types have explicit sort orders
                    return index1 - index2;
                } else if (index1 === -1 && index2 === -1) {
                    // neither issue type has an explicit sort order, sort by type
                    return issue1.type < issue2.type ? -1 : 1;
                } else {
                    // order explicit types before everything else
                    return index1 !== -1 ? -1 : 1;
                }
            });
    };


    validator.getRuleKeys = function() {
        return Object.keys(_rules)
            .filter(function(key) { return key !== 'maprules'; })
            .sort(function(key1, key2) {
                // alphabetize by localized title
                return t('issues.' + key1 + '.title') < t('issues.' + key2 + '.title') ? -1 : 1;
            });
    };


    validator.isRuleEnabled = function(key) {
        return !_disabledRules[key];
    };


    validator.toggleRule = function(key) {
        if (_disabledRules[key]) {
            delete _disabledRules[key];
        } else {
            _disabledRules[key] = true;
        }

        context.storage('validate-disabledRules', Object.keys(_disabledRules).join(','));
        validator.validate();
    };


    validator.disableRules = function(keys) {
        _disabledRules = {};
        keys.forEach(function(k) {
            _disabledRules[k] = true;
        });

        context.storage('validate-disabledRules', Object.keys(_disabledRules).join(','));
        validator.validate();
    };


    validator.ignoreIssue = function(id) {
        _ignoredIssueIDs[id] = true;
    };


    //
    // Run validation on a single entity for the given graph
    //
    function validateEntity(entity, graph) {
        var entityIssues = [];

        // runs validation and appends resulting issues
        function runValidation(key) {

            var fn = _rules[key];
            if (typeof fn !== 'function') {
                console.error('no such validation rule = ' + key);  // eslint-disable-line no-console
                return;
            }

            var detected = fn(entity, graph);
            entityIssues = entityIssues.concat(detected);
        }

        // run all rules
        Object.keys(_rules).forEach(runValidation);

        return entityIssues;
    }

    function entityIDsToValidate(entityIDs, graph) {
        var processedIDs = new Set();
        return entityIDs.reduce(function(acc, entityID) {
            // keep redundancy check separate from `acc` because an `entityID`
            // could have been added to `acc` as a related entity through an earlier pass
            if (processedIDs.has(entityID)) return acc;
            processedIDs.add(entityID);

            var entity = graph.hasEntity(entityID);
            if (!entity) return acc;

            acc.add(entityID);

            var checkParentRels = [entity];

            if (entity.type === 'node') {
                graph.parentWays(entity).forEach(function(parentWay) {
                    acc.add(parentWay.id); // include parent ways
                    checkParentRels.push(parentWay);
                });
            } else if (entity.type === 'relation') {
                entity.members.forEach(function(member) {
                    acc.add(member.id); // include members
                });
            } else if (entity.type === 'way') {
                entity.nodes.forEach(function(nodeID) {
                    acc.add(nodeID); // include child nodes
                    graph._parentWays[nodeID].forEach(function(wayID) {
                        acc.add(wayID); // include connected ways
                    });
                });
            }

            checkParentRels.forEach(function(entity) {   // include parent relations
                if (entity.type !== 'relation') {        // but not super-relations
                    graph.parentRelations(entity).forEach(function(parentRelation) {
                        acc.add(parentRelation.id);
                    });
                }
            });

            return acc;

        }, new Set());
    }

    //
    // Run validation for several entities, supplied `entityIDs`,
    // against `graph` for the given `cache`
    //
    function validateEntities(entityIDs, graph, cache) {

        // clear caches for existing issues related to these entities
        entityIDs.forEach(cache.uncacheEntityID);

        // detect new issues and update caches
        entityIDs.forEach(function(entityID) {
            var entity = graph.hasEntity(entityID);
            // don't validate deleted entities
            if (!entity) return;

            var issues = validateEntity(entity, graph);
            cache.cacheIssues(issues);
        });
    }


    //
    // Validates anything that has changed since the last time it was run.
    // Also updates the "validatedGraph" to be the current graph
    // and dispatches a `validated` event when finished.
    //
    validator.validate = function() {

        var currGraph = context.graph();
        _validatedGraph = _validatedGraph || context.history().base();
        if (currGraph === _validatedGraph) {
            dispatch.call('validated');
            return;
        }
        var oldGraph = _validatedGraph;
        var difference = coreDifference(oldGraph, currGraph);
        _validatedGraph = currGraph;

        var createdAndModifiedEntityIDs = difference.extantIDs(true);   // created/modified (true = w/relation members)
        var entityIDsToCheck = entityIDsToValidate(createdAndModifiedEntityIDs, currGraph);

        // check modified and deleted entities against the old graph in order to update their related entities
        // (e.g. deleting the only highway connected to a road should create a disconnected highway issue)
        var modifiedAndDeletedEntityIDs = difference.deleted().concat(difference.modified())
            .map(function(entity) { return entity.id; });
        var entityIDsToCheckForOldGraph = entityIDsToValidate(modifiedAndDeletedEntityIDs, oldGraph);

        // concat the sets
        entityIDsToCheckForOldGraph.forEach(entityIDsToCheck.add, entityIDsToCheck);

        validateEntities(entityIDsToCheck, context.graph(), _headCache);

        dispatch.call('validated');
    };


    // WHEN TO RUN VALIDATION:
    // When graph changes:
    context.history()
        .on('restore.validator', validator.validate)   // restore saved history
        .on('undone.validator', validator.validate)    // undo
        .on('redone.validator', validator.validate);   // redo
        // but not on 'change' (e.g. while drawing)

    // When user chages editing modes:
    context
        .on('exit.validator', validator.validate);

    // When merging fetched data:
    context.history()
        .on('merge.validator', function(entities) {
            if (!entities) return;
            var handle = window.requestIdleCallback(function() {
                var entityIDs = entities.map(function(entity) { return entity.id; });
                var headGraph = context.graph();
                validateEntities(entityIDsToValidate(entityIDs, headGraph), headGraph, _headCache);

                var baseGraph = context.history().base();
                validateEntities(entityIDsToValidate(entityIDs, baseGraph), baseGraph, _baseCache);

                dispatch.call('validated');
            });
            _deferred.add(handle);
        });


    return validator;
}


function validationCache() {

    var cache = {
        issuesByIssueID: {},  // issue.id -> issue
        issuesByEntityID: {} // entity.id -> set(issue.id)
    };

    cache.cacheIssues = function(issues) {
        issues.forEach(function(issue) {
            var entityIds = issue.entityIds || [];
            entityIds.forEach(function(entityId) {
                if (!cache.issuesByEntityID[entityId]) {
                    cache.issuesByEntityID[entityId] = new Set();
                }
                cache.issuesByEntityID[entityId].add(issue.id);
            });
            cache.issuesByIssueID[issue.id] = issue;
        });
    };

    cache.uncacheIssue = function(issue) {
        // When multiple entities are involved (e.g. crossing_ways),
        // remove this issue from the other entity caches too..
        var entityIds = issue.entityIds || [];
        entityIds.forEach(function(entityId) {
            if (cache.issuesByEntityID[entityId]) {
                cache.issuesByEntityID[entityId].delete(issue.id);
            }
        });
        delete cache.issuesByIssueID[issue.id];
    };

    cache.uncacheIssues = function(issues) {
        issues.forEach(cache.uncacheIssue);
    };

    cache.uncacheIssuesOfType = function(type) {
        var issuesOfType = Object.values(cache.issuesByIssueID)
            .filter(function(issue) { return issue.type === type; });
        cache.uncacheIssues(issuesOfType);
    };

    //
    // Remove a single entity and all its related issues from the caches
    //
    cache.uncacheEntityID = function(entityID) {
        var issueIDs = cache.issuesByEntityID[entityID];
        if (!issueIDs) return;

        issueIDs.forEach(function(issueID) {
            var issue = cache.issuesByIssueID[issueID];
            if (issue) {
                cache.uncacheIssue(issue);
            } else {
                delete cache.issuesByIssueID[issueID];
            }
        });

        delete cache.issuesByEntityID[entityID];
    };

    return cache;
}<|MERGE_RESOLUTION|>--- conflicted
+++ resolved
@@ -88,11 +88,7 @@
 
         // rerun for all buildings
         buildings.forEach(function(entity) {
-<<<<<<< HEAD
-            var detected = checkUnsquareWay(entity, context.graph());
-=======
             var detected = checkUnsquareWay(entity, graph);
->>>>>>> 770ab139
             if (detected.length !== 1) return;
             var issue = detected[0];
             if (!cache.issuesByEntityID[entity.id]) {
